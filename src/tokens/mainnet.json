--- conflicted
+++ resolved
@@ -764,30 +764,15 @@
     },
     {
       "chainId": 80094,
-<<<<<<< HEAD
-      "address": "0xac04b1AbADF214B57f7Ade1DD905AB7aCac23a6b",
-      "name": "ICHI Vault Liquidity",
-      "symbol": "IV-WASABEE-4-WBERA-wgBERA",
-      "decimals": 18,
-      "logoURI": "https://res.cloudinary.com/duv0g402y/image/upload/v1745502841/tokens/0xac04b1AbADF214B57f7Ade1DD905AB7aCac23a6b.png",
-=======
       "address": "0xD6620E78B89E8fdB5dFA675D55001C7FaD424bDc",
       "name": "Kodiak Island WBERA-POLLEN-1%",
       "symbol": "KODI WBERA-POLLEN",
       "decimals": 18,
       "logoURI": "https://res.cloudinary.com/duv0g402y/image/upload/c_thumb,w_200,g_face/v1745344462/tokens/0xD6620E78B89E8fdB5dFA675D55001C7FaD424bDc.png",
->>>>>>> ec9355f6
-      "tags": []
-    },
-    {
-      "chainId": 80094,
-<<<<<<< HEAD
-      "address": "0xE57D868d244d2Cf2E9679eaBa2A3048E58674565",
-      "name": "ICHI Vault Liquidity",
-      "symbol": "IV-WASABEE-3-WBERA-iBERA",
-      "decimals": 18,
-      "logoURI": "https://res.cloudinary.com/duv0g402y/image/upload/v1745502888/tokens/0xE57D868d244d2Cf2E9679eaBa2A3048E58674565.png",
-=======
+      "tags": []
+    },
+    {
+      "chainId": 80094,
       "address": "0x36b933554782b108bb9962ac00c498acbceb706d",
       "name": "HyperBERA.USDC",
       "symbol": "HyperBERA.USDC",
@@ -802,7 +787,24 @@
       "symbol": "dgnBeraland",
       "decimals": 6,
       "logoURI": "https://res.cloudinary.com/duv0g402y/image/upload/v1745430960/tokens/0xbe75c8a7e58c7901d2e128dc8d3b6de2481f1f79.png",
->>>>>>> ec9355f6
+      "tags": []
+    },
+    {
+      "chainId": 80094,
+      "address": "0xac04b1AbADF214B57f7Ade1DD905AB7aCac23a6b",
+      "name": "ICHI Vault Liquidity",
+      "symbol": "IV-WASABEE-4-WBERA-wgBERA",
+      "decimals": 18,
+      "logoURI": "https://res.cloudinary.com/duv0g402y/image/upload/v1745502841/tokens/0xac04b1AbADF214B57f7Ade1DD905AB7aCac23a6b.png",
+      "tags": []
+    },
+    {
+      "chainId": 80094,
+      "address": "0xE57D868d244d2Cf2E9679eaBa2A3048E58674565",
+      "name": "ICHI Vault Liquidity",
+      "symbol": "IV-WASABEE-3-WBERA-iBERA",
+      "decimals": 18,
+      "logoURI": "https://res.cloudinary.com/duv0g402y/image/upload/v1745502888/tokens/0xE57D868d244d2Cf2E9679eaBa2A3048E58674565.png",
       "tags": []
     }
   ]
