--- conflicted
+++ resolved
@@ -827,19 +827,19 @@
     },
     {
       "chainId": 80094,
-<<<<<<< HEAD
       "address": "0x68Cac522833F38E088EEC5e356956C02F0268063",
       "name": "Uniswap V2",
       "symbol": "UNI-V2",
       "decimals": 18,
       "logoURI": "https://res.cloudinary.com/duv0g402y/image/upload/v1746108625/tokens/0x68Cac522833F38E088EEC5e356956C02F0268063.png",
-=======
+    },
+    {
+      "chainId": 80094,
       "address": "0xdDD3Ea5De9c70973E224D938B8f392EC4CC0171C",
       "name": "BULL ISH V2",
       "symbol": "BULL ISH V2",
       "decimals": 18,
       "logoURI": "https://res.cloudinary.com/duv0g402y/image/upload/v1746110153/tokens/0xdDD3Ea5De9c70973E224D938B8f392EC4CC0171C.jpg",
->>>>>>> 575a437c
       "tags": []
     }
   ]
