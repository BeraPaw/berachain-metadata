{
  "$schema": "../../schemas/tokens.schema.json",
  "name": "Berachain Mainnet Default Token List",
  "logoURI": "https://res.cloudinary.com/duv0g402y/image/upload/v1739450224/foundation/oe6damqveywiebwxeelf.png",
  "tags": {
    "stablecoin": {
      "name": "Stablecoin",
      "description": "Tokens that are fixed to an external asset, e.g. the US dollar"
    },
    "featured": {
      "name": "Featured",
      "description": "Tokens that are featured"
    }
  },
  "tokens": [
    {
      "chainId": 80094,
      "address": "0x0000000000000000000000000000000000000000",
      "symbol": "BERA",
      "name": "Berachain Token",
      "decimals": 18,
      "logoURI": "https://res.cloudinary.com/duv0g402y/raw/upload/v1717773645/src/assets/bera.png",
      "tags": [
        "featured"
      ],
      "extensions": {
        "coingeckoId": "berachain-bera",
        "pythPriceId": "0x962088abcfdbdb6e30db2e340c8cf887d9efb311b1f2f17b155a63dbb6d40265"
      }
    },
    {
      "chainId": 80094,
      "address": "0x6969696969696969696969696969696969696969",
      "symbol": "WBERA",
      "name": "Wrapped Berachain Token",
      "decimals": 18,
      "logoURI": "https://res.cloudinary.com/duv0g402y/raw/upload/v1717773645/src/assets/wbera.png",
      "tags": [
        "featured"
      ],
      "extensions": {
        "coingeckoId": "berachain-bera",
        "pythPriceId": "0x962088abcfdbdb6e30db2e340c8cf887d9efb311b1f2f17b155a63dbb6d40265"
      }
    },
    {
      "chainId": 80094,
      "address": "0x656b95E550C07a9ffe548bd4085c72418Ceb1dba",
      "symbol": "BGT",
      "name": "Bera Governance Token",
      "decimals": 18,
      "logoURI": "https://res.cloudinary.com/duv0g402y/raw/upload/v1717773645/src/assets/bgt.png",
      "tags": [
        "featured"
      ]
    },
    {
      "chainId": 80094,
      "address": "0xFCBD14DC51f0A4d49d5E53C2E0950e0bC26d0Dce",
      "symbol": "HONEY",
      "name": "Honey",
      "decimals": 18,
      "logoURI": "https://res.cloudinary.com/duv0g402y/raw/upload/v1717773645/src/assets/honey.png",
      "tags": [
        "stablecoin",
        "featured"
      ],
      "extensions": {
        "coingeckoId": "honey-3",
        "pythPriceId": "0xf67b033925d73d43ba4401e00308d9b0f26ab4fbd1250e8b5407b9eaade7e1f4"
      }
    },
    {
      "chainId": 80094,
      "address": "0x688e72142674041f8f6Af4c808a4045cA1D6aC82",
      "symbol": "BYUSD",
      "name": "BYUSD",
      "logoURI": "https://res.cloudinary.com/duv0g402y/image/upload/v1738732576/tokens/y6wa21vehnappbe2cruf.png",
      "decimals": 6,
      "tags": [
        "stablecoin",
        "featured"
      ],
      "extensions": {
        "coingeckoId": "paypal-usd",
        "pythPriceId": "0xc1da1b73d7f01e7ddd54b3766cf7fcd644395ad14f70aa706ec5384c59e76692"
      }
    },
    {
      "chainId": 80094,
      "address": "0x549943e04f40284185054145c6E4e9568C1D3241",
      "symbol": "USDC.e",
      "name": "Bridged USDC (Stargate)",
      "decimals": 6,
<<<<<<< HEAD
      "logoURI": "https://assets.coingecko.com/coins/images/6319/small/USD_Coin_icon.png?1547042389",
      "tags": [
        "stablecoin",
        "featured"
      ],
=======
      "logoURI": "https://coin-images.coingecko.com/coins/images/6319/large/usdc.png?1696506694",
      "tags": ["stablecoin", "featured"],
>>>>>>> 24b2ea32
      "extensions": {
        "coingeckoId": "usd-coin",
        "pythPriceId": "0xeaa020c61cc479712813461ce153894a96a6c00b21ed0cfc2798d1f9a9e9c94a"
      }
    },
    {
      "chainId": 80094,
      "address": "0x779Ded0c9e1022225f8E0630b35a9b54bE713736",
      "symbol": "USDT0",
      "name": "Tether USD Coin",
      "decimals": 6,
<<<<<<< HEAD
      "logoURI": "https://assets.coingecko.com/coins/images/325/small/Tether.png?1696501661",
      "tags": [
        "stablecoin",
        "featured"
      ],
=======
      "logoURI": "https://coin-images.coingecko.com/coins/images/325/large/Tether.png?1696501661",
      "tags": ["stablecoin", "featured"],
>>>>>>> 24b2ea32
      "extensions": {
        "coingeckoId": "tether",
        "pythPriceId": "0x2b89b9dc8fdf9f34709a5b106b472f0f39bb6ca9ce04b0fd7f2e971688e2e53b"
      }
    },
    {
      "chainId": 80094,
      "address": "0x0555E30da8f98308EdB960aa94C0Db47230d2B9c",
      "symbol": "WBTC",
      "name": "WBTC",
      "decimals": 8,
      "logoURI": "https://res.cloudinary.com/duv0g402y/raw/upload/v1717773645/src/assets/btc.png",
      "tags": [
        "featured",
        "deposit"
      ],
      "extensions": {
        "coingeckoId": "wrapped-bitcoin",
        "pythPriceId": "0xc9d8b075a5c69303365ae23633d4e085199bf5c520a3b90fed1322a0342ffc33"
      }
    },
    {
      "chainId": 80094,
      "address": "0x2F6F07CDcf3588944Bf4C42aC74ff24bF56e7590",
      "symbol": "WETH",
      "name": "WETH",
      "decimals": 18,
      "logoURI": "https://res.cloudinary.com/duv0g402y/raw/upload/v1717773645/src/assets/eth.png",
      "tags": [
        "featured",
        "deposit"
      ],
      "extensions": {
        "coingeckoId": "weth",
        "pythPriceId": "0x9d4294bbcd1174d6f2003ec365831e64cc31d9f6f15a2b85399db8d5000960f6"
      }
    },
    {
      "chainId": 80094,
      "address": "0x9b6761bf2397Bb5a6624a856cC84A3A14Dcd3fe5",
      "decimals": 18,
      "logoURI": "https://res.cloudinary.com/duv0g402y/image/upload/v1738837562/tokens/feeqqlxk3wq4lp0rym34.png",
      "symbol": "iBERA",
      "name": "iBERA",
      "tags": [],
      "extensions": {
        "coingeckoId": "infrared-bera"
      }
    },
    {
      "chainId": 80094,
      "address": "0xac03CABA51e17c86c921E1f6CBFBdC91F8BB2E6b",
      "decimals": 18,
      "logoURI": "https://res.cloudinary.com/duv0g402y/image/upload/v1738837560/tokens/iaynouqgjmryrzl0wcvx.png",
      "symbol": "iBGT",
      "name": "iBGT",
      "tags": [],
      "extensions": {
        "coingeckoId": "infrafred-bgt",
        "pythPriceId": "0xc929105a1af143cbfc887c4573947f54422a9ca88a9e622d151b8abdf5c2962f"
      }
    },
    {
      "chainId": 80094,
      "address": "0x6d4223dae2a8744a85a6d44e97f3f61679f87ee6",
      "decimals": 18,
      "logoURI": "https://res.cloudinary.com/duv0g402y/image/upload/v1739455325/tokens/luha7bssovccqq4jigdh.png",
      "symbol": "USDbr",
      "name": "USDbr",
      "tags": []
    },
    {
      "chainId": 80094,
      "address": "0xfaf4c16847bd0ebac546c49a9c9c6b81abd4b08c",
      "decimals": 18,
      "logoURI": "https://res.cloudinary.com/duv0g402y/image/upload/v1739455320/tokens/yxqyrtpt4x6ldudyxktd.png",
      "symbol": "NOME",
      "name": "NOME",
      "tags": []
    },
    {
      "chainId": 80094,
      "address": "0xDAd7898717AdE066E1114E6bdbFaFd8A6F378B7b",
      "symbol": "AZT",
      "name": "AZEx Token",
      "decimals": 18,
      "logoURI": "https://res.cloudinary.com/duv0g402y/image/upload/c_thumb,w_200,g_face/v1742832647/src/tokens/mainnet/k4g9i4kz5igywhv5zmpq.png",
      "tags": []
    },
    {
      "chainId": 80094,
      "address": "0x6ff4d64976428025cdcc3354ef53b5d19637481e",
      "symbol": "ARTIO",
      "name": "Artio",
      "decimals": 18,
      "logoURI": "https://res.cloudinary.com/duv0g402y/image/upload/c_thumb,w_200,g_face/v1742832647/src/tokens/mainnet/gpc5hdwqthlitsuj9ine.jpg",
      "tags": []
    },
    {
      "chainId": 80094,
      "address": "0xBaadCC2962417C01Af99fb2B7C75706B9bd6Babe",
      "symbol": "LBGT",
      "name": "Liquid BGT",
      "decimals": 18,
      "logoURI": "https://res.cloudinary.com/duv0g402y/image/upload/c_lfill,g_xy_center,w_200/v1742834369/src/tokens/mainnet/qyuam7lm5qsuevo7mm5b.png",
      "tags": []
    },
    {
      "chainId": 80094,
      "address": "0x2CeC7f1ac87F5345ced3D6c74BBB61bfAE231Ffb",
      "symbol": "stBGT",
      "name": "stBGT",
      "decimals": 18,
      "logoURI": "https://res.cloudinary.com/duv0g402y/image/upload/c_thumb,w_200,g_face/v1742833549/src/tokens/mainnet/gsk8f6aagm7pudpvj0zp.png",
      "tags": []
    },
    {
      "chainId": 80094,
      "address": "0x6B26f778bfae56CFb4Bf9b62c678d9D40e725227",
      "symbol": "BITCOIN",
      "name": "HarryPotterObamaSonic10Inu",
      "decimals": 8,
      "logoURI": "https://res.cloudinary.com/duv0g402y/image/upload/c_thumb,w_200,g_face/v1742834240/src/tokens/mainnet/stgf8st6pfjy6wsdxtrz.png",
      "tags": [],
      "extensions": {
        "coingeckoId": "harrypotterobamasonic10in"
      }
    },
    {
      "chainId": 80094,
      "address": "0x2492D0006411Af6C8bbb1c8afc1B0197350a79e9",
      "symbol": "USR",
      "name": "Resolv USD",
      "decimals": 18,
<<<<<<< HEAD
      "logoURI": "https://assets.coingecko.com/coins/images/40008/small/USR_LOGO.png",
      "tags": [
        "stablecoin"
      ],
=======
      "logoURI": "https://coin-images.coingecko.com/coins/images/40008/large/USR_LOGO.png?1725222638",
      "tags": ["stablecoin"],
>>>>>>> 24b2ea32
      "extensions": {
        "coingeckoId": "resolv-usr"
      }
    },
    {
      "chainId": 80094,
      "address": "0x35E5dB674D8e93a03d814FA0ADa70731efe8a4b9",
      "symbol": "RLP",
      "name": "Resolv Liquidity Provider Token",
      "decimals": 18,
      "logoURI": "https://coin-images.coingecko.com/coins/images/40017/large/orangeLogo..png?1725344586",
      "tags": [],
      "extensions": {
        "coingeckoId": "resolv-rlp"
      }
    },
    {
      "chainId": 80094,
      "address": "0xf6718b2701D4a6498eF77D7c152b2137Ab28b8A3",
      "name": "Lorenzo stBTC",
      "symbol": "stBTC",
      "decimals": 18,
      "logoURI": "https://coin-images.coingecko.com/coins/images/50978/large/a.jpg?1730208372",
      "tags": [],
      "extensions": {
        "coingeckoId": "lorenzo-stbtc"
      }
    },
    {
      "chainId": 80094,
      "address": "0x09DEF5aBc67e967d54E8233A4b5EBBc1B3fbE34b",
      "name": "Wrapped aBTC",
      "symbol": "waBTC",
      "tags": [],
      "decimals": 18
    },
    {
      "chainId": 80094,
      "address": "0x1fCca65fb6Ae3b2758b9b2B394CB227eAE404e1E",
      "name": "pumpBTC.bera",
      "symbol": "pumpBTC.bera",
      "tags": [],
      "decimals": 8
    },
    {
      "chainId": 80094,
      "address": "0xC3827A4BC8224ee2D116637023b124CED6db6e90",
      "name": "uniBTC",
      "symbol": "uniBTC",
      "decimals": 8,
      "logoURI": "https://coin-images.coingecko.com/coins/images/39599/large/uniBTC_200px.png?1723064455",
      "tags": [],
      "extensions": {
        "coingeckoId": "universal-btc"
      }
    },
    {
      "chainId": 80094,
      "address": "0xecAc9C5F704e954931349Da37F60E39f515c11c1",
      "name": "Lombard Staked Bitcoin",
      "symbol": "LBTC",
      "decimals": 8,
      "logoURI": "https://coin-images.coingecko.com/coins/images/39969/large/LBTC_Logo.png?1724959872",
      "tags": [],
      "extensions": {
        "coingeckoId": "lombard-staked-btc",
        "pythPriceId": "0x8f257aab6e7698bb92b15511915e593d6f8eae914452f781874754b03d0c612b"
      }
    },
    {
      "chainId": 80094,
      "address": "0xbAC93A69c62a1518136FF840B788Ba715cbDfE2B",
      "name": "Fire Bitcoin",
      "symbol": "FBTC",
      "decimals": 8,
      "logoURI": "https://coin-images.coingecko.com/coins/images/39182/large/fbtc.png?1740123952",
      "tags": [],
      "extensions": {
        "coingeckoId": "ignition-fbtc"
      }
    },
    {
      "chainId": 80094,
      "address": "0x9B2316cfe980515de7430F1c4E831B89a5921137",
      "name": "CIAN yield layer rsETH",
      "symbol": "ylrsETH",
      "decimals": 18,
      "tags": []
    },
    {
      "chainId": 80094,
      "address": "0xdCB3D91555385DaE23e6B966b5626aa7A75Be940",
      "name": "CIAN yield layer pumpBTC",
      "symbol": "ylpumpBTC",
      "decimals": 8,
      "tags": []
    },
    {
      "chainId": 80094,
      "address": "0xE946Dd7d03F6F5C440F68c84808Ca88d26475FC5",
      "name": "CIAN yield layer BTCLST",
      "symbol": "ylBTCLST",
      "decimals": 8,
      "tags": []
    },
    {
      "chainId": 80094,
      "address": "0x907883da917ca9750ad202ff6395C4C6aB14e60E",
      "name": "CIAN yield layer uniBTC",
      "symbol": "yluniBTC",
      "decimals": 8,
      "tags": []
    },
    {
      "chainId": 80094,
      "address": "0xa958090601E21A82e9873042652e35891D945a8C",
      "name": "CIAN yield layer stETH",
      "symbol": "ylstETH",
      "decimals": 18,
      "tags": []
    },
    {
      "chainId": 80094,
      "address": "0x5B82028cfc477C4E7ddA7FF33d59A23FA7Be002a",
      "name": "Magic Internet Money",
      "symbol": "MIM",
      "decimals": 18,
      "logoURI": "https://coin-images.coingecko.com/coins/images/16786/large/mimlogopng.png?1696516358",
      "extensions": {
        "coingeckoId": "magic-internet-money",
        "pythPriceId": "0x7aa41f6ee464616f3cbc469fddfd7e63d8db319b7bd585cc95b24c29c9172916"
      },
      "tags": []
    },
    {
      "chainId": 80094,
      "address": "0x850CDF416668210ED0c36bfFF5d21921C7adA3b8",
      "name": "rswETH",
      "symbol": "rswETH",
      "decimals": 18,
      "logoURI": "https://coin-images.coingecko.com/coins/images/34489/large/rswETH_Icon.png?1706865484",
      "extensions": {
        "coingeckoId": "restaked-swell-eth",
        "pythPriceId": "0x17e349391a4d8362706ec4126c2fa42047601cb71c1063e38ca305fab9b0ec4d"
      },
      "tags": []
    },
    {
      "chainId": 80094,
      "address": "0x4186BFC76E2E237523CBC30FD220FE055156b41F",
      "name": "KelpDao Restaked ETH",
      "symbol": "rsETH",
      "decimals": 18,
      "logoURI": "https://coin-images.coingecko.com/coins/images/33800/large/Icon___Dark.png?1702991855",
      "extensions": {
        "coingeckoId": "kelp-dao-restaked-eth",
        "pythPriceId": "0x0caec284d34d836ca325cf7b3256c078c597bc052fbd3c0283d52b581d68d71f"
      },
      "tags": []
    },
    {
      "chainId": 80094,
      "address": "0x1cE0a25D13CE4d52071aE7e02Cf1F6606F4C79d3",
      "name": "Nectar",
      "symbol": "NECT",
      "decimals": 18,
      "logoURI": "https://coin-images.coingecko.com/coins/images/54231/large/NECT_%281%29.png?1738861282",
      "tags": [
        "stablecoin"
      ],
      "extensions": {
        "coingeckoId": "nectar"
      }
    },
    {
      "chainId": 80094,
      "address": "0x3b3dd22625128Ff1548110f9B7Bc702F540668e2",
      "name": "gBERA Token",
      "symbol": "gBERA",
      "decimals": 18,
      "logoURI": "https://res.cloudinary.com/duv0g402y/image/upload/c_thumb,w_200,g_face/v1742832647/src/tokens/mainnet/jgmp1qhoyzmsbknja1f0.png",
      "tags": []
    },
    {
      "chainId": 80094,
      "address": "0xD77552D3849ab4D8C3b189A9582d0ba4C1F4f912",
      "name": "Wrapped gBERA",
      "symbol": "wgBERA",
      "decimals": 18,
      "logoURI": "https://res.cloudinary.com/duv0g402y/image/upload/c_thumb,w_200,g_face/v1742832647/src/tokens/mainnet/fnjauaw96s6kl0dxjzx7.png",
      "tags": [],
      "extensions": {
        "coingeckoId": "wrapped-gbera"
      }
    },
    {
      "chainId": 80094,
      "address": "0x541FD749419CA806a8bc7da8ac23D346f2dF8B77",
      "name": "Solv BTC",
      "symbol": "SolvBTC",
      "decimals": 18,
      "logoURI": "https://coin-images.coingecko.com/coins/images/36800/large/solvBTC.png?1719810684",
      "extensions": {
        "coingeckoId": "solv-btc"
      }
    },
    {
      "chainId": 80094,
      "address": "0xCC0966D8418d412c599A6421b760a847eB169A8c",
      "name": "SolvBTC Babylon",
      "symbol": "SolvBTC.BBN",
      "decimals": 18,
      "logoURI": "https://coin-images.coingecko.com/coins/images/39384/large/unnamed.png?1721961640",
      "extensions": {
        "coingeckoId": "solv-protocol-solvbtc-bbn"
      }
    },
    {
      "chainId": 80094,
      "address": "0x93F4d0ab6a8B4271f4a28Db399b5E30612D21116",
      "name": "StakeStone Bitcoin",
      "symbol": "SBTC",
      "decimals": 18
    },
    {
      "chainId": 80094,
      "address": "0xEc901DA9c68E90798BbBb74c11406A32A70652C3",
      "name": "StakeStone Ether",
      "symbol": "STONE",
      "decimals": 18,
      "logoURI": "https://coin-images.coingecko.com/coins/images/33103/large/200_200.png?1702602672",
      "extensions": {
        "coingeckoId": "stakestone-ether",
        "pythPriceId": "0x4dcc2fb96fb89a802ef9712f6bd2246d3607cf95ca5540cb24490d37003f8c46"
      }
    },
    {
      "chainId": 80094,
      "address": "0x6fc6545d5cDE268D5C7f1e476D444F39c995120d",
      "name": "Berachain Staked ETH",
      "symbol": "beraETH",
      "decimals": 18,
      "logoURI": "https://coin-images.coingecko.com/coins/images/54260/large/beraETH.png?1738952010",
      "extensions": {
        "coingeckoId": "berachain-staked-eth",
        "pythPriceId": "0x9d4294bbcd1174d6f2003ec365831e64cc31d9f6f15a2b85399db8d5000960f6"
      }
    },
    {
      "chainId": 80094,
      "address": "0xff12470a969Dd362EB6595FFB44C82c959Fe9ACc",
      "name": "USDa",
      "symbol": "USDa",
      "decimals": 18,
      "logoURI": "https://coin-images.coingecko.com/coins/images/51599/large/SUSDA.png?1731604761",
      "extensions": {
        "coingeckoId": "usda-2",
        "pythPriceId": "0x3a1050a3c03354c94ed44acf808327f05b7f9d610f38644684f5ce4796cce27b"
      }
    },
    {
      "chainId": 80094,
      "address": "0x2840F9d9f96321435Ab0f977E7FDBf32EA8b304f",
      "name": "USDa saving token",
      "symbol": "sUSDa",
      "decimals": 18,
      "logoURI": "https://coin-images.coingecko.com/coins/images/51821/large/USDA.png?1732035172",
      "extensions": {
        "coingeckoId": "susda"
      }
    },
    {
      "chainId": 80094,
      "address": "0x09D4214C03D01F49544C0448DBE3A27f768F2b34",
      "name": "Reservoir Stablecoin",
      "symbol": "rUSD",
      "decimals": 18
    },
    {
      "chainId": 80094,
      "address": "0x5d3a1Ff2b6BAb83b63cd9AD0787074081a52ef34",
      "name": "USDe",
      "symbol": "USDe",
      "decimals": 18,
      "logoURI": "https://coin-images.coingecko.com/coins/images/33613/large/usde.png?1733810059",
      "extensions": {
        "coingeckoId": "ethena-usde",
        "pythPriceId": "0x6ec879b1e9963de5ee97e9c8710b742d6228252a5e2ca12d4ae81d7fe5ee8c5d"
      }
    },
    {
      "chainId": 80094,
      "address": "0x211Cc4DD073734dA055fbF44a2b4667d5E5fE5d2",
      "name": "Staked USDe",
      "symbol": "sUSDe",
      "decimals": 18,
      "logoURI": "https://coin-images.coingecko.com/coins/images/33669/large/sUSDe-Symbol-Color.png?1716307680",
      "extensions": {
        "coingeckoId": "ethena-staked-usde",
        "pythPriceId": "0xca3ba9a619a4b3755c10ac7d5e760275aa95e9823d38a84fedd416856cdba37c"
      }
    },
    {
      "chainId": 80094,
      "address": "0x7DCC39B4d1C53CB31e1aBc0e358b43987FEF80f7",
      "name": "Wrapped eETH",
      "symbol": "weETH",
      "decimals": 18,
      "logoURI": "https://coin-images.coingecko.com/coins/images/33033/large/weETH.png?1701438396",
      "extensions": {
        "coingeckoId": "wrapped-eeth",
        "pythPriceId": "0x9ee4e7c60b940440a261eb54b6d8149c23b580ed7da3139f7f08f4ea29dad395"
      }
    },
    {
      "chainId": 80094,
      "address": "0x18878df23e2a36f81e820e4b47b4a40576d3159c",
      "name": "Olympus",
      "symbol": "OHM",
      "decimals": 9,
      "logoURI": "https://coin-images.coingecko.com/coins/images/14483/large/token_OHM_%281%29.png?1696514169",
      "extensions": {
        "coingeckoId": "olympus",
        "pythPriceId": "0x3a8c0214e4fb7f1dd7792ed4d5b2971372e52f088fcd9cc02309253cbdc4a70e"
      }
    },
    {
      "chainId": 80094,
      "address": "0x09d9420332bff75522a45fcff4855f82a0a3ff50",
      "name": "Dinero OFT",
      "symbol": "DINERO",
      "decimals": 18,
      "logoURI": "https://coin-images.coingecko.com/coins/images/39341/large/dinero.jpg?1721807902",
      "extensions": {
        "coingeckoId": "dinero-2"
      }
    },
    {
      "chainId": 80094,
      "address": "0x231a6bd8eb88cfa42776b7ac575cecaf82bf1e21",
      "name": "Beraplug",
      "symbol": "PLUG",
      "decimals": 18,
      "logoURI": "https://res.cloudinary.com/duv0g402y/image/upload/v1742842694/reward-vaults/icons/2b72ffe3-0566-4188-aeb0-516c87b504c9.png"
    },
    {
      "chainId": 80094,
      "address": "0xb2f776e9c1c926c4b2e54182fac058da9af0b6a5",
      "name": "henlo",
      "symbol": "HENLO",
      "decimals": 18,
      "logoURI": "https://coin-images.coingecko.com/coins/images/54719/large/Full_Circle_Logo_Large_%28YellowBlue%29_%281%29.png?1741193376",
      "extensions": {
        "coingeckoId": "henlo-3"
      }
    },
    {
      "chainId": 80094,
      "address": "0xb749584f9fc418cf905d54f462fdbfdc7462011b",
      "name": "bm",
      "symbol": "bm",
      "decimals": 18,
      "logoURI": "https://coin-images.coingecko.com/coins/images/54413/large/photo_2025-02-13_05.15.34.jpeg?1739554671",
      "extensions": {
        "coingeckoId": "bm"
      }
    },
    {
      "chainId": 80094,
      "address": "0xb8b1af593dc37b33a2c87c8db1c9051fc32858b7",
      "name": "Ramen Token",
      "symbol": "RAMEN",
      "decimals": 18,
      "logoURI": "https://coin-images.coingecko.com/coins/images/54443/large/rsz_tokens_1.png?1739772470",
      "extensions": {
        "coingeckoId": "ramen"
      }
    },
    {
      "chainId": 80094,
      "address": "0x08a38caa631de329ff2dad1656ce789f31af3142",
      "name": "YEET",
      "symbol": "YEET",
      "decimals": 18,
      "logoURI": "https://coin-images.coingecko.com/coins/images/54416/large/IMG_7050.PNG?1739556073",
      "extensions": {
        "coingeckoId": "yeet"
      }
    }
  ]
}<|MERGE_RESOLUTION|>--- conflicted
+++ resolved
@@ -92,16 +92,8 @@
       "symbol": "USDC.e",
       "name": "Bridged USDC (Stargate)",
       "decimals": 6,
-<<<<<<< HEAD
-      "logoURI": "https://assets.coingecko.com/coins/images/6319/small/USD_Coin_icon.png?1547042389",
-      "tags": [
-        "stablecoin",
-        "featured"
-      ],
-=======
       "logoURI": "https://coin-images.coingecko.com/coins/images/6319/large/usdc.png?1696506694",
       "tags": ["stablecoin", "featured"],
->>>>>>> 24b2ea32
       "extensions": {
         "coingeckoId": "usd-coin",
         "pythPriceId": "0xeaa020c61cc479712813461ce153894a96a6c00b21ed0cfc2798d1f9a9e9c94a"
@@ -113,16 +105,8 @@
       "symbol": "USDT0",
       "name": "Tether USD Coin",
       "decimals": 6,
-<<<<<<< HEAD
-      "logoURI": "https://assets.coingecko.com/coins/images/325/small/Tether.png?1696501661",
-      "tags": [
-        "stablecoin",
-        "featured"
-      ],
-=======
       "logoURI": "https://coin-images.coingecko.com/coins/images/325/large/Tether.png?1696501661",
       "tags": ["stablecoin", "featured"],
->>>>>>> 24b2ea32
       "extensions": {
         "coingeckoId": "tether",
         "pythPriceId": "0x2b89b9dc8fdf9f34709a5b106b472f0f39bb6ca9ce04b0fd7f2e971688e2e53b"
@@ -257,15 +241,8 @@
       "symbol": "USR",
       "name": "Resolv USD",
       "decimals": 18,
-<<<<<<< HEAD
-      "logoURI": "https://assets.coingecko.com/coins/images/40008/small/USR_LOGO.png",
-      "tags": [
-        "stablecoin"
-      ],
-=======
       "logoURI": "https://coin-images.coingecko.com/coins/images/40008/large/USR_LOGO.png?1725222638",
       "tags": ["stablecoin"],
->>>>>>> 24b2ea32
       "extensions": {
         "coingeckoId": "resolv-usr"
       }
@@ -432,7 +409,7 @@
       "name": "Nectar",
       "symbol": "NECT",
       "decimals": 18,
-      "logoURI": "https://coin-images.coingecko.com/coins/images/54231/large/NECT_%281%29.png?1738861282",
+      "logoURI": "https://res.cloudinary.com/duv0g402y/image/upload/c_thumb,w_200,g_face/v1742832647/src/tokens/mainnet/jgmp1qhoyzmsbknja1f0.png",
       "tags": [
         "stablecoin"
       ],
