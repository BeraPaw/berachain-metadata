{
  "$schema": "../../schemas/tokens.schema.json",
  "name": "Berachain Mainnet Default Token List",
  "logoURI": "https://res.cloudinary.com/duv0g402y/image/upload/v1739450224/foundation/oe6damqveywiebwxeelf.png",
  "tags": {
    "stablecoin": {
      "name": "Stablecoin",
      "description": "Tokens that are fixed to an external asset, e.g. the US dollar"
    },
    "featured": {
      "name": "Featured",
      "description": "Tokens that are featured"
    }
  },
  "tokens": [
    {
      "chainId": 80094,
      "address": "0x0000000000000000000000000000000000000000",
      "symbol": "BERA",
      "name": "Berachain Token",
      "decimals": 18,
      "logoURI": "https://res.cloudinary.com/duv0g402y/raw/upload/v1717773645/src/assets/bera.png",
      "tags": ["featured"],
      "extensions": {
        "coingeckoId": "berachain-bera",
        "pythPriceId": "0x962088abcfdbdb6e30db2e340c8cf887d9efb311b1f2f17b155a63dbb6d40265"
      }
    },
    {
      "chainId": 80094,
      "address": "0x6969696969696969696969696969696969696969",
      "symbol": "WBERA",
      "name": "Wrapped Berachain Token",
      "decimals": 18,
      "logoURI": "https://res.cloudinary.com/duv0g402y/raw/upload/v1717773645/src/assets/wbera.png",
      "tags": ["featured"],
      "extensions": {
        "coingeckoId": "berachain-bera",
        "pythPriceId": "0x962088abcfdbdb6e30db2e340c8cf887d9efb311b1f2f17b155a63dbb6d40265"
      }
    },
    {
      "chainId": 80094,
      "address": "0x656b95E550C07a9ffe548bd4085c72418Ceb1dba",
      "symbol": "BGT",
      "name": "Bera Governance Token",
      "decimals": 18,
      "logoURI": "https://res.cloudinary.com/duv0g402y/raw/upload/v1717773645/src/assets/bgt.png",
      "tags": ["featured"]
    },
    {
      "chainId": 80094,
      "address": "0xFCBD14DC51f0A4d49d5E53C2E0950e0bC26d0Dce",
      "symbol": "HONEY",
      "name": "Honey",
      "decimals": 18,
      "logoURI": "https://res.cloudinary.com/duv0g402y/raw/upload/v1717773645/src/assets/honey.png",
      "tags": ["stablecoin", "featured"],
      "extensions": {
        "coingeckoId": "honey-3",
        "pythPriceId": "0xf67b033925d73d43ba4401e00308d9b0f26ab4fbd1250e8b5407b9eaade7e1f4"
      }
    },
    {
      "chainId": 80094,
      "address": "0x688e72142674041f8f6Af4c808a4045cA1D6aC82",
      "symbol": "BYUSD",
      "name": "BYUSD",
      "logoURI": "https://res.cloudinary.com/duv0g402y/image/upload/v1738732576/tokens/y6wa21vehnappbe2cruf.png",
      "decimals": 6,
      "tags": ["stablecoin", "featured"],
      "extensions": {
        "coingeckoId": "paypal-usd",
        "pythPriceId": "0xc1da1b73d7f01e7ddd54b3766cf7fcd644395ad14f70aa706ec5384c59e76692"
      }
    },
    {
      "chainId": 80094,
      "address": "0x549943e04f40284185054145c6E4e9568C1D3241",
      "symbol": "USDC.e",
      "name": "Bridged USDC (Stargate)",
      "decimals": 6,
      "logoURI": "https://coin-images.coingecko.com/coins/images/6319/large/usdc.png?1696506694",
      "tags": ["stablecoin", "featured"],
      "extensions": {
        "coingeckoId": "usd-coin",
        "pythPriceId": "0xeaa020c61cc479712813461ce153894a96a6c00b21ed0cfc2798d1f9a9e9c94a"
      }
    },
    {
      "chainId": 80094,
      "address": "0x779Ded0c9e1022225f8E0630b35a9b54bE713736",
      "symbol": "USD₮0",
      "name": "Tether USD Coin",
      "decimals": 6,
      "logoURI": "https://coin-images.coingecko.com/coins/images/325/large/Tether.png?1696501661",
      "tags": ["stablecoin", "featured"],
      "extensions": {
        "coingeckoId": "tether",
        "pythPriceId": "0x2b89b9dc8fdf9f34709a5b106b472f0f39bb6ca9ce04b0fd7f2e971688e2e53b"
      }
    },
    {
      "chainId": 80094,
      "address": "0x0555E30da8f98308EdB960aa94C0Db47230d2B9c",
      "symbol": "WBTC",
      "name": "WBTC",
      "decimals": 8,
      "logoURI": "https://res.cloudinary.com/duv0g402y/raw/upload/v1717773645/src/assets/btc.png",
      "tags": ["featured", "deposit"],
      "extensions": {
        "coingeckoId": "wrapped-bitcoin",
        "pythPriceId": "0xc9d8b075a5c69303365ae23633d4e085199bf5c520a3b90fed1322a0342ffc33"
      }
    },
    {
      "chainId": 80094,
      "address": "0x2F6F07CDcf3588944Bf4C42aC74ff24bF56e7590",
      "symbol": "WETH",
      "name": "WETH",
      "decimals": 18,
      "logoURI": "https://res.cloudinary.com/duv0g402y/raw/upload/v1717773645/src/assets/eth.png",
      "tags": ["featured", "deposit"],
      "extensions": {
        "coingeckoId": "weth",
        "pythPriceId": "0x9d4294bbcd1174d6f2003ec365831e64cc31d9f6f15a2b85399db8d5000960f6"
      }
    },
    {
      "chainId": 80094,
      "address": "0x9b6761bf2397Bb5a6624a856cC84A3A14Dcd3fe5",
      "decimals": 18,
      "logoURI": "https://res.cloudinary.com/duv0g402y/image/upload/v1738837562/tokens/feeqqlxk3wq4lp0rym34.png",
      "symbol": "iBERA",
      "name": "iBERA",
      "tags": [],
      "extensions": {
        "coingeckoId": "infrared-bera"
      }
    },
    {
      "chainId": 80094,
      "address": "0xac03CABA51e17c86c921E1f6CBFBdC91F8BB2E6b",
      "decimals": 18,
      "logoURI": "https://res.cloudinary.com/duv0g402y/image/upload/v1738837560/tokens/iaynouqgjmryrzl0wcvx.png",
      "symbol": "iBGT",
      "name": "iBGT",
      "tags": [],
      "extensions": {
        "coingeckoId": "infrafred-bgt",
        "pythPriceId": "0xc929105a1af143cbfc887c4573947f54422a9ca88a9e622d151b8abdf5c2962f"
      }
    },
    {
      "chainId": 80094,
      "address": "0x6d4223DAE2a8744a85a6d44e97f3F61679f87ee6",
      "decimals": 18,
      "logoURI": "https://res.cloudinary.com/duv0g402y/image/upload/v1739455325/tokens/luha7bssovccqq4jigdh.png",
      "symbol": "USDbr",
      "name": "USDbr",
      "tags": []
    },
    {
      "chainId": 80094,
      "address": "0xFf9c599D51C407A45D631c6e89cB047Efb88AeF6",
      "decimals": 18,
      "logoURI": "https://res.cloudinary.com/duv0g402y/image/upload/v1743022198/tokens/axoo3bolisdxoz2glakg.png",
      "symbol": "PENDLE",
      "name": "Pendle",
      "tags": [],
      "extensions": {
        "coingeckoId": "pendle"
      }
    },
    {
      "chainId": 80094,
      "address": "0xFaF4c16847bD0ebaC546C49a9C9c6b81abd4b08C",
      "decimals": 18,
      "logoURI": "https://res.cloudinary.com/duv0g402y/image/upload/v1739455320/tokens/yxqyrtpt4x6ldudyxktd.png",
      "symbol": "NOME",
      "name": "NOME",
      "tags": []
    },
    {
      "chainId": 80094,
      "address": "0xDAd7898717AdE066E1114E6bdbFaFd8A6F378B7b",
      "symbol": "AZT",
      "name": "AZEx Token",
      "decimals": 18,
      "logoURI": "https://res.cloudinary.com/duv0g402y/image/upload/c_thumb,w_200,g_face/v1742832647/src/tokens/mainnet/k4g9i4kz5igywhv5zmpq.png",
      "tags": []
    },
    {
      "chainId": 80094,
      "address": "0x6FF4D64976428025Cdcc3354EF53b5D19637481e",
      "symbol": "ARTIO",
      "name": "Artio",
      "decimals": 18,
      "logoURI": "https://res.cloudinary.com/duv0g402y/image/upload/v1743021469/tokens/eygclwqlzatgbbyjkdzz.png",
      "tags": []
    },
    {
      "chainId": 80094,
      "address": "0xBaadCC2962417C01Af99fb2B7C75706B9bd6Babe",
      "symbol": "LBGT",
      "name": "Liquid BGT",
      "decimals": 18,
      "logoURI": "https://res.cloudinary.com/duv0g402y/image/upload/c_lfill,g_xy_center,w_200/v1742834369/src/tokens/mainnet/qyuam7lm5qsuevo7mm5b.png",
      "tags": []
    },
    {
      "chainId": 80094,
      "address": "0x2CeC7f1ac87F5345ced3D6c74BBB61bfAE231Ffb",
      "symbol": "stBGT",
      "name": "stBGT",
      "decimals": 18,
      "logoURI": "https://res.cloudinary.com/duv0g402y/image/upload/c_thumb,w_200,g_face/v1742833549/src/tokens/mainnet/gsk8f6aagm7pudpvj0zp.png",
      "tags": []
    },
    {
      "chainId": 80094,
      "address": "0x6B26f778bfae56CFb4Bf9b62c678d9D40e725227",
      "symbol": "BITCOIN",
      "name": "HarryPotterObamaSonic10Inu",
      "decimals": 8,
      "logoURI": "https://res.cloudinary.com/duv0g402y/image/upload/v1743021359/tokens/x4tefm7msvwzj57ismsz.png",
      "tags": [],
      "extensions": {
        "coingeckoId": "harrypotterobamasonic10in"
      }
    },
    {
      "chainId": 80094,
      "address": "0x2492D0006411Af6C8bbb1c8afc1B0197350a79e9",
      "symbol": "USR",
      "name": "Resolv USD",
      "decimals": 18,
      "logoURI": "https://res.cloudinary.com/duv0g402y/image/upload/v1743020794/tokens/c1lf9aq8svu5yvm0qusc.png",
      "tags": ["stablecoin"],
      "extensions": {
        "coingeckoId": "resolv-usr"
      }
    },
    {
      "chainId": 80094,
      "address": "0x35E5dB674D8e93a03d814FA0ADa70731efe8a4b9",
      "symbol": "RLP",
      "name": "Resolv Liquidity Provider Token",
      "decimals": 18,
      "logoURI": "https://res.cloudinary.com/duv0g402y/image/upload/v1743020925/tokens/cwpaoz5qjaetleciqpfr.png",
      "tags": [],
      "extensions": {
        "coingeckoId": "resolv-rlp"
      }
    },
    {
      "chainId": 80094,
      "address": "0xf6718b2701D4a6498eF77D7c152b2137Ab28b8A3",
      "name": "Lorenzo stBTC",
      "symbol": "stBTC",
      "decimals": 18,
      "logoURI": "https://coin-images.coingecko.com/coins/images/50978/large/a.jpg?1730208372",
      "tags": [],
      "extensions": {
        "coingeckoId": "lorenzo-stbtc"
      }
    },
    {
      "chainId": 80094,
      "address": "0x09DEF5aBc67e967d54E8233A4b5EBBc1B3fbE34b",
      "name": "Wrapped aBTC",
      "symbol": "waBTC",
      "tags": [],
      "decimals": 18
    },
    {
      "chainId": 80094,
      "address": "0x1fCca65fb6Ae3b2758b9b2B394CB227eAE404e1E",
      "name": "pumpBTC.bera",
      "symbol": "pumpBTC.bera",
      "tags": [],
      "decimals": 8
    },
    {
      "chainId": 80094,
      "address": "0xC3827A4BC8224ee2D116637023b124CED6db6e90",
      "name": "uniBTC",
      "symbol": "uniBTC",
      "decimals": 8,
      "logoURI": "https://coin-images.coingecko.com/coins/images/39599/large/uniBTC_200px.png?1723064455",
      "tags": [],
      "extensions": {
        "coingeckoId": "universal-btc"
      }
    },
    {
      "chainId": 80094,
      "address": "0xecAc9C5F704e954931349Da37F60E39f515c11c1",
      "name": "Lombard Staked Bitcoin",
      "symbol": "LBTC",
      "decimals": 8,
      "logoURI": "https://coin-images.coingecko.com/coins/images/39969/large/LBTC_Logo.png?1724959872",
      "tags": [],
      "extensions": {
        "coingeckoId": "lombard-staked-btc",
        "pythPriceId": "0x8f257aab6e7698bb92b15511915e593d6f8eae914452f781874754b03d0c612b"
      }
    },
    {
      "chainId": 80094,
      "address": "0xbAC93A69c62a1518136FF840B788Ba715cbDfE2B",
      "name": "Fire Bitcoin",
      "symbol": "FBTC",
      "decimals": 8,
      "logoURI": "https://coin-images.coingecko.com/coins/images/39182/large/fbtc.png?1740123952",
      "tags": [],
      "extensions": {
        "coingeckoId": "ignition-fbtc"
      }
    },
    {
      "chainId": 80094,
      "address": "0x9B2316cfe980515de7430F1c4E831B89a5921137",
      "name": "CIAN yield layer rsETH",
      "symbol": "ylrsETH",
      "decimals": 18,
      "tags": []
    },
    {
      "chainId": 80094,
      "address": "0xdCB3D91555385DaE23e6B966b5626aa7A75Be940",
      "name": "CIAN yield layer pumpBTC",
      "symbol": "ylpumpBTC",
      "decimals": 8,
      "tags": []
    },
    {
      "chainId": 80094,
      "address": "0xE946Dd7d03F6F5C440F68c84808Ca88d26475FC5",
      "name": "CIAN yield layer BTCLST",
      "symbol": "ylBTCLST",
      "decimals": 8,
      "tags": []
    },
    {
      "chainId": 80094,
      "address": "0x907883da917ca9750ad202ff6395C4C6aB14e60E",
      "name": "CIAN yield layer uniBTC",
      "symbol": "yluniBTC",
      "decimals": 8,
      "tags": []
    },
    {
      "chainId": 80094,
      "address": "0xa958090601E21A82e9873042652e35891D945a8C",
      "name": "CIAN yield layer stETH",
      "symbol": "ylstETH",
      "decimals": 18,
      "tags": []
    },
    {
      "chainId": 80094,
      "address": "0x5B82028cfc477C4E7ddA7FF33d59A23FA7Be002a",
      "name": "Magic Internet Money",
      "symbol": "MIM",
      "decimals": 18,
      "logoURI": "https://coin-images.coingecko.com/coins/images/16786/large/mimlogopng.png?1696516358",
      "extensions": {
        "coingeckoId": "magic-internet-money",
        "pythPriceId": "0x7aa41f6ee464616f3cbc469fddfd7e63d8db319b7bd585cc95b24c29c9172916"
      },
      "tags": []
    },
    {
      "chainId": 80094,
      "address": "0x850CDF416668210ED0c36bfFF5d21921C7adA3b8",
      "name": "rswETH",
      "symbol": "rswETH",
      "decimals": 18,
      "logoURI": "https://coin-images.coingecko.com/coins/images/34489/large/rswETH_Icon.png?1706865484",
      "extensions": {
        "coingeckoId": "restaked-swell-eth",
        "pythPriceId": "0x17e349391a4d8362706ec4126c2fa42047601cb71c1063e38ca305fab9b0ec4d"
      },
      "tags": []
    },
    {
      "chainId": 80094,
      "address": "0x4186BFC76E2E237523CBC30FD220FE055156b41F",
      "name": "KelpDao Restaked ETH",
      "symbol": "rsETH",
      "decimals": 18,
      "logoURI": "https://coin-images.coingecko.com/coins/images/33800/large/Icon___Dark.png?1702991855",
      "extensions": {
        "coingeckoId": "kelp-dao-restaked-eth",
        "pythPriceId": "0x0caec284d34d836ca325cf7b3256c078c597bc052fbd3c0283d52b581d68d71f"
      },
      "tags": []
    },
    {
      "chainId": 80094,
      "address": "0x1cE0a25D13CE4d52071aE7e02Cf1F6606F4C79d3",
      "name": "Nectar",
      "symbol": "NECT",
      "decimals": 18,
      "logoURI": "https://res.cloudinary.com/duv0g402y/image/upload/v1743447620/tokens/zxgqjxi7do2qaq3heeee.png",
      "tags": ["stablecoin"],
      "extensions": {
        "coingeckoId": "nectar"
      }
    },
    {
      "chainId": 80094,
      "address": "0x3b3dd22625128Ff1548110f9B7Bc702F540668e2",
      "name": "gBERA Token",
      "symbol": "gBERA",
      "decimals": 18,
      "logoURI": "https://res.cloudinary.com/duv0g402y/image/upload/c_thumb,w_200,g_face/v1742832647/src/tokens/mainnet/jgmp1qhoyzmsbknja1f0.png",
      "tags": []
    },
    {
      "chainId": 80094,
      "address": "0xD77552D3849ab4D8C3b189A9582d0ba4C1F4f912",
      "name": "Wrapped gBERA",
      "symbol": "wgBERA",
      "decimals": 18,
      "logoURI": "https://res.cloudinary.com/duv0g402y/image/upload/c_thumb,w_200,g_face/v1742832647/src/tokens/mainnet/fnjauaw96s6kl0dxjzx7.png",
      "tags": [],
      "extensions": {
        "coingeckoId": "wrapped-gbera"
      }
    },
    {
      "chainId": 80094,
      "address": "0x231A6BD8eB88Cfa42776B7Ac575CeCAf82bf1E21",
      "name": "Beraplug",
      "symbol": "PLUG",
      "decimals": 18,
      "logoURI": "https://res.cloudinary.com/duv0g402y/image/upload/v1743017404/tokens/pj0avz3gekjw6ih76xjv.png",
      "tags": []
    },
    {
      "chainId": 80094,
      "address": "0x541FD749419CA806a8bc7da8ac23D346f2dF8B77",
      "name": "Solv BTC",
      "symbol": "SolvBTC",
      "decimals": 18,
      "logoURI": "https://coin-images.coingecko.com/coins/images/36800/large/solvBTC.png?1719810684",
      "extensions": {
        "coingeckoId": "solv-btc"
      }
    },
    {
      "chainId": 80094,
      "address": "0xCC0966D8418d412c599A6421b760a847eB169A8c",
      "name": "xSolvBTC",
      "symbol": "xSolvBTC",
      "decimals": 18,
      "logoURI": "https://coin-images.coingecko.com/coins/images/39384/large/unnamed.png?1721961640",
      "extensions": {
        "coingeckoId": "solv-protocol-solvbtc-bbn"
      }
    },
    {
      "chainId": 80094,
      "address": "0x93F4d0ab6a8B4271f4a28Db399b5E30612D21116",
      "name": "StakeStone Bitcoin",
      "symbol": "SBTC",
      "decimals": 18
    },
    {
      "chainId": 80094,
      "address": "0xEc901DA9c68E90798BbBb74c11406A32A70652C3",
      "name": "StakeStone Ether",
      "symbol": "STONE",
      "decimals": 18,
      "logoURI": "https://coin-images.coingecko.com/coins/images/33103/large/200_200.png?1702602672",
      "extensions": {
        "coingeckoId": "stakestone-ether",
        "pythPriceId": "0x4dcc2fb96fb89a802ef9712f6bd2246d3607cf95ca5540cb24490d37003f8c46"
      }
    },
    {
      "chainId": 80094,
      "address": "0x6fc6545d5cDE268D5C7f1e476D444F39c995120d",
      "name": "Berachain Staked ETH",
      "symbol": "beraETH",
      "decimals": 18,
      "logoURI": "https://coin-images.coingecko.com/coins/images/54260/large/beraETH.png?1738952010",
      "extensions": {
        "coingeckoId": "berachain-staked-eth",
        "pythPriceId": "0x9d4294bbcd1174d6f2003ec365831e64cc31d9f6f15a2b85399db8d5000960f6"
      }
    },
    {
      "chainId": 80094,
      "address": "0xff12470a969Dd362EB6595FFB44C82c959Fe9ACc",
      "name": "USDa",
      "symbol": "USDa",
      "decimals": 18,
      "logoURI": "https://coin-images.coingecko.com/coins/images/51599/large/SUSDA.png?1731604761",
      "extensions": {
        "coingeckoId": "usda-2",
        "pythPriceId": "0x3a1050a3c03354c94ed44acf808327f05b7f9d610f38644684f5ce4796cce27b"
      }
    },
    {
      "chainId": 80094,
      "address": "0x2840F9d9f96321435Ab0f977E7FDBf32EA8b304f",
      "name": "USDa saving token",
      "symbol": "sUSDa",
      "decimals": 18,
      "logoURI": "https://coin-images.coingecko.com/coins/images/51821/large/USDA.png?1732035172",
      "extensions": {
        "coingeckoId": "susda"
      }
    },
    {
      "chainId": 80094,
      "address": "0x09D4214C03D01F49544C0448DBE3A27f768F2b34",
      "name": "Reservoir Stablecoin",
      "symbol": "rUSD",
      "decimals": 18
    },
    {
      "chainId": 80094,
      "address": "0x5d3a1Ff2b6BAb83b63cd9AD0787074081a52ef34",
      "name": "USDe",
      "symbol": "USDe",
      "decimals": 18,
      "logoURI": "https://res.cloudinary.com/duv0g402y/image/upload/v1743021263/tokens/vtfyhwt1bjcygv4uhwvh.png",
      "extensions": {
        "coingeckoId": "ethena-usde",
        "pythPriceId": "0x6ec879b1e9963de5ee97e9c8710b742d6228252a5e2ca12d4ae81d7fe5ee8c5d"
      }
    },
    {
      "chainId": 80094,
      "address": "0x211Cc4DD073734dA055fbF44a2b4667d5E5fE5d2",
      "name": "Staked USDe",
      "symbol": "sUSDe",
      "decimals": 18,
      "logoURI": "https://coin-images.coingecko.com/coins/images/33669/large/sUSDe-Symbol-Color.png?1716307680",
      "extensions": {
        "coingeckoId": "ethena-staked-usde",
        "pythPriceId": "0xca3ba9a619a4b3755c10ac7d5e760275aa95e9823d38a84fedd416856cdba37c"
      }
    },
    {
      "chainId": 80094,
      "address": "0x7DCC39B4d1C53CB31e1aBc0e358b43987FEF80f7",
      "name": "Wrapped eETH",
      "symbol": "weETH",
      "decimals": 18,
      "logoURI": "https://coin-images.coingecko.com/coins/images/33033/large/weETH.png?1701438396",
      "extensions": {
        "coingeckoId": "wrapped-eeth",
        "pythPriceId": "0x9ee4e7c60b940440a261eb54b6d8149c23b580ed7da3139f7f08f4ea29dad395"
      }
    },
    {
      "chainId": 80094,
      "address": "0x18878Df23e2a36f81e820e4b47b4A40576D3159C",
      "name": "Olympus",
      "symbol": "OHM",
      "decimals": 9,
      "logoURI": "https://coin-images.coingecko.com/coins/images/14483/large/token_OHM_%281%29.png?1696514169",
      "extensions": {
        "coingeckoId": "olympus",
        "pythPriceId": "0x3a8c0214e4fb7f1dd7792ed4d5b2971372e52f088fcd9cc02309253cbdc4a70e"
      }
    },
    {
      "chainId": 80094,
      "address": "0x09D9420332bff75522a45FcFf4855F82a0a3ff50",
      "name": "Dinero OFT",
      "symbol": "DINERO",
      "decimals": 18,
      "logoURI": "https://coin-images.coingecko.com/coins/images/39341/large/dinero.jpg?1721807902",
      "extensions": {
        "coingeckoId": "dinero-2"
      }
    },
    {
      "chainId": 80094,
      "address": "0xb2F776e9c1C926C4b2e54182Fac058dA9Af0B6A5",
      "name": "henlo",
      "symbol": "HENLO",
      "decimals": 18,
      "logoURI": "https://coin-images.coingecko.com/coins/images/54719/large/Full_Circle_Logo_Large_%28YellowBlue%29_%281%29.png?1741193376",
      "extensions": {
        "coingeckoId": "henlo-3"
      }
    },
    {
      "chainId": 80094,
      "address": "0xb749584F9fC418Cf905d54f462fdbFdC7462011b",
      "name": "bm",
      "symbol": "bm",
      "decimals": 18,
      "logoURI": "https://coin-images.coingecko.com/coins/images/54413/large/photo_2025-02-13_05.15.34.jpeg?1739554671",
      "extensions": {
        "coingeckoId": "bm"
      }
    },
    {
      "chainId": 80094,
      "address": "0xb8B1Af593Dc37B33a2c87C8Db1c9051FC32858B7",
      "name": "Ramen Token",
      "symbol": "RAMEN",
      "decimals": 18,
      "logoURI": "https://coin-images.coingecko.com/coins/images/54443/large/rsz_tokens_1.png?1739772470",
      "extensions": {
        "coingeckoId": "ramen"
      }
    },
    {
      "chainId": 80094,
      "address": "0x08A38Caa631DE329FF2DAD1656CE789F31AF3142",
      "name": "YEET",
      "symbol": "YEET",
      "decimals": 18,
      "logoURI": "https://coin-images.coingecko.com/coins/images/54416/large/IMG_7050.PNG?1739556073",
      "extensions": {
        "coingeckoId": "yeet"
      }
    },
    {
      "chainId": 80094,
      "address": "0xF9ee98099F5078078Bb8e17E6b4a4F95137E2037",
      "decimals": 18,
      "logoURI": "https://assets.coingecko.com/coins/images/30645/large/QLLK8pmR_400x400.jpg",
      "symbol": "EQB",
      "name": "Equilibria Token",
      "tags": [],
      "extensions": {
        "coingeckoId": "equilibria-finance"
      }
    },
    {
      "chainId": 80094,
      "address": "0x147c9A7F5265D7cA9a671C3817b212a0cF88856e",
      "name": "BeraXBT",
      "symbol": "BIXBT",
      "decimals": 18,
      "logoURI": "https://assets.coingecko.com/coins/images/55022/standard/BeraLogo-200px.jpg?1743243276",
      "extensions": {
        "coingeckoId": "beraxbt"
      }
    },
    {
      "chainId": 80094,
      "address": "0x6536cEAD649249cae42FC9bfb1F999429b3ec755",
      "name": "NavFinance",
      "symbol": "NAV",
      "decimals": 18,
      "logoURI": "https://coin-images.coingecko.com/coins/images/54663/large/NAV_Token.png?1740898251",
      "tags": [],
      "extensions": {
        "coingeckoId": "nav"
      }
    },
    {
      "chainId": 80094,
      "address": "0xFF0a636Dfc44Bb0129b631cDd38D21B613290c98",
      "name": "Holdstation",
      "symbol": "HOLD",
      "decimals": 18,
      "logoURI": "https://coin-images.coingecko.com/coins/images/32726/large/HOLD.png?1699018663",
      "tags": [],
      "extensions": {
        "coingeckoId": "holdstation"
      }
    },
    {
      "chainId": 80094,
      "address": "0x1F7210257FA157227D09449229a9266b0D581337",
      "name": "BeramoniumCoin",
      "symbol": "BERAMO",
      "decimals": 18,
      "logoURI": "https://coin-images.coingecko.com/coins/images/54529/large/_BERAMO_logo.png?1740168354",
      "tags": [],
      "extensions": {
        "coingeckoId": "beramoniumcoin"
      }
    },
    {
      "chainId": 80094,
      "address": "0x66A501076865a2b21Df9dBd51FA931317188418B",
      "name": "Beratardio",
      "symbol": "BERATARDIO",
      "decimals": 18,
      "logoURI": "https://res.cloudinary.com/duv0g402y/image/upload/v1743513356/tokens/wu5gnzwstmazfyvxydea.png",
      "tags": ["memecoin"]
    },
    {
      "chainId": 80094,
      "address": "0x01C8A5ccAD23A4D3764eF71c403862160Aa2913a",
      "name": "Wizzwoods Token",
      "symbol": "WIZZ",
      "decimals": 18,
      "logoURI": "https://res.cloudinary.com/duv0g402y/image/upload/v1745506096/tokens/0x01c8a5ccad23a4d3764ef71c403862160aa2913a.png",
      "tags": [],
      "extensions": {
        "coingeckoId": "wizzwoods-token"
      }
    },
    {
      "chainId": 80094,
      "address": "0x56C44d2F484A61ce92Fa0BCc849feB37aBfeB59C",
      "name": "Reward EUL",
      "symbol": "rEUL",
      "decimals": 18,
      "logoURI": "https://res.cloudinary.com/duv0g402y/image/upload/v1743590397/tokens/fchcibsy6l38oqg7ig05.png",
      "tags": []
    },
    {
      "chainId": 80094,
      "address": "0xd352dc6e5F0c45E2F2b38eb5565EB286A1ea4087",
      "name": "Bedrock",
      "symbol": "BR",
      "decimals": 18,
      "logoURI": "https://res.cloudinary.com/duv0g402y/image/upload/v1744808447/tokens/fudxzeljryceklkujvuw.png",
      "tags": [],
      "extensions": {
        "coingeckoId": "bedrock"
      }
    },
    {
      "chainId": 80094,
      "address": "0xAa97D791Afc02AF30cf0B046172bb05b3c306517",
      "name": "Dolomite: WBERA",
      "symbol": "dWBERA",
      "decimals": 18,
      "logoURI": "https://raw.githubusercontent.com/berachain/metadata/refs/heads/main/src/assets/tokens/0xAa97D791Afc02AF30cf0B046172bb05b3c306517.jpg",
      "tags": []
    },
    {
      "chainId": 80094,
      "address": "0x3000C6BF0AAEb813e252B584c4D9a82f99e7a71D",
      "name": "Dolomite: rUSD",
      "symbol": "drUSD",
      "decimals": 18,
      "logoURI": "https://raw.githubusercontent.com/berachain/metadata/refs/heads/main/src/assets/tokens/0x3000C6BF0AAEb813e252B584c4D9a82f99e7a71D.jpg",
      "tags": []
    },
    {
      "chainId": 80094,
      "address": "0x7f2B60fDff1494A0E3e060532c9980d7fad0404B",
      "name": "Dolomite: HONEY",
      "symbol": "dHONEY",
      "decimals": 18,
      "logoURI": "https://raw.githubusercontent.com/berachain/metadata/refs/heads/main/src/assets/tokens/0x7f2B60fDff1494A0E3e060532c9980d7fad0404B.jpg",
      "tags": []
    },
    {
      "chainId": 80094,
      "address": "0x0F81001eF0A83ecCE5ccebf63EB302c70a39a654",
      "name": "Dolomite",
      "symbol": "DOLO",
      "decimals": 18,
      "logoURI": "https://raw.githubusercontent.com/berachain/metadata/refs/heads/main/src/assets/tokens/0x0F81001eF0A83ecCE5ccebf63EB302c70a39a654.png",
      "tags": []
    },
    {
      "chainId": 80094,
      "address": "0xD6620E78B89E8fdB5dFA675D55001C7FaD424bDc",
      "name": "Kodiak Island WBERA-POLLEN-1%",
      "symbol": "KODI WBERA-POLLEN",
      "decimals": 18,
      "logoURI": "https://res.cloudinary.com/duv0g402y/image/upload/c_thumb,w_200,g_face/v1745344462/tokens/0xD6620E78B89E8fdB5dFA675D55001C7FaD424bDc.png",
      "tags": []
    },
    {
      "chainId": 80094,
      "address": "0x36b933554782b108bb9962ac00c498acbceb706d",
      "name": "HyperBERA.USDC",
      "symbol": "HyperBERA.USDC",
      "decimals": 6,
      "logoURI": "https://res.cloudinary.com/duv0g402y/image/upload/v1745430856/tokens/0x36b933554782b108bb9962ac00c498acbceb706d.png",
      "tags": []
    },
    {
      "chainId": 80094,
      "address": "0xbe75c8a7e58c7901d2e128dc8d3b6de2481f1f79",
      "name": "dgnBeraland",
      "symbol": "dgnBeraland",
      "decimals": 6,
      "logoURI": "https://res.cloudinary.com/duv0g402y/image/upload/v1745430960/tokens/0xbe75c8a7e58c7901d2e128dc8d3b6de2481f1f79.png",
      "tags": []
    },
    {
      "chainId": 80094,
      "address": "0xac04b1AbADF214B57f7Ade1DD905AB7aCac23a6b",
      "name": "ICHI Vault Liquidity",
      "symbol": "IV-WASABEE-4-WBERA-wgBERA",
      "decimals": 18,
      "logoURI": "https://res.cloudinary.com/duv0g402y/image/upload/v1745502841/tokens/0xac04b1AbADF214B57f7Ade1DD905AB7aCac23a6b.png",
      "tags": []
    },
    {
      "chainId": 80094,
      "address": "0xE57D868d244d2Cf2E9679eaBa2A3048E58674565",
      "name": "ICHI Vault Liquidity",
      "symbol": "IV-WASABEE-3-WBERA-iBERA",
      "decimals": 18,
      "logoURI": "https://res.cloudinary.com/duv0g402y/image/upload/v1745502888/tokens/0xE57D868d244d2Cf2E9679eaBa2A3048E58674565.png",
      "tags": []
    },
    {
      "chainId": 80094,
      "address": "0xaD445256Ff81171043A5e7Cd8831e4371B000176",
      "name": "Kodiak Island iBERA-osBGT-0.3%",
      "symbol": "KODI iBERA-osBGT",
      "decimals": 18,
      "logoURI": "https://res.cloudinary.com/duv0g402y/image/upload/v1745684188/tokens/0xaD445256Ff81171043A5e7Cd8831e4371B000176.png",
      "tags": []
    },
    {
      "chainId": 80094,
      "address": "0x5347e5133b22A680Ee94b7e62803E848F8d8C92e",
      "name": "Kodiak Island yBGT-yBERA-0.3%",
      "symbol": "KODI yBGT-yBERA",
      "decimals": 18,
      "logoURI": "https://res.cloudinary.com/duv0g402y/image/upload/v1745934111/tokens/0x5347e5133b22A680Ee94b7e62803E848F8d8C92e.jpg",
      "tags": []
    },
    {
      "chainId": 80094,
<<<<<<< HEAD
      "address": "0x1ac0E38eE5f66F6fa46E1644BB6B73bEe598b953",
      "name": "Kodiak Island brBTC-uniBTC-0.05%",
      "symbol": "KODI brBTC-uniBTC",
      "decimals": 18,
      "logoURI": "https://res.cloudinary.com/duv0g402y/image/upload/v1745989732/tokens/0x1ac0E38eE5f66F6fa46E1644BB6B73bEe598b953.png"
=======
      "address": "0x68Cac522833F38E088EEC5e356956C02F0268063",
      "name": "Uniswap V2",
      "symbol": "UNI-V2",
      "decimals": 18,
      "logoURI": "https://res.cloudinary.com/duv0g402y/image/upload/v1746108625/tokens/0x68Cac522833F38E088EEC5e356956C02F0268063.png",
      "tags": []
>>>>>>> 8e139801
    },
    {
      "chainId": 80094,
      "address": "0xdDD3Ea5De9c70973E224D938B8f392EC4CC0171C",
      "name": "BULL ISH V2",
      "symbol": "BULL ISH V2",
      "decimals": 18,
      "logoURI": "https://res.cloudinary.com/duv0g402y/image/upload/v1746110153/tokens/0xdDD3Ea5De9c70973E224D938B8f392EC4CC0171C.jpg",
      "tags": []
    }
  ]
}<|MERGE_RESOLUTION|>--- conflicted
+++ resolved
@@ -827,20 +827,20 @@
     },
     {
       "chainId": 80094,
-<<<<<<< HEAD
       "address": "0x1ac0E38eE5f66F6fa46E1644BB6B73bEe598b953",
       "name": "Kodiak Island brBTC-uniBTC-0.05%",
       "symbol": "KODI brBTC-uniBTC",
       "decimals": 18,
-      "logoURI": "https://res.cloudinary.com/duv0g402y/image/upload/v1745989732/tokens/0x1ac0E38eE5f66F6fa46E1644BB6B73bEe598b953.png"
-=======
+      "logoURI": "https://res.cloudinary.com/duv0g402y/image/upload/v1745989732/tokens/0x1ac0E38eE5f66F6fa46E1644BB6B73bEe598b953.png",
+      "tags": []
+    },
+    {
       "address": "0x68Cac522833F38E088EEC5e356956C02F0268063",
       "name": "Uniswap V2",
       "symbol": "UNI-V2",
       "decimals": 18,
       "logoURI": "https://res.cloudinary.com/duv0g402y/image/upload/v1746108625/tokens/0x68Cac522833F38E088EEC5e356956C02F0268063.png",
       "tags": []
->>>>>>> 8e139801
     },
     {
       "chainId": 80094,
