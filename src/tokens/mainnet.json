{
  "$schema": "../../schemas/tokens.schema.json",
  "name": "Berachain Mainnet Default Token List",
  "logoURI": "https://res.cloudinary.com/duv0g402y/image/upload/v1739450224/foundation/oe6damqveywiebwxeelf.png",
  "tags": {
    "stablecoin": {
      "name": "Stablecoin",
      "description": "Tokens that are fixed to an external asset, e.g. the US dollar"
    },
    "featured": {
      "name": "Featured",
      "description": "Tokens that are featured"
    }
  },
  "tokens": [
    {
      "chainId": 80094,
      "address": "0x0000000000000000000000000000000000000000",
      "symbol": "BERA",
      "name": "Berachain Token",
      "decimals": 18,
      "logoURI": "https://res.cloudinary.com/duv0g402y/raw/upload/v1717773645/src/assets/bera.png",
      "tags": ["featured"],
      "extensions": {
        "coingeckoId": "berachain-bera",
        "pythPriceId": "0x962088abcfdbdb6e30db2e340c8cf887d9efb311b1f2f17b155a63dbb6d40265"
      }
    },
    {
      "chainId": 80094,
      "address": "0x6969696969696969696969696969696969696969",
      "symbol": "WBERA",
      "name": "Wrapped Berachain Token",
      "decimals": 18,
      "logoURI": "https://res.cloudinary.com/duv0g402y/raw/upload/v1717773645/src/assets/wbera.png",
      "tags": ["featured"],
      "extensions": {
        "coingeckoId": "berachain-bera",
        "pythPriceId": "0x962088abcfdbdb6e30db2e340c8cf887d9efb311b1f2f17b155a63dbb6d40265"
      }
    },
    {
      "chainId": 80094,
      "address": "0x656b95E550C07a9ffe548bd4085c72418Ceb1dba",
      "symbol": "BGT",
      "name": "Bera Governance Token",
      "decimals": 18,
      "logoURI": "https://res.cloudinary.com/duv0g402y/raw/upload/v1717773645/src/assets/bgt.png",
      "tags": ["featured"]
    },
    {
      "chainId": 80094,
      "address": "0xFCBD14DC51f0A4d49d5E53C2E0950e0bC26d0Dce",
      "symbol": "HONEY",
      "name": "Honey",
      "decimals": 18,
      "logoURI": "https://res.cloudinary.com/duv0g402y/raw/upload/v1717773645/src/assets/honey.png",
      "tags": ["stablecoin", "featured"],
      "extensions": {
        "coingeckoId": "honey-3",
        "pythPriceId": "0xf67b033925d73d43ba4401e00308d9b0f26ab4fbd1250e8b5407b9eaade7e1f4"
      }
    },
    {
      "chainId": 80094,
      "address": "0x688e72142674041f8f6Af4c808a4045cA1D6aC82",
      "symbol": "BYUSD",
      "name": "BYUSD",
      "logoURI": "https://res.cloudinary.com/duv0g402y/image/upload/v1738732576/tokens/y6wa21vehnappbe2cruf.png",
      "decimals": 6,
      "tags": ["stablecoin", "featured"],
      "extensions": {
        "coingeckoId": "paypal-usd",
        "pythPriceId": "0xc1da1b73d7f01e7ddd54b3766cf7fcd644395ad14f70aa706ec5384c59e76692"
      }
    },
    {
      "chainId": 80094,
      "address": "0x549943e04f40284185054145c6E4e9568C1D3241",
      "symbol": "USDC.e",
      "name": "Bridged USDC (Stargate)",
      "decimals": 6,
      "logoURI": "https://coin-images.coingecko.com/coins/images/6319/large/usdc.png?1696506694",
      "tags": ["stablecoin", "featured"],
      "extensions": {
        "coingeckoId": "usd-coin",
        "pythPriceId": "0xeaa020c61cc479712813461ce153894a96a6c00b21ed0cfc2798d1f9a9e9c94a"
      }
    },
    {
      "chainId": 80094,
      "address": "0x779Ded0c9e1022225f8E0630b35a9b54bE713736",
      "symbol": "USD₮0",
      "name": "Tether USD Coin",
      "decimals": 6,
      "logoURI": "https://coin-images.coingecko.com/coins/images/325/large/Tether.png?1696501661",
      "tags": ["stablecoin", "featured"],
      "extensions": {
        "coingeckoId": "tether",
        "pythPriceId": "0x2b89b9dc8fdf9f34709a5b106b472f0f39bb6ca9ce04b0fd7f2e971688e2e53b"
      }
    },
    {
      "chainId": 80094,
      "address": "0x0555E30da8f98308EdB960aa94C0Db47230d2B9c",
      "symbol": "WBTC",
      "name": "WBTC",
      "decimals": 8,
      "logoURI": "https://res.cloudinary.com/duv0g402y/raw/upload/v1717773645/src/assets/btc.png",
      "tags": ["featured", "deposit"],
      "extensions": {
        "coingeckoId": "wrapped-bitcoin",
        "pythPriceId": "0xc9d8b075a5c69303365ae23633d4e085199bf5c520a3b90fed1322a0342ffc33"
      }
    },
    {
      "chainId": 80094,
      "address": "0x2F6F07CDcf3588944Bf4C42aC74ff24bF56e7590",
      "symbol": "WETH",
      "name": "WETH",
      "decimals": 18,
      "logoURI": "https://res.cloudinary.com/duv0g402y/raw/upload/v1717773645/src/assets/eth.png",
      "tags": ["featured", "deposit"],
      "extensions": {
        "coingeckoId": "weth",
        "pythPriceId": "0x9d4294bbcd1174d6f2003ec365831e64cc31d9f6f15a2b85399db8d5000960f6"
      }
    },
    {
      "chainId": 80094,
      "address": "0x9b6761bf2397Bb5a6624a856cC84A3A14Dcd3fe5",
      "decimals": 18,
      "logoURI": "https://res.cloudinary.com/duv0g402y/image/upload/v1738837562/tokens/feeqqlxk3wq4lp0rym34.png",
      "symbol": "iBERA",
      "name": "iBERA",
      "tags": [],
      "extensions": {
        "coingeckoId": "infrared-bera"
      }
    },
    {
      "chainId": 80094,
      "address": "0xac03CABA51e17c86c921E1f6CBFBdC91F8BB2E6b",
      "decimals": 18,
      "logoURI": "https://res.cloudinary.com/duv0g402y/image/upload/v1738837560/tokens/iaynouqgjmryrzl0wcvx.png",
      "symbol": "iBGT",
      "name": "iBGT",
      "tags": [],
      "extensions": {
        "coingeckoId": "infrafred-bgt",
        "pythPriceId": "0xc929105a1af143cbfc887c4573947f54422a9ca88a9e622d151b8abdf5c2962f"
      }
    },
    {
      "chainId": 80094,
      "address": "0x6d4223DAE2a8744a85a6d44e97f3F61679f87ee6",
      "decimals": 18,
      "logoURI": "https://res.cloudinary.com/duv0g402y/image/upload/v1739455325/tokens/luha7bssovccqq4jigdh.png",
      "symbol": "USDbr",
      "name": "USDbr",
      "tags": []
    },
    {
      "chainId": 80094,
      "address": "0xFf9c599D51C407A45D631c6e89cB047Efb88AeF6",
      "decimals": 18,
      "logoURI": "https://res.cloudinary.com/duv0g402y/image/upload/v1743022198/tokens/axoo3bolisdxoz2glakg.png",
      "symbol": "PENDLE",
      "name": "Pendle",
      "tags": [],
      "extensions": {
        "coingeckoId": "pendle"
      }
    },
    {
      "chainId": 80094,
      "address": "0xFaF4c16847bD0ebaC546C49a9C9c6b81abd4b08C",
      "decimals": 18,
      "logoURI": "https://res.cloudinary.com/duv0g402y/image/upload/v1739455320/tokens/yxqyrtpt4x6ldudyxktd.png",
      "symbol": "NOME",
      "name": "NOME",
      "tags": []
    },
    {
      "chainId": 80094,
      "address": "0xDAd7898717AdE066E1114E6bdbFaFd8A6F378B7b",
      "symbol": "AZT",
      "name": "AZEx Token",
      "decimals": 18,
      "logoURI": "https://res.cloudinary.com/duv0g402y/image/upload/c_thumb,w_200,g_face/v1742832647/src/tokens/mainnet/k4g9i4kz5igywhv5zmpq.png",
      "tags": []
    },
    {
      "chainId": 80094,
      "address": "0x6FF4D64976428025Cdcc3354EF53b5D19637481e",
      "symbol": "ARTIO",
      "name": "Artio",
      "decimals": 18,
      "logoURI": "https://res.cloudinary.com/duv0g402y/image/upload/v1743021469/tokens/eygclwqlzatgbbyjkdzz.png",
      "tags": []
    },
    {
      "chainId": 80094,
      "address": "0xBaadCC2962417C01Af99fb2B7C75706B9bd6Babe",
      "symbol": "LBGT",
      "name": "Liquid BGT",
      "decimals": 18,
      "logoURI": "https://res.cloudinary.com/duv0g402y/image/upload/c_lfill,g_xy_center,w_200/v1742834369/src/tokens/mainnet/qyuam7lm5qsuevo7mm5b.png",
      "tags": []
    },
    {
      "chainId": 80094,
      "address": "0x2CeC7f1ac87F5345ced3D6c74BBB61bfAE231Ffb",
      "symbol": "stBGT",
      "name": "stBGT",
      "decimals": 18,
      "logoURI": "https://res.cloudinary.com/duv0g402y/image/upload/c_thumb,w_200,g_face/v1742833549/src/tokens/mainnet/gsk8f6aagm7pudpvj0zp.png",
      "tags": []
    },
    {
      "chainId": 80094,
      "address": "0x6B26f778bfae56CFb4Bf9b62c678d9D40e725227",
      "symbol": "BITCOIN",
      "name": "HarryPotterObamaSonic10Inu",
      "decimals": 8,
      "logoURI": "https://res.cloudinary.com/duv0g402y/image/upload/v1743021359/tokens/x4tefm7msvwzj57ismsz.png",
      "tags": [],
      "extensions": {
        "coingeckoId": "harrypotterobamasonic10in"
      }
    },
    {
      "chainId": 80094,
      "address": "0x2492D0006411Af6C8bbb1c8afc1B0197350a79e9",
      "symbol": "USR",
      "name": "Resolv USD",
      "decimals": 18,
      "logoURI": "https://res.cloudinary.com/duv0g402y/image/upload/v1743020794/tokens/c1lf9aq8svu5yvm0qusc.png",
      "tags": ["stablecoin"],
      "extensions": {
        "coingeckoId": "resolv-usr"
      }
    },
    {
      "chainId": 80094,
      "address": "0x35E5dB674D8e93a03d814FA0ADa70731efe8a4b9",
      "symbol": "RLP",
      "name": "Resolv Liquidity Provider Token",
      "decimals": 18,
      "logoURI": "https://res.cloudinary.com/duv0g402y/image/upload/v1743020925/tokens/cwpaoz5qjaetleciqpfr.png",
      "tags": [],
      "extensions": {
        "coingeckoId": "resolv-rlp"
      }
    },
    {
      "chainId": 80094,
      "address": "0xf6718b2701D4a6498eF77D7c152b2137Ab28b8A3",
      "name": "Lorenzo stBTC",
      "symbol": "stBTC",
      "decimals": 18,
      "logoURI": "https://coin-images.coingecko.com/coins/images/50978/large/a.jpg?1730208372",
      "tags": [],
      "extensions": {
        "coingeckoId": "lorenzo-stbtc"
      }
    },
    {
      "chainId": 80094,
      "address": "0x09DEF5aBc67e967d54E8233A4b5EBBc1B3fbE34b",
      "name": "Wrapped aBTC",
      "symbol": "waBTC",
      "tags": [],
      "decimals": 18
    },
    {
      "chainId": 80094,
      "address": "0x1fCca65fb6Ae3b2758b9b2B394CB227eAE404e1E",
      "name": "pumpBTC.bera",
      "symbol": "pumpBTC.bera",
      "tags": [],
      "decimals": 8
    },
    {
      "chainId": 80094,
      "address": "0xC3827A4BC8224ee2D116637023b124CED6db6e90",
      "name": "uniBTC",
      "symbol": "uniBTC",
      "decimals": 8,
      "logoURI": "https://coin-images.coingecko.com/coins/images/39599/large/uniBTC_200px.png?1723064455",
      "tags": [],
      "extensions": {
        "coingeckoId": "universal-btc"
      }
    },
    {
      "chainId": 80094,
      "address": "0xecAc9C5F704e954931349Da37F60E39f515c11c1",
      "name": "Lombard Staked Bitcoin",
      "symbol": "LBTC",
      "decimals": 8,
      "logoURI": "https://coin-images.coingecko.com/coins/images/39969/large/LBTC_Logo.png?1724959872",
      "tags": [],
      "extensions": {
        "coingeckoId": "lombard-staked-btc",
        "pythPriceId": "0x8f257aab6e7698bb92b15511915e593d6f8eae914452f781874754b03d0c612b"
      }
    },
    {
      "chainId": 80094,
      "address": "0xbAC93A69c62a1518136FF840B788Ba715cbDfE2B",
      "name": "Fire Bitcoin",
      "symbol": "FBTC",
      "decimals": 8,
      "logoURI": "https://coin-images.coingecko.com/coins/images/39182/large/fbtc.png?1740123952",
      "tags": [],
      "extensions": {
        "coingeckoId": "ignition-fbtc"
      }
    },
    {
      "chainId": 80094,
      "address": "0x9B2316cfe980515de7430F1c4E831B89a5921137",
      "name": "CIAN yield layer rsETH",
      "symbol": "ylrsETH",
      "decimals": 18,
      "tags": []
    },
    {
      "chainId": 80094,
      "address": "0xdCB3D91555385DaE23e6B966b5626aa7A75Be940",
      "name": "CIAN yield layer pumpBTC",
      "symbol": "ylpumpBTC",
      "decimals": 8,
      "tags": []
    },
    {
      "chainId": 80094,
      "address": "0xE946Dd7d03F6F5C440F68c84808Ca88d26475FC5",
      "name": "CIAN yield layer BTCLST",
      "symbol": "ylBTCLST",
      "decimals": 8,
      "tags": []
    },
    {
      "chainId": 80094,
      "address": "0x907883da917ca9750ad202ff6395C4C6aB14e60E",
      "name": "CIAN yield layer uniBTC",
      "symbol": "yluniBTC",
      "decimals": 8,
      "tags": []
    },
    {
      "chainId": 80094,
      "address": "0xa958090601E21A82e9873042652e35891D945a8C",
      "name": "CIAN yield layer stETH",
      "symbol": "ylstETH",
      "decimals": 18,
      "tags": []
    },
    {
      "chainId": 80094,
      "address": "0x5B82028cfc477C4E7ddA7FF33d59A23FA7Be002a",
      "name": "Magic Internet Money",
      "symbol": "MIM",
      "decimals": 18,
      "logoURI": "https://coin-images.coingecko.com/coins/images/16786/large/mimlogopng.png?1696516358",
      "extensions": {
        "coingeckoId": "magic-internet-money",
        "pythPriceId": "0x7aa41f6ee464616f3cbc469fddfd7e63d8db319b7bd585cc95b24c29c9172916"
      },
      "tags": []
    },
    {
      "chainId": 80094,
      "address": "0x850CDF416668210ED0c36bfFF5d21921C7adA3b8",
      "name": "rswETH",
      "symbol": "rswETH",
      "decimals": 18,
      "logoURI": "https://coin-images.coingecko.com/coins/images/34489/large/rswETH_Icon.png?1706865484",
      "extensions": {
        "coingeckoId": "restaked-swell-eth",
        "pythPriceId": "0x17e349391a4d8362706ec4126c2fa42047601cb71c1063e38ca305fab9b0ec4d"
      },
      "tags": []
    },
    {
      "chainId": 80094,
      "address": "0x4186BFC76E2E237523CBC30FD220FE055156b41F",
      "name": "KelpDao Restaked ETH",
      "symbol": "rsETH",
      "decimals": 18,
      "logoURI": "https://coin-images.coingecko.com/coins/images/33800/large/Icon___Dark.png?1702991855",
      "extensions": {
        "coingeckoId": "kelp-dao-restaked-eth",
        "pythPriceId": "0x0caec284d34d836ca325cf7b3256c078c597bc052fbd3c0283d52b581d68d71f"
      },
      "tags": []
    },
    {
      "chainId": 80094,
      "address": "0x1cE0a25D13CE4d52071aE7e02Cf1F6606F4C79d3",
      "name": "Nectar",
      "symbol": "NECT",
      "decimals": 18,
      "logoURI": "https://res.cloudinary.com/duv0g402y/image/upload/v1743447620/tokens/zxgqjxi7do2qaq3heeee.png",
      "tags": ["stablecoin"],
      "extensions": {
        "coingeckoId": "nectar"
      }
    },
    {
      "chainId": 80094,
      "address": "0x3b3dd22625128Ff1548110f9B7Bc702F540668e2",
      "name": "gBERA Token",
      "symbol": "gBERA",
      "decimals": 18,
      "logoURI": "https://res.cloudinary.com/duv0g402y/image/upload/c_thumb,w_200,g_face/v1742832647/src/tokens/mainnet/jgmp1qhoyzmsbknja1f0.png",
      "tags": []
    },
    {
      "chainId": 80094,
      "address": "0xD77552D3849ab4D8C3b189A9582d0ba4C1F4f912",
      "name": "Wrapped gBERA",
      "symbol": "wgBERA",
      "decimals": 18,
      "logoURI": "https://res.cloudinary.com/duv0g402y/image/upload/c_thumb,w_200,g_face/v1742832647/src/tokens/mainnet/fnjauaw96s6kl0dxjzx7.png",
      "tags": [],
      "extensions": {
        "coingeckoId": "wrapped-gbera"
      }
    },
    {
      "chainId": 80094,
      "address": "0x231A6BD8eB88Cfa42776B7Ac575CeCAf82bf1E21",
      "name": "Beraplug",
      "symbol": "PLUG",
      "decimals": 18,
      "logoURI": "https://res.cloudinary.com/duv0g402y/image/upload/v1743017404/tokens/pj0avz3gekjw6ih76xjv.png",
      "tags": []
    },
    {
      "chainId": 80094,
      "address": "0x541FD749419CA806a8bc7da8ac23D346f2dF8B77",
      "name": "Solv BTC",
      "symbol": "SolvBTC",
      "decimals": 18,
      "logoURI": "https://coin-images.coingecko.com/coins/images/36800/large/solvBTC.png?1719810684",
      "extensions": {
        "coingeckoId": "solv-btc"
      }
    },
    {
      "chainId": 80094,
      "address": "0xCC0966D8418d412c599A6421b760a847eB169A8c",
      "name": "xSolvBTC",
      "symbol": "xSolvBTC",
      "decimals": 18,
      "logoURI": "https://coin-images.coingecko.com/coins/images/39384/large/unnamed.png?1721961640",
      "extensions": {
        "coingeckoId": "solv-protocol-solvbtc-bbn"
      }
    },
    {
      "chainId": 80094,
      "address": "0x93F4d0ab6a8B4271f4a28Db399b5E30612D21116",
      "name": "StakeStone Bitcoin",
      "symbol": "SBTC",
      "decimals": 18
    },
    {
      "chainId": 80094,
      "address": "0xEc901DA9c68E90798BbBb74c11406A32A70652C3",
      "name": "StakeStone Ether",
      "symbol": "STONE",
      "decimals": 18,
      "logoURI": "https://coin-images.coingecko.com/coins/images/33103/large/200_200.png?1702602672",
      "extensions": {
        "coingeckoId": "stakestone-ether",
        "pythPriceId": "0x4dcc2fb96fb89a802ef9712f6bd2246d3607cf95ca5540cb24490d37003f8c46"
      }
    },
    {
      "chainId": 80094,
      "address": "0x6fc6545d5cDE268D5C7f1e476D444F39c995120d",
      "name": "Berachain Staked ETH",
      "symbol": "beraETH",
      "decimals": 18,
      "logoURI": "https://coin-images.coingecko.com/coins/images/54260/large/beraETH.png?1738952010",
      "extensions": {
        "coingeckoId": "berachain-staked-eth",
        "pythPriceId": "0x9d4294bbcd1174d6f2003ec365831e64cc31d9f6f15a2b85399db8d5000960f6"
      }
    },
    {
      "chainId": 80094,
      "address": "0xff12470a969Dd362EB6595FFB44C82c959Fe9ACc",
      "name": "USDa",
      "symbol": "USDa",
      "decimals": 18,
      "logoURI": "https://coin-images.coingecko.com/coins/images/51599/large/SUSDA.png?1731604761",
      "extensions": {
        "coingeckoId": "usda-2",
        "pythPriceId": "0x3a1050a3c03354c94ed44acf808327f05b7f9d610f38644684f5ce4796cce27b"
      }
    },
    {
      "chainId": 80094,
      "address": "0x2840F9d9f96321435Ab0f977E7FDBf32EA8b304f",
      "name": "USDa saving token",
      "symbol": "sUSDa",
      "decimals": 18,
      "logoURI": "https://coin-images.coingecko.com/coins/images/51821/large/USDA.png?1732035172",
      "extensions": {
        "coingeckoId": "susda"
      }
    },
    {
      "chainId": 80094,
      "address": "0x09D4214C03D01F49544C0448DBE3A27f768F2b34",
      "name": "Reservoir Stablecoin",
      "symbol": "rUSD",
      "decimals": 18
    },
    {
      "chainId": 80094,
      "address": "0x5d3a1Ff2b6BAb83b63cd9AD0787074081a52ef34",
      "name": "USDe",
      "symbol": "USDe",
      "decimals": 18,
      "logoURI": "https://res.cloudinary.com/duv0g402y/image/upload/v1743021263/tokens/vtfyhwt1bjcygv4uhwvh.png",
      "extensions": {
        "coingeckoId": "ethena-usde",
        "pythPriceId": "0x6ec879b1e9963de5ee97e9c8710b742d6228252a5e2ca12d4ae81d7fe5ee8c5d"
      }
    },
    {
      "chainId": 80094,
      "address": "0x211Cc4DD073734dA055fbF44a2b4667d5E5fE5d2",
      "name": "Staked USDe",
      "symbol": "sUSDe",
      "decimals": 18,
      "logoURI": "https://coin-images.coingecko.com/coins/images/33669/large/sUSDe-Symbol-Color.png?1716307680",
      "extensions": {
        "coingeckoId": "ethena-staked-usde",
        "pythPriceId": "0xca3ba9a619a4b3755c10ac7d5e760275aa95e9823d38a84fedd416856cdba37c"
      }
    },
    {
      "chainId": 80094,
      "address": "0x7DCC39B4d1C53CB31e1aBc0e358b43987FEF80f7",
      "name": "Wrapped eETH",
      "symbol": "weETH",
      "decimals": 18,
      "logoURI": "https://coin-images.coingecko.com/coins/images/33033/large/weETH.png?1701438396",
      "extensions": {
        "coingeckoId": "wrapped-eeth",
        "pythPriceId": "0x9ee4e7c60b940440a261eb54b6d8149c23b580ed7da3139f7f08f4ea29dad395"
      }
    },
    {
      "chainId": 80094,
      "address": "0x18878Df23e2a36f81e820e4b47b4A40576D3159C",
      "name": "Olympus",
      "symbol": "OHM",
      "decimals": 9,
      "logoURI": "https://coin-images.coingecko.com/coins/images/14483/large/token_OHM_%281%29.png?1696514169",
      "extensions": {
        "coingeckoId": "olympus",
        "pythPriceId": "0x3a8c0214e4fb7f1dd7792ed4d5b2971372e52f088fcd9cc02309253cbdc4a70e"
      }
    },
    {
      "chainId": 80094,
      "address": "0x09D9420332bff75522a45FcFf4855F82a0a3ff50",
      "name": "Dinero OFT",
      "symbol": "DINERO",
      "decimals": 18,
      "logoURI": "https://coin-images.coingecko.com/coins/images/39341/large/dinero.jpg?1721807902",
      "extensions": {
        "coingeckoId": "dinero-2"
      }
    },
    {
      "chainId": 80094,
      "address": "0xb2F776e9c1C926C4b2e54182Fac058dA9Af0B6A5",
      "name": "henlo",
      "symbol": "HENLO",
      "decimals": 18,
      "logoURI": "https://coin-images.coingecko.com/coins/images/54719/large/Full_Circle_Logo_Large_%28YellowBlue%29_%281%29.png?1741193376",
      "extensions": {
        "coingeckoId": "henlo-3"
      }
    },
    {
      "chainId": 80094,
      "address": "0xb749584F9fC418Cf905d54f462fdbFdC7462011b",
      "name": "bm",
      "symbol": "bm",
      "decimals": 18,
      "logoURI": "https://coin-images.coingecko.com/coins/images/54413/large/photo_2025-02-13_05.15.34.jpeg?1739554671",
      "extensions": {
        "coingeckoId": "bm"
      }
    },
    {
      "chainId": 80094,
      "address": "0xb8B1Af593Dc37B33a2c87C8Db1c9051FC32858B7",
      "name": "Ramen Token",
      "symbol": "RAMEN",
      "decimals": 18,
      "logoURI": "https://coin-images.coingecko.com/coins/images/54443/large/rsz_tokens_1.png?1739772470",
      "extensions": {
        "coingeckoId": "ramen"
      }
    },
    {
      "chainId": 80094,
      "address": "0x08A38Caa631DE329FF2DAD1656CE789F31AF3142",
      "name": "YEET",
      "symbol": "YEET",
      "decimals": 18,
      "logoURI": "https://coin-images.coingecko.com/coins/images/54416/large/IMG_7050.PNG?1739556073",
      "extensions": {
        "coingeckoId": "yeet"
      }
    },
    {
      "chainId": 80094,
      "address": "0xF9ee98099F5078078Bb8e17E6b4a4F95137E2037",
      "decimals": 18,
      "logoURI": "https://assets.coingecko.com/coins/images/30645/large/QLLK8pmR_400x400.jpg",
      "symbol": "EQB",
      "name": "Equilibria Token",
      "tags": [],
      "extensions": {
        "coingeckoId": "equilibria-finance"
      }
    },
    {
      "chainId": 80094,
      "address": "0x147c9A7F5265D7cA9a671C3817b212a0cF88856e",
      "name": "BeraXBT",
      "symbol": "BIXBT",
      "decimals": 18,
      "logoURI": "https://assets.coingecko.com/coins/images/55022/standard/BeraLogo-200px.jpg?1743243276",
      "extensions": {
        "coingeckoId": "beraxbt"
      }
    },
    {
      "chainId": 80094,
      "address": "0x6536cEAD649249cae42FC9bfb1F999429b3ec755",
      "name": "NavFinance",
      "symbol": "NAV",
      "decimals": 18,
      "logoURI": "https://coin-images.coingecko.com/coins/images/54663/large/NAV_Token.png?1740898251",
      "tags": [],
      "extensions": {
        "coingeckoId": "nav"
      }
    },
    {
      "chainId": 80094,
      "address": "0xFF0a636Dfc44Bb0129b631cDd38D21B613290c98",
      "name": "Holdstation",
      "symbol": "HOLD",
      "decimals": 18,
      "logoURI": "https://coin-images.coingecko.com/coins/images/32726/large/HOLD.png?1699018663",
      "tags": [],
      "extensions": {
        "coingeckoId": "holdstation"
      }
    },
    {
      "chainId": 80094,
      "address": "0x1F7210257FA157227D09449229a9266b0D581337",
      "name": "BeramoniumCoin",
      "symbol": "BERAMO",
      "decimals": 18,
      "logoURI": "https://coin-images.coingecko.com/coins/images/54529/large/_BERAMO_logo.png?1740168354",
      "tags": [],
      "extensions": {
        "coingeckoId": "beramoniumcoin"
      }
    },
    {
      "chainId": 80094,
      "address": "0x66A501076865a2b21Df9dBd51FA931317188418B",
      "name": "Beratardio",
      "symbol": "BERATARDIO",
      "decimals": 18,
      "logoURI": "https://res.cloudinary.com/duv0g402y/image/upload/v1743513356/tokens/wu5gnzwstmazfyvxydea.png",
      "tags": ["memecoin"]
    },
    {
      "chainId": 80094,
      "address": "0x01C8A5ccAD23A4D3764eF71c403862160Aa2913a",
      "name": "Wizzwoods Token",
      "symbol": "WIZZ",
      "decimals": 18,
      "logoURI": "https://res.cloudinary.com/duv0g402y/image/upload/v1745506096/tokens/0x01c8a5ccad23a4d3764ef71c403862160aa2913a.png",
      "tags": [],
      "extensions": {
        "coingeckoId": "wizzwoods-token"
      }
    },
    {
      "chainId": 80094,
      "address": "0x56C44d2F484A61ce92Fa0BCc849feB37aBfeB59C",
      "name": "Reward EUL",
      "symbol": "rEUL",
      "decimals": 18,
      "logoURI": "https://res.cloudinary.com/duv0g402y/image/upload/v1743590397/tokens/fchcibsy6l38oqg7ig05.png",
      "tags": []
    },
    {
      "chainId": 80094,
      "address": "0xd352dc6e5F0c45E2F2b38eb5565EB286A1ea4087",
      "name": "Bedrock",
      "symbol": "BR",
      "decimals": 18,
      "logoURI": "https://res.cloudinary.com/duv0g402y/image/upload/v1744808447/tokens/fudxzeljryceklkujvuw.png",
      "tags": [],
      "extensions": {
        "coingeckoId": "bedrock"
      }
    },
    {
      "chainId": 80094,
      "address": "0xAa97D791Afc02AF30cf0B046172bb05b3c306517",
      "name": "Dolomite: WBERA",
      "symbol": "dWBERA",
      "decimals": 18,
      "logoURI": "https://raw.githubusercontent.com/berachain/metadata/refs/heads/main/src/assets/tokens/0xAa97D791Afc02AF30cf0B046172bb05b3c306517.jpg",
      "tags": []
    },
    {
      "chainId": 80094,
      "address": "0x3000C6BF0AAEb813e252B584c4D9a82f99e7a71D",
      "name": "Dolomite: rUSD",
      "symbol": "drUSD",
      "decimals": 18,
      "logoURI": "https://raw.githubusercontent.com/berachain/metadata/refs/heads/main/src/assets/tokens/0x3000C6BF0AAEb813e252B584c4D9a82f99e7a71D.jpg",
      "tags": []
    },
    {
      "chainId": 80094,
      "address": "0x7f2B60fDff1494A0E3e060532c9980d7fad0404B",
      "name": "Dolomite: HONEY",
      "symbol": "dHONEY",
      "decimals": 18,
      "logoURI": "https://raw.githubusercontent.com/berachain/metadata/refs/heads/main/src/assets/tokens/0x7f2B60fDff1494A0E3e060532c9980d7fad0404B.jpg",
      "tags": []
    },
    {
      "chainId": 80094,
      "address": "0x0F81001eF0A83ecCE5ccebf63EB302c70a39a654",
      "name": "Dolomite",
      "symbol": "DOLO",
      "decimals": 18,
      "logoURI": "https://raw.githubusercontent.com/berachain/metadata/refs/heads/main/src/assets/tokens/0x0F81001eF0A83ecCE5ccebf63EB302c70a39a654.png",
      "tags": []
    },
    {
      "chainId": 80094,
      "address": "0xD6620E78B89E8fdB5dFA675D55001C7FaD424bDc",
      "name": "Kodiak Island WBERA-POLLEN-1%",
      "symbol": "KODI WBERA-POLLEN",
      "decimals": 18,
      "logoURI": "https://res.cloudinary.com/duv0g402y/image/upload/c_thumb,w_200,g_face/v1745344462/tokens/0xD6620E78B89E8fdB5dFA675D55001C7FaD424bDc.png",
      "tags": []
    },
    {
      "chainId": 80094,
      "address": "0x36b933554782b108bb9962ac00c498acbceb706d",
      "name": "HyperBERA.USDC",
      "symbol": "HyperBERA.USDC",
      "decimals": 6,
      "logoURI": "https://res.cloudinary.com/duv0g402y/image/upload/v1745430856/tokens/0x36b933554782b108bb9962ac00c498acbceb706d.png",
      "tags": []
    },
    {
      "chainId": 80094,
      "address": "0xbe75c8a7e58c7901d2e128dc8d3b6de2481f1f79",
      "name": "dgnBeraland",
      "symbol": "dgnBeraland",
      "decimals": 6,
      "logoURI": "https://res.cloudinary.com/duv0g402y/image/upload/v1745430960/tokens/0xbe75c8a7e58c7901d2e128dc8d3b6de2481f1f79.png",
      "tags": []
    },
    {
      "chainId": 80094,
      "address": "0xac04b1AbADF214B57f7Ade1DD905AB7aCac23a6b",
      "name": "ICHI Vault Liquidity",
      "symbol": "IV-WASABEE-4-WBERA-wgBERA",
      "decimals": 18,
      "logoURI": "https://res.cloudinary.com/duv0g402y/image/upload/v1745502841/tokens/0xac04b1AbADF214B57f7Ade1DD905AB7aCac23a6b.png",
      "tags": []
    },
    {
      "chainId": 80094,
      "address": "0xE57D868d244d2Cf2E9679eaBa2A3048E58674565",
      "name": "ICHI Vault Liquidity",
      "symbol": "IV-WASABEE-3-WBERA-iBERA",
      "decimals": 18,
      "logoURI": "https://res.cloudinary.com/duv0g402y/image/upload/v1745502888/tokens/0xE57D868d244d2Cf2E9679eaBa2A3048E58674565.png",
      "tags": []
    },
    {
      "chainId": 80094,
      "address": "0xaD445256Ff81171043A5e7Cd8831e4371B000176",
      "name": "Kodiak Island iBERA-osBGT-0.3%",
      "symbol": "KODI iBERA-osBGT",
      "decimals": 18,
      "logoURI": "https://res.cloudinary.com/duv0g402y/image/upload/v1745684188/tokens/0xaD445256Ff81171043A5e7Cd8831e4371B000176.png",
      "tags": []
    },
    {
      "chainId": 80094,
      "address": "0x5347e5133b22A680Ee94b7e62803E848F8d8C92e",
      "name": "Kodiak Island yBGT-yBERA-0.3%",
      "symbol": "KODI yBGT-yBERA",
      "decimals": 18,
      "logoURI": "https://res.cloudinary.com/duv0g402y/image/upload/v1745934111/tokens/0x5347e5133b22A680Ee94b7e62803E848F8d8C92e.jpg",
      "tags": []
    },
    {
      "chainId": 80094,
      "address": "0x1ac0E38eE5f66F6fa46E1644BB6B73bEe598b953",
      "name": "Kodiak Island brBTC-uniBTC-0.05%",
      "symbol": "KODI brBTC-uniBTC",
      "decimals": 18,
      "logoURI": "https://res.cloudinary.com/duv0g402y/image/upload/v1745989732/tokens/0x1ac0E38eE5f66F6fa46E1644BB6B73bEe598b953.png",
      "tags": []
    },
    {
      "chainId": 80094,
      "address": "0x68Cac522833F38E088EEC5e356956C02F0268063",
      "name": "Uniswap V2",
      "symbol": "UNI-V2",
      "decimals": 18,
      "logoURI": "https://res.cloudinary.com/duv0g402y/image/upload/v1746108625/tokens/0x68Cac522833F38E088EEC5e356956C02F0268063.png",
      "tags": []
    },
    {
      "chainId": 80094,
      "address": "0xdDD3Ea5De9c70973E224D938B8f392EC4CC0171C",
      "name": "BULL ISH V2",
      "symbol": "BULL ISH V2",
      "decimals": 18,
      "logoURI": "https://res.cloudinary.com/duv0g402y/image/upload/v1746110153/tokens/0xdDD3Ea5De9c70973E224D938B8f392EC4CC0171C.jpg",
      "tags": []
    },
    {
      "chainId": 80094,
      "address": "0x28e0e3B9817012b356119dF9e217c25932D609c2",
      "name": "Burr Governance Token",
      "symbol": "BURR",
      "decimals": 18,
      "logoURI": "https://res.cloudinary.com/duv0g402y/image/upload/v1746534541/tokens/0x28e0e3B9817012b356119dF9e217c25932D609c2.jpg",
      "tags": []
    },
    {
      "chainId": 80094,
      "address": "0x46fcd35431f5B371224ACC2e2E91732867B1A77e",
      "name": "Prime Ether.Fi Liquid Bera BTC",
      "symbol": "primeLiquidBeraBTC",
      "decimals": 8,
      "logoURI": "https://res.cloudinary.com/duv0g402y/image/upload/v1746534876/tokens/default.png",
      "tags": []
    },
    {
      "chainId": 80094,
      "address": "0xB83742330443f7413DBD2aBdfc046dB0474a944e",
      "name": "Prime Ether.Fi Liquid Bera ETH",
      "symbol": "primeLiquidBeraETH",
      "decimals": 18,
      "logoURI": "https://res.cloudinary.com/duv0g402y/image/upload/v1746534876/tokens/default.png",
      "tags": []
    },
    {
      "chainId": 80094,
      "address": "0xd6eb8ae479EdF452d264493708c85AA798CCCdFd",
      "name": "Dolomite: uniBTC",
      "symbol": "duniBTC",
      "decimals": 8,
      "logoURI": "https://res.cloudinary.com/duv0g402y/image/upload/v1746505862/tokens/0xd6eb8ae479EdF452d264493708c85AA798CCCdFd.png",
      "tags": []
    },
    {
      "chainId": 80094,
      "address": "0x28e0e3B9817012b356119dF9e217c25932D609c2",
      "name": "Burr Governance Token",
      "symbol": "BURR",
      "decimals": 18,
      "logoURI": "https://coin-images.coingecko.com/coins/images/55134/large/BURR_Token_logo.png?1744006499",
      "tags": [],
      "extensions": {
        "coingeckoId": "burr-governance-token"
      }
    },
    {
      "chainId": 80094,
      "address": "0xedb5180661f56077292c92ab40b1ac57a279a396",
      "name": "Roots Stable",
      "symbol": "MEAD",
      "decimals": 18,
      "logoURI": "https://res.cloudinary.com/duv0g402y/image/upload/v1746892015/tokens/0xedb5180661f56077292c92ab40b1ac57a279a396.png",
      "tags": ["stablecoin"]
    },
    {
      "chainId": 80094,
      "address": "0xf3530788DEB3d21E8fA2c3CBBF93317FB38a0D3C",
      "name": "Lair",
      "symbol": "LAIR",
      "decimals": 18,
      "logoURI": "https://res.cloudinary.com/duv0g402y/image/upload/v1747305832/tokens/0xf3530788DEB3d21E8fA2c3CBBF93317FB38a0D3C.png",
      "tags": []
    },
<<<<<<< HEAD
     {
      "chainId": 80094,
      "address": "0x804CF700De1e18f2411Bd05aad5fa10d60e1900f",
      "symbol": "aSUGAR",
      "name": "aSugar Token",
      "logoURI": "https://res.cloudinary.com/duv0g402y/image/upload/v1748902436/tokens/0x804CF700De1e18f2411Bd05aad5fa10d60e1900f.png",
      "decimals": 18,
      "tags": []
     }
=======
    {
      "chainId": 80094,
      "address": "0x63CA3e797CBbCB16b1875D42b4869Af7D328d820",
      "name": "Twin Apple long",
      "symbol": "AAPL",
      "decimals": 18,
      "logoURI": "https://res.cloudinary.com/duv0g402y/image/upload/v1747305832/tokens/0x63CA3e797CBbCB16b1875D42b4869Af7D328d820.png",
      "tags": []
    },
    {
      "chainId": 80094,
      "address": "0xCB700b56226D3b28a3b897c6Ce8881bbfB22D2F8",
      "name": "Twin Apple short",
      "symbol": "iAAPL",
      "decimals": 18,
      "logoURI": "https://res.cloudinary.com/duv0g402y/image/upload/v1747305832/tokens/0xCB700b56226D3b28a3b897c6Ce8881bbfB22D2F8.png",
      "tags": []
    },
    {
      "chainId": 80094,
      "address": "0x80d6206c800a6EDe51eC52fE724DF57fa4B4410B",
      "name": "Twin Microstrategy long",
      "symbol": "MSTR",
      "decimals": 18,
      "logoURI": "https://res.cloudinary.com/duv0g402y/image/upload/v1747305832/tokens/0x80d6206c800a6EDe51eC52fE724DF57fa4B4410B.png",
      "tags": []
    },
    {
      "chainId": 80094,
      "address": "0xE5a08b6F213a7c530E03Ad40522BefcBAa1A7f8C",
      "name": "Twin Microstrategy short",
      "symbol": "iMSTR",
      "decimals": 18,
      "logoURI": "https://res.cloudinary.com/duv0g402y/image/upload/v1747305832/tokens/0xE5a08b6F213a7c530E03Ad40522BefcBAa1A7f8C.png",
      "tags": []
    },
    {
      "chainId": 80094,
      "address": "0x65967109401506222609BDc86e3039F910C4d08b",
      "name": "Twin Coinbase long",
      "symbol": "COIN",
      "decimals": 18,
      "logoURI": "https://res.cloudinary.com/duv0g402y/image/upload/v1747305832/tokens/0x65967109401506222609BDc86e3039F910C4d08b.png",
      "tags": []
    },
    {
      "chainId": 80094,
      "address": "0x9EA30078bc52740F10812539E77B6502A2a5387a",
      "name": "Twin Coinbase short",
      "symbol": "iCOIN",
      "decimals": 18,
      "logoURI": "https://res.cloudinary.com/duv0g402y/image/upload/v1747305832/tokens/0x9EA30078bc52740F10812539E77B6502A2a5387a.png",
      "tags": []
    },
    {
      "chainId": 80094,
      "address": "0x1De7EfAbfA656d077cFD961e4a83b061D351a83B",
      "name": "Twin Nvidia long",
      "symbol": "NVDA",
      "decimals": 18,
      "logoURI": "https://res.cloudinary.com/duv0g402y/image/upload/v1747305832/tokens/0x1De7EfAbfA656d077cFD961e4a83b061D351a83B.png",
      "tags": []
    },
    {
      "chainId": 80094,
      "address": "0x3A4B2d07c237C701c68238dA07E11302353A16F1",
      "name": "Twin Nvidia short",
      "symbol": "iNVDA",
      "decimals": 18,
      "logoURI": "https://res.cloudinary.com/duv0g402y/image/upload/v1747305832/tokens/0x3A4B2d07c237C701c68238dA07E11302353A16F1.png",
      "tags": []
    }
>>>>>>> c82d0392
  ]
}<|MERGE_RESOLUTION|>--- conflicted
+++ resolved
@@ -918,8 +918,79 @@
       "logoURI": "https://res.cloudinary.com/duv0g402y/image/upload/v1747305832/tokens/0xf3530788DEB3d21E8fA2c3CBBF93317FB38a0D3C.png",
       "tags": []
     },
-<<<<<<< HEAD
-     {
+    {
+      "chainId": 80094,
+      "address": "0x63CA3e797CBbCB16b1875D42b4869Af7D328d820",
+      "name": "Twin Apple long",
+      "symbol": "AAPL",
+      "decimals": 18,
+      "logoURI": "https://res.cloudinary.com/duv0g402y/image/upload/v1747305832/tokens/0x63CA3e797CBbCB16b1875D42b4869Af7D328d820.png",
+      "tags": []
+    },
+    {
+      "chainId": 80094,
+      "address": "0xCB700b56226D3b28a3b897c6Ce8881bbfB22D2F8",
+      "name": "Twin Apple short",
+      "symbol": "iAAPL",
+      "decimals": 18,
+      "logoURI": "https://res.cloudinary.com/duv0g402y/image/upload/v1747305832/tokens/0xCB700b56226D3b28a3b897c6Ce8881bbfB22D2F8.png",
+      "tags": []
+    },
+    {
+      "chainId": 80094,
+      "address": "0x80d6206c800a6EDe51eC52fE724DF57fa4B4410B",
+      "name": "Twin Microstrategy long",
+      "symbol": "MSTR",
+      "decimals": 18,
+      "logoURI": "https://res.cloudinary.com/duv0g402y/image/upload/v1747305832/tokens/0x80d6206c800a6EDe51eC52fE724DF57fa4B4410B.png",
+      "tags": []
+    },
+    {
+      "chainId": 80094,
+      "address": "0xE5a08b6F213a7c530E03Ad40522BefcBAa1A7f8C",
+      "name": "Twin Microstrategy short",
+      "symbol": "iMSTR",
+      "decimals": 18,
+      "logoURI": "https://res.cloudinary.com/duv0g402y/image/upload/v1747305832/tokens/0xE5a08b6F213a7c530E03Ad40522BefcBAa1A7f8C.png",
+      "tags": []
+    },
+    {
+      "chainId": 80094,
+      "address": "0x65967109401506222609BDc86e3039F910C4d08b",
+      "name": "Twin Coinbase long",
+      "symbol": "COIN",
+      "decimals": 18,
+      "logoURI": "https://res.cloudinary.com/duv0g402y/image/upload/v1747305832/tokens/0x65967109401506222609BDc86e3039F910C4d08b.png",
+      "tags": []
+    },
+    {
+      "chainId": 80094,
+      "address": "0x9EA30078bc52740F10812539E77B6502A2a5387a",
+      "name": "Twin Coinbase short",
+      "symbol": "iCOIN",
+      "decimals": 18,
+      "logoURI": "https://res.cloudinary.com/duv0g402y/image/upload/v1747305832/tokens/0x9EA30078bc52740F10812539E77B6502A2a5387a.png",
+      "tags": []
+    },
+    {
+      "chainId": 80094,
+      "address": "0x1De7EfAbfA656d077cFD961e4a83b061D351a83B",
+      "name": "Twin Nvidia long",
+      "symbol": "NVDA",
+      "decimals": 18,
+      "logoURI": "https://res.cloudinary.com/duv0g402y/image/upload/v1747305832/tokens/0x1De7EfAbfA656d077cFD961e4a83b061D351a83B.png",
+      "tags": []
+    },
+    {
+      "chainId": 80094,
+      "address": "0x3A4B2d07c237C701c68238dA07E11302353A16F1",
+      "name": "Twin Nvidia short",
+      "symbol": "iNVDA",
+      "decimals": 18,
+      "logoURI": "https://res.cloudinary.com/duv0g402y/image/upload/v1747305832/tokens/0x3A4B2d07c237C701c68238dA07E11302353A16F1.png",
+      "tags": []
+    },
+    {
       "chainId": 80094,
       "address": "0x804CF700De1e18f2411Bd05aad5fa10d60e1900f",
       "symbol": "aSUGAR",
@@ -927,80 +998,6 @@
       "logoURI": "https://res.cloudinary.com/duv0g402y/image/upload/v1748902436/tokens/0x804CF700De1e18f2411Bd05aad5fa10d60e1900f.png",
       "decimals": 18,
       "tags": []
-     }
-=======
-    {
-      "chainId": 80094,
-      "address": "0x63CA3e797CBbCB16b1875D42b4869Af7D328d820",
-      "name": "Twin Apple long",
-      "symbol": "AAPL",
-      "decimals": 18,
-      "logoURI": "https://res.cloudinary.com/duv0g402y/image/upload/v1747305832/tokens/0x63CA3e797CBbCB16b1875D42b4869Af7D328d820.png",
-      "tags": []
-    },
-    {
-      "chainId": 80094,
-      "address": "0xCB700b56226D3b28a3b897c6Ce8881bbfB22D2F8",
-      "name": "Twin Apple short",
-      "symbol": "iAAPL",
-      "decimals": 18,
-      "logoURI": "https://res.cloudinary.com/duv0g402y/image/upload/v1747305832/tokens/0xCB700b56226D3b28a3b897c6Ce8881bbfB22D2F8.png",
-      "tags": []
-    },
-    {
-      "chainId": 80094,
-      "address": "0x80d6206c800a6EDe51eC52fE724DF57fa4B4410B",
-      "name": "Twin Microstrategy long",
-      "symbol": "MSTR",
-      "decimals": 18,
-      "logoURI": "https://res.cloudinary.com/duv0g402y/image/upload/v1747305832/tokens/0x80d6206c800a6EDe51eC52fE724DF57fa4B4410B.png",
-      "tags": []
-    },
-    {
-      "chainId": 80094,
-      "address": "0xE5a08b6F213a7c530E03Ad40522BefcBAa1A7f8C",
-      "name": "Twin Microstrategy short",
-      "symbol": "iMSTR",
-      "decimals": 18,
-      "logoURI": "https://res.cloudinary.com/duv0g402y/image/upload/v1747305832/tokens/0xE5a08b6F213a7c530E03Ad40522BefcBAa1A7f8C.png",
-      "tags": []
-    },
-    {
-      "chainId": 80094,
-      "address": "0x65967109401506222609BDc86e3039F910C4d08b",
-      "name": "Twin Coinbase long",
-      "symbol": "COIN",
-      "decimals": 18,
-      "logoURI": "https://res.cloudinary.com/duv0g402y/image/upload/v1747305832/tokens/0x65967109401506222609BDc86e3039F910C4d08b.png",
-      "tags": []
-    },
-    {
-      "chainId": 80094,
-      "address": "0x9EA30078bc52740F10812539E77B6502A2a5387a",
-      "name": "Twin Coinbase short",
-      "symbol": "iCOIN",
-      "decimals": 18,
-      "logoURI": "https://res.cloudinary.com/duv0g402y/image/upload/v1747305832/tokens/0x9EA30078bc52740F10812539E77B6502A2a5387a.png",
-      "tags": []
-    },
-    {
-      "chainId": 80094,
-      "address": "0x1De7EfAbfA656d077cFD961e4a83b061D351a83B",
-      "name": "Twin Nvidia long",
-      "symbol": "NVDA",
-      "decimals": 18,
-      "logoURI": "https://res.cloudinary.com/duv0g402y/image/upload/v1747305832/tokens/0x1De7EfAbfA656d077cFD961e4a83b061D351a83B.png",
-      "tags": []
-    },
-    {
-      "chainId": 80094,
-      "address": "0x3A4B2d07c237C701c68238dA07E11302353A16F1",
-      "name": "Twin Nvidia short",
-      "symbol": "iNVDA",
-      "decimals": 18,
-      "logoURI": "https://res.cloudinary.com/duv0g402y/image/upload/v1747305832/tokens/0x3A4B2d07c237C701c68238dA07E11302353A16F1.png",
-      "tags": []
     }
->>>>>>> c82d0392
   ]
 }