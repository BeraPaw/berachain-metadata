--- conflicted
+++ resolved
@@ -427,14 +427,15 @@
     },
     {
       "chainId": 80094,
-<<<<<<< HEAD
       "address": "0x3b3dd22625128Ff1548110f9B7Bc702F540668e2",
       "name": "gBERA Token",
       "symbol": "gBERA",
       "decimals": 18,
       "logoURI": "https://res.cloudinary.com/duv0g402y/image/upload/c_thumb,w_200,g_face/v1742832647/src/tokens/mainnet/jgmp1qhoyzmsbknja1f0.png",
       "tags": []
-=======
+    },
+    {
+      "chainId": 80094,
       "address": "0xD77552D3849ab4D8C3b189A9582d0ba4C1F4f912",
       "name": "Wrapped gBERA",
       "symbol": "wgBERA",
@@ -444,7 +445,6 @@
       "extensions": {
         "coingeckoId": "wrapped-gbera"
       }
->>>>>>> 28d34ef0
     }
   ]
 }