{
  "$schema": "../../schemas/tokens.schema.json",
  "name": "Berachain Mainnet Default Token List",
  "logoURI": "https://res.cloudinary.com/duv0g402y/image/upload/v1739450224/foundation/oe6damqveywiebwxeelf.png",
  "tags": {
    "stablecoin": {
      "name": "Stablecoin",
      "description": "Tokens that are fixed to an external asset, e.g. the US dollar"
    },
    "featured": {
      "name": "Featured",
      "description": "Tokens that are featured"
    }
  },
  "tokens": [
    {
      "chainId": 80094,
      "address": "0x0000000000000000000000000000000000000000",
      "symbol": "BERA",
      "name": "Berachain Token",
      "decimals": 18,
      "logoURI": "https://res.cloudinary.com/duv0g402y/raw/upload/v1717773645/src/assets/bera.png",
      "tags": ["featured"],
      "extensions": {
        "coingeckoId": "berachain-bera",
        "pythPriceId": "0x962088abcfdbdb6e30db2e340c8cf887d9efb311b1f2f17b155a63dbb6d40265"
      }
    },
    {
      "chainId": 80094,
      "address": "0x6969696969696969696969696969696969696969",
      "symbol": "WBERA",
      "name": "Wrapped Berachain Token",
      "decimals": 18,
      "logoURI": "https://res.cloudinary.com/duv0g402y/raw/upload/v1717773645/src/assets/wbera.png",
      "tags": ["featured"],
      "extensions": {
        "coingeckoId": "berachain-bera",
        "pythPriceId": "0x962088abcfdbdb6e30db2e340c8cf887d9efb311b1f2f17b155a63dbb6d40265"
      }
    },
    {
      "chainId": 80094,
      "address": "0x656b95E550C07a9ffe548bd4085c72418Ceb1dba",
      "symbol": "BGT",
      "name": "Bera Governance Token",
      "decimals": 18,
      "logoURI": "https://res.cloudinary.com/duv0g402y/raw/upload/v1717773645/src/assets/bgt.png",
      "tags": ["featured"]
    },
    {
      "chainId": 80094,
      "address": "0xFCBD14DC51f0A4d49d5E53C2E0950e0bC26d0Dce",
      "symbol": "HONEY",
      "name": "Honey",
      "decimals": 18,
      "logoURI": "https://res.cloudinary.com/duv0g402y/raw/upload/v1717773645/src/assets/honey.png",
      "tags": ["stablecoin", "featured"],
      "extensions": {
        "coingeckoId": "honey-3",
        "pythPriceId": "0xf67b033925d73d43ba4401e00308d9b0f26ab4fbd1250e8b5407b9eaade7e1f4"
      }
    },
    {
      "chainId": 80094,
      "address": "0x688e72142674041f8f6Af4c808a4045cA1D6aC82",
      "symbol": "BYUSD",
      "name": "BYUSD",
      "logoURI": "https://res.cloudinary.com/duv0g402y/image/upload/v1738732576/tokens/y6wa21vehnappbe2cruf.png",
      "decimals": 6,
      "tags": ["stablecoin", "featured"],
      "extensions": {
        "coingeckoId": "paypal-usd",
        "pythPriceId": "0xc1da1b73d7f01e7ddd54b3766cf7fcd644395ad14f70aa706ec5384c59e76692"
      }
    },
    {
      "chainId": 80094,
      "address": "0x549943e04f40284185054145c6E4e9568C1D3241",
      "symbol": "USDC.e",
      "name": "Bridged USDC (Stargate)",
      "decimals": 6,
      "logoURI": "https://coin-images.coingecko.com/coins/images/6319/large/usdc.png?1696506694",
      "tags": ["stablecoin", "featured"],
      "extensions": {
        "coingeckoId": "usd-coin",
        "pythPriceId": "0xeaa020c61cc479712813461ce153894a96a6c00b21ed0cfc2798d1f9a9e9c94a"
      }
    },
    {
      "chainId": 80094,
      "address": "0x779Ded0c9e1022225f8E0630b35a9b54bE713736",
      "symbol": "USD₮0",
      "name": "Tether USD Coin",
      "decimals": 6,
      "logoURI": "https://coin-images.coingecko.com/coins/images/325/large/Tether.png?1696501661",
      "tags": ["stablecoin", "featured"],
      "extensions": {
        "coingeckoId": "tether",
        "pythPriceId": "0x2b89b9dc8fdf9f34709a5b106b472f0f39bb6ca9ce04b0fd7f2e971688e2e53b"
      }
    },
    {
      "chainId": 80094,
      "address": "0x0555E30da8f98308EdB960aa94C0Db47230d2B9c",
      "symbol": "WBTC",
      "name": "WBTC",
      "decimals": 8,
      "logoURI": "https://res.cloudinary.com/duv0g402y/raw/upload/v1717773645/src/assets/btc.png",
      "tags": ["featured", "deposit"],
      "extensions": {
        "coingeckoId": "wrapped-bitcoin",
        "pythPriceId": "0xc9d8b075a5c69303365ae23633d4e085199bf5c520a3b90fed1322a0342ffc33"
      }
    },
    {
      "chainId": 80094,
      "address": "0x2F6F07CDcf3588944Bf4C42aC74ff24bF56e7590",
      "symbol": "WETH",
      "name": "WETH",
      "decimals": 18,
      "logoURI": "https://res.cloudinary.com/duv0g402y/raw/upload/v1717773645/src/assets/eth.png",
      "tags": ["featured", "deposit"],
      "extensions": {
        "coingeckoId": "weth",
        "pythPriceId": "0x9d4294bbcd1174d6f2003ec365831e64cc31d9f6f15a2b85399db8d5000960f6"
      }
    },
    {
      "chainId": 80094,
      "address": "0x9b6761bf2397Bb5a6624a856cC84A3A14Dcd3fe5",
      "decimals": 18,
      "logoURI": "https://res.cloudinary.com/duv0g402y/image/upload/v1738837562/tokens/feeqqlxk3wq4lp0rym34.png",
      "symbol": "iBERA",
      "name": "iBERA",
      "tags": [],
      "extensions": {
        "coingeckoId": "infrared-bera"
      }
    },
    {
      "chainId": 80094,
      "address": "0xac03CABA51e17c86c921E1f6CBFBdC91F8BB2E6b",
      "decimals": 18,
      "logoURI": "https://res.cloudinary.com/duv0g402y/image/upload/v1738837560/tokens/iaynouqgjmryrzl0wcvx.png",
      "symbol": "iBGT",
      "name": "iBGT",
      "tags": [],
      "extensions": {
        "coingeckoId": "infrafred-bgt",
        "pythPriceId": "0xc929105a1af143cbfc887c4573947f54422a9ca88a9e622d151b8abdf5c2962f"
      }
    },
    {
      "chainId": 80094,
      "address": "0x6d4223DAE2a8744a85a6d44e97f3F61679f87ee6",
      "decimals": 18,
      "logoURI": "https://res.cloudinary.com/duv0g402y/image/upload/v1739455325/tokens/luha7bssovccqq4jigdh.png",
      "symbol": "USDbr",
      "name": "USDbr",
      "tags": []
    },
    {
      "chainId": 80094,
      "address": "0xFf9c599D51C407A45D631c6e89cB047Efb88AeF6",
      "decimals": 18,
      "logoURI": "https://res.cloudinary.com/duv0g402y/image/upload/v1743022198/tokens/axoo3bolisdxoz2glakg.png",
      "symbol": "PENDLE",
      "name": "Pendle",
      "tags": [],
      "extensions": {
        "coingeckoId": "pendle"
      }
    },
    {
      "chainId": 80094,
      "address": "0xFaF4c16847bD0ebaC546C49a9C9c6b81abd4b08C",
      "decimals": 18,
      "logoURI": "https://res.cloudinary.com/duv0g402y/image/upload/v1739455320/tokens/yxqyrtpt4x6ldudyxktd.png",
      "symbol": "NOME",
      "name": "NOME",
      "tags": []
    },
    {
      "chainId": 80094,
      "address": "0xDAd7898717AdE066E1114E6bdbFaFd8A6F378B7b",
      "symbol": "AZT",
      "name": "AZEx Token",
      "decimals": 18,
      "logoURI": "https://res.cloudinary.com/duv0g402y/image/upload/c_thumb,w_200,g_face/v1742832647/src/tokens/mainnet/k4g9i4kz5igywhv5zmpq.png",
      "tags": []
    },
    {
      "chainId": 80094,
      "address": "0x6FF4D64976428025Cdcc3354EF53b5D19637481e",
      "symbol": "ARTIO",
      "name": "Artio",
      "decimals": 18,
      "logoURI": "https://res.cloudinary.com/duv0g402y/image/upload/v1743021469/tokens/eygclwqlzatgbbyjkdzz.png",
      "tags": []
    },
    {
      "chainId": 80094,
      "address": "0xBaadCC2962417C01Af99fb2B7C75706B9bd6Babe",
      "symbol": "LBGT",
      "name": "Liquid BGT",
      "decimals": 18,
      "logoURI": "https://res.cloudinary.com/duv0g402y/image/upload/c_lfill,g_xy_center,w_200/v1742834369/src/tokens/mainnet/qyuam7lm5qsuevo7mm5b.png",
      "tags": []
    },
    {
      "chainId": 80094,
      "address": "0x2CeC7f1ac87F5345ced3D6c74BBB61bfAE231Ffb",
      "symbol": "stBGT",
      "name": "stBGT",
      "decimals": 18,
      "logoURI": "https://res.cloudinary.com/duv0g402y/image/upload/c_thumb,w_200,g_face/v1742833549/src/tokens/mainnet/gsk8f6aagm7pudpvj0zp.png",
      "tags": []
    },
    {
      "chainId": 80094,
      "address": "0x6B26f778bfae56CFb4Bf9b62c678d9D40e725227",
      "symbol": "BITCOIN",
      "name": "HarryPotterObamaSonic10Inu",
      "decimals": 8,
      "logoURI": "https://res.cloudinary.com/duv0g402y/image/upload/v1743021359/tokens/x4tefm7msvwzj57ismsz.png",
      "tags": [],
      "extensions": {
        "coingeckoId": "harrypotterobamasonic10in"
      }
    },
    {
      "chainId": 80094,
      "address": "0x2492D0006411Af6C8bbb1c8afc1B0197350a79e9",
      "symbol": "USR",
      "name": "Resolv USD",
      "decimals": 18,
      "logoURI": "https://res.cloudinary.com/duv0g402y/image/upload/v1743020794/tokens/c1lf9aq8svu5yvm0qusc.png",
      "tags": ["stablecoin"],
      "extensions": {
        "coingeckoId": "resolv-usr"
      }
    },
    {
      "chainId": 80094,
      "address": "0x35E5dB674D8e93a03d814FA0ADa70731efe8a4b9",
      "symbol": "RLP",
      "name": "Resolv Liquidity Provider Token",
      "decimals": 18,
      "logoURI": "https://res.cloudinary.com/duv0g402y/image/upload/v1743020925/tokens/cwpaoz5qjaetleciqpfr.png",
      "tags": [],
      "extensions": {
        "coingeckoId": "resolv-rlp"
      }
    },
    {
      "chainId": 80094,
      "address": "0xf6718b2701D4a6498eF77D7c152b2137Ab28b8A3",
      "name": "Lorenzo stBTC",
      "symbol": "stBTC",
      "decimals": 18,
      "logoURI": "https://coin-images.coingecko.com/coins/images/50978/large/a.jpg?1730208372",
      "tags": [],
      "extensions": {
        "coingeckoId": "lorenzo-stbtc"
      }
    },
    {
      "chainId": 80094,
      "address": "0x09DEF5aBc67e967d54E8233A4b5EBBc1B3fbE34b",
      "name": "Wrapped aBTC",
      "symbol": "waBTC",
      "tags": [],
      "decimals": 18
    },
    {
      "chainId": 80094,
      "address": "0x1fCca65fb6Ae3b2758b9b2B394CB227eAE404e1E",
      "name": "pumpBTC.bera",
      "symbol": "pumpBTC.bera",
      "tags": [],
      "decimals": 8
    },
    {
      "chainId": 80094,
      "address": "0xC3827A4BC8224ee2D116637023b124CED6db6e90",
      "name": "uniBTC",
      "symbol": "uniBTC",
      "decimals": 8,
      "logoURI": "https://coin-images.coingecko.com/coins/images/39599/large/uniBTC_200px.png?1723064455",
      "tags": [],
      "extensions": {
        "coingeckoId": "universal-btc"
      }
    },
    {
      "chainId": 80094,
      "address": "0xecAc9C5F704e954931349Da37F60E39f515c11c1",
      "name": "Lombard Staked Bitcoin",
      "symbol": "LBTC",
      "decimals": 8,
      "logoURI": "https://coin-images.coingecko.com/coins/images/39969/large/LBTC_Logo.png?1724959872",
      "tags": [],
      "extensions": {
        "coingeckoId": "lombard-staked-btc",
        "pythPriceId": "0x8f257aab6e7698bb92b15511915e593d6f8eae914452f781874754b03d0c612b"
      }
    },
    {
      "chainId": 80094,
      "address": "0xbAC93A69c62a1518136FF840B788Ba715cbDfE2B",
      "name": "Fire Bitcoin",
      "symbol": "FBTC",
      "decimals": 8,
      "logoURI": "https://coin-images.coingecko.com/coins/images/39182/large/fbtc.png?1740123952",
      "tags": [],
      "extensions": {
        "coingeckoId": "ignition-fbtc"
      }
    },
    {
      "chainId": 80094,
      "address": "0x9B2316cfe980515de7430F1c4E831B89a5921137",
      "name": "CIAN yield layer rsETH",
      "symbol": "ylrsETH",
      "decimals": 18,
      "tags": []
    },
    {
      "chainId": 80094,
      "address": "0xdCB3D91555385DaE23e6B966b5626aa7A75Be940",
      "name": "CIAN yield layer pumpBTC",
      "symbol": "ylpumpBTC",
      "decimals": 8,
      "tags": []
    },
    {
      "chainId": 80094,
      "address": "0xE946Dd7d03F6F5C440F68c84808Ca88d26475FC5",
      "name": "CIAN yield layer BTCLST",
      "symbol": "ylBTCLST",
      "decimals": 8,
      "tags": []
    },
    {
      "chainId": 80094,
      "address": "0x907883da917ca9750ad202ff6395C4C6aB14e60E",
      "name": "CIAN yield layer uniBTC",
      "symbol": "yluniBTC",
      "decimals": 8,
      "tags": []
    },
    {
      "chainId": 80094,
      "address": "0xa958090601E21A82e9873042652e35891D945a8C",
      "name": "CIAN yield layer stETH",
      "symbol": "ylstETH",
      "decimals": 18,
      "tags": []
    },
    {
      "chainId": 80094,
      "address": "0x5B82028cfc477C4E7ddA7FF33d59A23FA7Be002a",
      "name": "Magic Internet Money",
      "symbol": "MIM",
      "decimals": 18,
      "logoURI": "https://coin-images.coingecko.com/coins/images/16786/large/mimlogopng.png?1696516358",
      "extensions": {
        "coingeckoId": "magic-internet-money",
        "pythPriceId": "0x7aa41f6ee464616f3cbc469fddfd7e63d8db319b7bd585cc95b24c29c9172916"
      },
      "tags": []
    },
    {
      "chainId": 80094,
      "address": "0x850CDF416668210ED0c36bfFF5d21921C7adA3b8",
      "name": "rswETH",
      "symbol": "rswETH",
      "decimals": 18,
      "logoURI": "https://coin-images.coingecko.com/coins/images/34489/large/rswETH_Icon.png?1706865484",
      "extensions": {
        "coingeckoId": "restaked-swell-eth",
        "pythPriceId": "0x17e349391a4d8362706ec4126c2fa42047601cb71c1063e38ca305fab9b0ec4d"
      },
      "tags": []
    },
    {
      "chainId": 80094,
      "address": "0x4186BFC76E2E237523CBC30FD220FE055156b41F",
      "name": "KelpDao Restaked ETH",
      "symbol": "rsETH",
      "decimals": 18,
      "logoURI": "https://coin-images.coingecko.com/coins/images/33800/large/Icon___Dark.png?1702991855",
      "extensions": {
        "coingeckoId": "kelp-dao-restaked-eth",
        "pythPriceId": "0x0caec284d34d836ca325cf7b3256c078c597bc052fbd3c0283d52b581d68d71f"
      },
      "tags": []
    },
    {
      "chainId": 80094,
      "address": "0x1cE0a25D13CE4d52071aE7e02Cf1F6606F4C79d3",
      "name": "Nectar",
      "symbol": "NECT",
      "decimals": 18,
      "logoURI": "https://res.cloudinary.com/duv0g402y/image/upload/v1743447620/tokens/zxgqjxi7do2qaq3heeee.png",
      "tags": ["stablecoin"],
      "extensions": {
        "coingeckoId": "nectar"
      }
    },
    {
      "chainId": 80094,
      "address": "0x3b3dd22625128Ff1548110f9B7Bc702F540668e2",
      "name": "gBERA Token",
      "symbol": "gBERA",
      "decimals": 18,
      "logoURI": "https://res.cloudinary.com/duv0g402y/image/upload/c_thumb,w_200,g_face/v1742832647/src/tokens/mainnet/jgmp1qhoyzmsbknja1f0.png",
      "tags": []
    },
    {
      "chainId": 80094,
      "address": "0xD77552D3849ab4D8C3b189A9582d0ba4C1F4f912",
      "name": "Wrapped gBERA",
      "symbol": "wgBERA",
      "decimals": 18,
      "logoURI": "https://res.cloudinary.com/duv0g402y/image/upload/c_thumb,w_200,g_face/v1742832647/src/tokens/mainnet/fnjauaw96s6kl0dxjzx7.png",
      "tags": [],
      "extensions": {
        "coingeckoId": "wrapped-gbera"
      }
    },
    {
      "chainId": 80094,
      "address": "0x231A6BD8eB88Cfa42776B7Ac575CeCAf82bf1E21",
      "name": "Beraplug",
      "symbol": "PLUG",
      "decimals": 18,
      "logoURI": "https://res.cloudinary.com/duv0g402y/image/upload/v1743017404/tokens/pj0avz3gekjw6ih76xjv.png",
      "tags": []
    },
    {
      "chainId": 80094,
      "address": "0x541FD749419CA806a8bc7da8ac23D346f2dF8B77",
      "name": "Solv BTC",
      "symbol": "SolvBTC",
      "decimals": 18,
      "logoURI": "https://coin-images.coingecko.com/coins/images/36800/large/solvBTC.png?1719810684",
      "extensions": {
        "coingeckoId": "solv-btc"
      }
    },
    {
      "chainId": 80094,
      "address": "0xCC0966D8418d412c599A6421b760a847eB169A8c",
      "name": "xSolvBTC",
      "symbol": "xSolvBTC",
      "decimals": 18,
      "logoURI": "https://coin-images.coingecko.com/coins/images/39384/large/unnamed.png?1721961640",
      "extensions": {
        "coingeckoId": "solv-protocol-solvbtc-bbn"
      }
    },
    {
      "chainId": 80094,
      "address": "0x93F4d0ab6a8B4271f4a28Db399b5E30612D21116",
      "name": "StakeStone Bitcoin",
      "symbol": "SBTC",
      "decimals": 18
    },
    {
      "chainId": 80094,
      "address": "0xEc901DA9c68E90798BbBb74c11406A32A70652C3",
      "name": "StakeStone Ether",
      "symbol": "STONE",
      "decimals": 18,
      "logoURI": "https://coin-images.coingecko.com/coins/images/33103/large/200_200.png?1702602672",
      "extensions": {
        "coingeckoId": "stakestone-ether",
        "pythPriceId": "0x4dcc2fb96fb89a802ef9712f6bd2246d3607cf95ca5540cb24490d37003f8c46"
      }
    },
    {
      "chainId": 80094,
      "address": "0x6fc6545d5cDE268D5C7f1e476D444F39c995120d",
      "name": "Berachain Staked ETH",
      "symbol": "beraETH",
      "decimals": 18,
      "logoURI": "https://coin-images.coingecko.com/coins/images/54260/large/beraETH.png?1738952010",
      "extensions": {
        "coingeckoId": "berachain-staked-eth",
        "pythPriceId": "0x9d4294bbcd1174d6f2003ec365831e64cc31d9f6f15a2b85399db8d5000960f6"
      }
    },
    {
      "chainId": 80094,
      "address": "0xff12470a969Dd362EB6595FFB44C82c959Fe9ACc",
      "name": "USDa",
      "symbol": "USDa",
      "decimals": 18,
      "logoURI": "https://coin-images.coingecko.com/coins/images/51599/large/SUSDA.png?1731604761",
      "extensions": {
        "coingeckoId": "usda-2",
        "pythPriceId": "0x3a1050a3c03354c94ed44acf808327f05b7f9d610f38644684f5ce4796cce27b"
      }
    },
    {
      "chainId": 80094,
      "address": "0x2840F9d9f96321435Ab0f977E7FDBf32EA8b304f",
      "name": "USDa saving token",
      "symbol": "sUSDa",
      "decimals": 18,
      "logoURI": "https://coin-images.coingecko.com/coins/images/51821/large/USDA.png?1732035172",
      "extensions": {
        "coingeckoId": "susda"
      }
    },
    {
      "chainId": 80094,
      "address": "0x09D4214C03D01F49544C0448DBE3A27f768F2b34",
      "name": "Reservoir Stablecoin",
      "symbol": "rUSD",
      "decimals": 18
    },
    {
      "chainId": 80094,
      "address": "0x5d3a1Ff2b6BAb83b63cd9AD0787074081a52ef34",
      "name": "USDe",
      "symbol": "USDe",
      "decimals": 18,
      "logoURI": "https://res.cloudinary.com/duv0g402y/image/upload/v1743021263/tokens/vtfyhwt1bjcygv4uhwvh.png",
      "extensions": {
        "coingeckoId": "ethena-usde",
        "pythPriceId": "0x6ec879b1e9963de5ee97e9c8710b742d6228252a5e2ca12d4ae81d7fe5ee8c5d"
      }
    },
    {
      "chainId": 80094,
      "address": "0x211Cc4DD073734dA055fbF44a2b4667d5E5fE5d2",
      "name": "Staked USDe",
      "symbol": "sUSDe",
      "decimals": 18,
      "logoURI": "https://coin-images.coingecko.com/coins/images/33669/large/sUSDe-Symbol-Color.png?1716307680",
      "extensions": {
        "coingeckoId": "ethena-staked-usde",
        "pythPriceId": "0xca3ba9a619a4b3755c10ac7d5e760275aa95e9823d38a84fedd416856cdba37c"
      }
    },
    {
      "chainId": 80094,
      "address": "0x7DCC39B4d1C53CB31e1aBc0e358b43987FEF80f7",
      "name": "Wrapped eETH",
      "symbol": "weETH",
      "decimals": 18,
      "logoURI": "https://coin-images.coingecko.com/coins/images/33033/large/weETH.png?1701438396",
      "extensions": {
        "coingeckoId": "wrapped-eeth",
        "pythPriceId": "0x9ee4e7c60b940440a261eb54b6d8149c23b580ed7da3139f7f08f4ea29dad395"
      }
    },
    {
      "chainId": 80094,
      "address": "0x18878Df23e2a36f81e820e4b47b4A40576D3159C",
      "name": "Olympus",
      "symbol": "OHM",
      "decimals": 9,
      "logoURI": "https://coin-images.coingecko.com/coins/images/14483/large/token_OHM_%281%29.png?1696514169",
      "extensions": {
        "coingeckoId": "olympus",
        "pythPriceId": "0x3a8c0214e4fb7f1dd7792ed4d5b2971372e52f088fcd9cc02309253cbdc4a70e"
      }
    },
    {
      "chainId": 80094,
      "address": "0x09D9420332bff75522a45FcFf4855F82a0a3ff50",
      "name": "Dinero OFT",
      "symbol": "DINERO",
      "decimals": 18,
      "logoURI": "https://coin-images.coingecko.com/coins/images/39341/large/dinero.jpg?1721807902",
      "extensions": {
        "coingeckoId": "dinero-2"
      }
    },
    {
      "chainId": 80094,
      "address": "0xb2F776e9c1C926C4b2e54182Fac058dA9Af0B6A5",
      "name": "henlo",
      "symbol": "HENLO",
      "decimals": 18,
      "logoURI": "https://coin-images.coingecko.com/coins/images/54719/large/Full_Circle_Logo_Large_%28YellowBlue%29_%281%29.png?1741193376",
      "extensions": {
        "coingeckoId": "henlo-3"
      }
    },
    {
      "chainId": 80094,
      "address": "0xb749584F9fC418Cf905d54f462fdbFdC7462011b",
      "name": "bm",
      "symbol": "bm",
      "decimals": 18,
      "logoURI": "https://coin-images.coingecko.com/coins/images/54413/large/photo_2025-02-13_05.15.34.jpeg?1739554671",
      "extensions": {
        "coingeckoId": "bm"
      }
    },
    {
      "chainId": 80094,
      "address": "0xb8B1Af593Dc37B33a2c87C8Db1c9051FC32858B7",
      "name": "Ramen Token",
      "symbol": "RAMEN",
      "decimals": 18,
      "logoURI": "https://coin-images.coingecko.com/coins/images/54443/large/rsz_tokens_1.png?1739772470",
      "extensions": {
        "coingeckoId": "ramen"
      }
    },
    {
      "chainId": 80094,
      "address": "0x08A38Caa631DE329FF2DAD1656CE789F31AF3142",
      "name": "YEET",
      "symbol": "YEET",
      "decimals": 18,
      "logoURI": "https://coin-images.coingecko.com/coins/images/54416/large/IMG_7050.PNG?1739556073",
      "extensions": {
        "coingeckoId": "yeet"
      }
    },
    {
      "chainId": 80094,
      "address": "0xF9ee98099F5078078Bb8e17E6b4a4F95137E2037",
      "decimals": 18,
      "logoURI": "https://assets.coingecko.com/coins/images/30645/large/QLLK8pmR_400x400.jpg",
      "symbol": "EQB",
      "name": "Equilibria Token",
      "tags": [],
      "extensions": {
        "coingeckoId": "equilibria-finance"
      }
    },
    {
      "chainId": 80094,
      "address": "0x147c9A7F5265D7cA9a671C3817b212a0cF88856e",
      "name": "BeraXBT",
      "symbol": "BIXBT",
      "decimals": 18,
      "logoURI": "https://assets.coingecko.com/coins/images/55022/standard/BeraLogo-200px.jpg?1743243276",
      "extensions": {
        "coingeckoId": "beraxbt"
      }
    },
    {
      "chainId": 80094,
      "address": "0x6536cEAD649249cae42FC9bfb1F999429b3ec755",
      "name": "NavFinance",
      "symbol": "NAV",
      "decimals": 18,
      "logoURI": "https://coin-images.coingecko.com/coins/images/54663/large/NAV_Token.png?1740898251",
      "tags": [],
      "extensions": {
        "coingeckoId": "nav"
      }
    },
    {
      "chainId": 80094,
      "address": "0xFF0a636Dfc44Bb0129b631cDd38D21B613290c98",
      "name": "Holdstation",
      "symbol": "HOLD",
      "decimals": 18,
      "logoURI": "https://coin-images.coingecko.com/coins/images/32726/large/HOLD.png?1699018663",
      "tags": [],
      "extensions": {
        "coingeckoId": "holdstation"
      }
    },
    {
      "chainId": 80094,
      "address": "0x1F7210257FA157227D09449229a9266b0D581337",
      "name": "BeramoniumCoin",
      "symbol": "BERAMO",
      "decimals": 18,
      "logoURI": "https://coin-images.coingecko.com/coins/images/54529/large/_BERAMO_logo.png?1740168354",
      "tags": [],
      "extensions": {
        "coingeckoId": "beramoniumcoin"
      }
    },
    {
      "chainId": 80094,
      "address": "0x66A501076865a2b21Df9dBd51FA931317188418B",
      "name": "Beratardio",
      "symbol": "BERATARDIO",
      "decimals": 18,
      "logoURI": "https://res.cloudinary.com/duv0g402y/image/upload/v1743513356/tokens/wu5gnzwstmazfyvxydea.png",
      "tags": ["memecoin"]
    },
    {
      "chainId": 80094,
      "address": "0x01C8A5ccAD23A4D3764eF71c403862160Aa2913a",
      "name": "Wizzwoods Token",
      "symbol": "WIZZ",
      "decimals": 18,
      "logoURI": "https://res.cloudinary.com/duv0g402y/image/upload/v1745506096/tokens/0x01c8a5ccad23a4d3764ef71c403862160aa2913a.png",
      "tags": [],
      "extensions": {
        "coingeckoId": "wizzwoods-token"
      }
    },
    {
      "chainId": 80094,
      "address": "0x56C44d2F484A61ce92Fa0BCc849feB37aBfeB59C",
      "name": "Reward EUL",
      "symbol": "rEUL",
      "decimals": 18,
      "logoURI": "https://res.cloudinary.com/duv0g402y/image/upload/v1743590397/tokens/fchcibsy6l38oqg7ig05.png",
      "tags": []
    },
    {
      "chainId": 80094,
      "address": "0xd352dc6e5F0c45E2F2b38eb5565EB286A1ea4087",
      "name": "Bedrock",
      "symbol": "BR",
      "decimals": 18,
      "logoURI": "https://res.cloudinary.com/duv0g402y/image/upload/v1744808447/tokens/fudxzeljryceklkujvuw.png",
      "tags": [],
      "extensions": {
        "coingeckoId": "bedrock"
      }
    },
    {
      "chainId": 80094,
      "address": "0xAa97D791Afc02AF30cf0B046172bb05b3c306517",
      "name": "Dolomite: WBERA",
      "symbol": "dWBERA",
      "decimals": 18,
      "logoURI": "https://raw.githubusercontent.com/berachain/metadata/refs/heads/main/src/assets/tokens/0xAa97D791Afc02AF30cf0B046172bb05b3c306517.jpg",
      "tags": []
    },
    {
      "chainId": 80094,
      "address": "0x3000C6BF0AAEb813e252B584c4D9a82f99e7a71D",
      "name": "Dolomite: rUSD",
      "symbol": "drUSD",
      "decimals": 18,
      "logoURI": "https://raw.githubusercontent.com/berachain/metadata/refs/heads/main/src/assets/tokens/0x3000C6BF0AAEb813e252B584c4D9a82f99e7a71D.jpg",
      "tags": []
    },
    {
      "chainId": 80094,
      "address": "0x7f2B60fDff1494A0E3e060532c9980d7fad0404B",
      "name": "Dolomite: HONEY",
      "symbol": "dHONEY",
      "decimals": 18,
      "logoURI": "https://raw.githubusercontent.com/berachain/metadata/refs/heads/main/src/assets/tokens/0x7f2B60fDff1494A0E3e060532c9980d7fad0404B.jpg",
      "tags": []
    },
    {
      "chainId": 80094,
      "address": "0x0F81001eF0A83ecCE5ccebf63EB302c70a39a654",
      "name": "Dolomite",
      "symbol": "DOLO",
      "decimals": 18,
      "logoURI": "https://raw.githubusercontent.com/berachain/metadata/refs/heads/main/src/assets/tokens/0x0F81001eF0A83ecCE5ccebf63EB302c70a39a654.png",
      "tags": []
    },
    {
      "chainId": 80094,
      "address": "0xD6620E78B89E8fdB5dFA675D55001C7FaD424bDc",
      "name": "Kodiak Island WBERA-POLLEN-1%",
      "symbol": "KODI WBERA-POLLEN",
      "decimals": 18,
      "logoURI": "https://res.cloudinary.com/duv0g402y/image/upload/c_thumb,w_200,g_face/v1745344462/tokens/0xD6620E78B89E8fdB5dFA675D55001C7FaD424bDc.png",
      "tags": []
    },
    {
      "chainId": 80094,
      "address": "0x36b933554782b108bb9962ac00c498acbceb706d",
      "name": "HyperBERA.USDC",
      "symbol": "HyperBERA.USDC",
      "decimals": 6,
      "logoURI": "https://res.cloudinary.com/duv0g402y/image/upload/v1745430856/tokens/0x36b933554782b108bb9962ac00c498acbceb706d.png",
      "tags": []
    },
    {
      "chainId": 80094,
      "address": "0xbe75c8a7e58c7901d2e128dc8d3b6de2481f1f79",
      "name": "dgnBeraland",
      "symbol": "dgnBeraland",
      "decimals": 6,
      "logoURI": "https://res.cloudinary.com/duv0g402y/image/upload/v1745430960/tokens/0xbe75c8a7e58c7901d2e128dc8d3b6de2481f1f79.png",
      "tags": []
    },
    {
      "chainId": 80094,
      "address": "0xac04b1AbADF214B57f7Ade1DD905AB7aCac23a6b",
      "name": "ICHI Vault Liquidity",
      "symbol": "IV-WASABEE-4-WBERA-wgBERA",
      "decimals": 18,
      "logoURI": "https://res.cloudinary.com/duv0g402y/image/upload/v1745502841/tokens/0xac04b1AbADF214B57f7Ade1DD905AB7aCac23a6b.png",
      "tags": []
    },
    {
      "chainId": 80094,
      "address": "0xE57D868d244d2Cf2E9679eaBa2A3048E58674565",
      "name": "ICHI Vault Liquidity",
      "symbol": "IV-WASABEE-3-WBERA-iBERA",
      "decimals": 18,
      "logoURI": "https://res.cloudinary.com/duv0g402y/image/upload/v1745502888/tokens/0xE57D868d244d2Cf2E9679eaBa2A3048E58674565.png",
      "tags": []
    },
    {
      "chainId": 80094,
      "address": "0xaD445256Ff81171043A5e7Cd8831e4371B000176",
      "name": "Kodiak Island iBERA-osBGT-0.3%",
      "symbol": "KODI iBERA-osBGT",
      "decimals": 18,
      "logoURI": "https://res.cloudinary.com/duv0g402y/image/upload/v1745684188/tokens/0xaD445256Ff81171043A5e7Cd8831e4371B000176.png",
      "tags": []
    },
    {
      "chainId": 80094,
      "address": "0x5347e5133b22A680Ee94b7e62803E848F8d8C92e",
      "name": "Kodiak Island yBGT-yBERA-0.3%",
      "symbol": "KODI yBGT-yBERA",
      "decimals": 18,
      "logoURI": "https://res.cloudinary.com/duv0g402y/image/upload/v1745934111/tokens/0x5347e5133b22A680Ee94b7e62803E848F8d8C92e.jpg",
      "tags": []
    },
    {
      "chainId": 80094,
<<<<<<< HEAD
      "address": "0x1ac0E38eE5f66F6fa46E1644BB6B73bEe598b953",
      "name": "Kodiak Island brBTC-uniBTC-0.05%",
      "symbol": "KODI brBTC-uniBTC",
      "decimals": 18,
      "logoURI": "https://res.cloudinary.com/duv0g402y/image/upload/v1745989732/tokens/0x1ac0E38eE5f66F6fa46E1644BB6B73bEe598b953.png"
=======
      "address": "0xdDD3Ea5De9c70973E224D938B8f392EC4CC0171C",
      "name": "BULL ISH V2",
      "symbol": "BULL ISH V2",
      "decimals": 18,
      "logoURI": "https://res.cloudinary.com/duv0g402y/image/upload/v1746110153/tokens/0xdDD3Ea5De9c70973E224D938B8f392EC4CC0171C.jpg",
      "tags": []
>>>>>>> 575a437c
    }
  ]
}<|MERGE_RESOLUTION|>--- conflicted
+++ resolved
@@ -827,20 +827,18 @@
     },
     {
       "chainId": 80094,
-<<<<<<< HEAD
       "address": "0x1ac0E38eE5f66F6fa46E1644BB6B73bEe598b953",
       "name": "Kodiak Island brBTC-uniBTC-0.05%",
       "symbol": "KODI brBTC-uniBTC",
       "decimals": 18,
       "logoURI": "https://res.cloudinary.com/duv0g402y/image/upload/v1745989732/tokens/0x1ac0E38eE5f66F6fa46E1644BB6B73bEe598b953.png"
-=======
+    },
       "address": "0xdDD3Ea5De9c70973E224D938B8f392EC4CC0171C",
       "name": "BULL ISH V2",
       "symbol": "BULL ISH V2",
       "decimals": 18,
       "logoURI": "https://res.cloudinary.com/duv0g402y/image/upload/v1746110153/tokens/0xdDD3Ea5De9c70973E224D938B8f392EC4CC0171C.jpg",
       "tags": []
->>>>>>> 575a437c
     }
   ]
 }