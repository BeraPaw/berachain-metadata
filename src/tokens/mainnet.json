--- conflicted
+++ resolved
@@ -818,20 +818,20 @@
     },
     {
       "chainId": 80094,
-<<<<<<< HEAD
+      "address": "0x5347e5133b22A680Ee94b7e62803E848F8d8C92e",
+      "name": "Kodiak Island yBGT-yBERA-0.3%",
+      "symbol": "KODI yBGT-yBERA",
+      "decimals": 18,
+      "logoURI": "https://res.cloudinary.com/duv0g402y/image/upload/v1745934111/tokens/0x5347e5133b22A680Ee94b7e62803E848F8d8C92e.jpg",
+      "tags": []
+    },
+    {
+      "chainId": 80094,
       "address": "0x1ac0E38eE5f66F6fa46E1644BB6B73bEe598b953",
       "name": "Kodiak Island brBTC-uniBTC-0.05%",
       "symbol": "KODI brBTC-uniBTC",
       "decimals": 18,
       "logoURI": "https://res.cloudinary.com/duv0g402y/image/upload/v1745989732/tokens/0x1ac0E38eE5f66F6fa46E1644BB6B73bEe598b953.png",
-=======
-      "address": "0x5347e5133b22A680Ee94b7e62803E848F8d8C92e",
-      "name": "Kodiak Island yBGT-yBERA-0.3%",
-      "symbol": "KODI yBGT-yBERA",
-      "decimals": 18,
-      "logoURI": "https://res.cloudinary.com/duv0g402y/image/upload/v1745934111/tokens/0x5347e5133b22A680Ee94b7e62803E848F8d8C92e.jpg",
->>>>>>> 2630af03
-      "tags": []
     }
   ]
 }