--- conflicted
+++ resolved
@@ -695,24 +695,24 @@
     },
     {
       "chainId": 80094,
-<<<<<<< HEAD
+      "address": "0x01c8a5ccad23a4d3764ef71c403862160aa2913a",
+      "name": "Wizzwoods Token",
+      "symbol": "WIZZ",
+      "decimals": 18,
+      "logoURI": "https://res.cloudinary.com/duv0g402y/image/upload/v1743590057/tokens/i9s2kwc7u0glt893zugr.png",
+      "tags": [],
+      "extensions": {
+        "coingeckoId": "wizzwoods-token"
+      }
+    },
+    {
+      "chainId": 80094,
       "address": "0x56C44d2F484A61ce92Fa0BCc849feB37aBfeB59C",
       "name": "Reward EUL",
       "symbol": "rEUL",
       "decimals": 18,
       "logoURI": "https://res.cloudinary.com/duv0g402y/image/upload/v1743590397/tokens/fchcibsy6l38oqg7ig05.png",
       "tags": []
-=======
-      "address": "0x01c8a5ccad23a4d3764ef71c403862160aa2913a",
-      "name": "Wizzwoods Token",
-      "symbol": "WIZZ",
-      "decimals": 18,
-      "logoURI": "https://res.cloudinary.com/duv0g402y/image/upload/v1743590057/tokens/i9s2kwc7u0glt893zugr.png",
-      "tags": [],
-      "extensions": {
-        "coingeckoId": "wizzwoods-token"
-      }
->>>>>>> a5392727
     }
   ]
 }