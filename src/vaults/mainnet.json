--- conflicted
+++ resolved
@@ -1,5 +1,6 @@
 {
-  "$schema": "../../schemas/vaults.schema.json", "name": "Berachain Mainnet Default Reward Vault List",
+  "$schema": "../../schemas/vaults.schema.json",
+  "name": "Berachain Mainnet Default Reward Vault List",
   "protocols": [
     {
       "name": "HUB",
@@ -659,26 +660,6 @@
       "owner": "IVX Finance"
     },
     {
-<<<<<<< HEAD
-      "stakingTokenAddress": "0xfC4994e0A4780ba7536d7e79611468B6bde14CaE",
-      "vaultAddress": "0x8Aa4a546D6437067faB027904EAC0b7c78857737",
-      "name": "Ether.fi - WBTC | eBTC",
-      "logoURI": "https://res.cloudinary.com/duv0g402y/image/upload/v1744807465/tokens/jd0vkuqzcfnthdvnyq2o.png",
-      "protocol": "Kodiak",
-      "url": "https://app.kodiak.finance/#/liquidity/pools/0xfc4994e0a4780ba7536d7e79611468b6bde14cae?chain=berachain_mainnet",
-      "description": "Acquired by depositing liquidity into the Ether.fi - WBTC | eBTC Pool on Kodiak",
-      "owner": "Ether.fi"
-    },
-    {
-      "stakingTokenAddress": "0xA0cAbFc04Fc420b3d31BA431d18eB5bD33B3f334",
-      "vaultAddress": "0x77304193647B9DC09338b5976ad4C674B350FA30",
-      "name": "Ether.fi - WETH | weETH",
-      "logoURI": "https://res.cloudinary.com/duv0g402y/image/upload/v1744807509/tokens/xva0mbjtpl2k8qgvixmi.png",
-      "protocol": "Kodiak",
-      "url": "https://app.kodiak.finance/#/liquidity/pools/0xa0cabfc04fc420b3d31ba431d18eb5bd33b3f334?chain=berachain_mainnet",
-      "description": "Acquired by depositing liquidity into the Ether.fi - WETH | weETH Pool on Kodiak",
-      "owner": "Ether.fi"
-=======
       "stakingTokenAddress": "0x337eF1eB6c8BBeD571170Fc2b468608ab9e2Aac8",
       "vaultAddress": "0x9d65dA133391b2c055509d049C835A821d84e922",
       "name": "LBGT | WBERA KODIAK ISLAND",
@@ -707,7 +688,26 @@
       "url": "https://hub.berachain.com/vaults/0x127696d2e3a4ea1f4eed1afef608e8901cbe8965/",
       "description": "LXP is acquired by using LODE (i.e. trading and completing quest campaigns). LXP is a proxy for trading rebates and rewards, it does not have liquidity nor is intended to be traded. LXP must be claimed and staked in our rewards vault (https://hub.berachain.com/vaults/0x127696d2e3a4ea1f4eed1afef608e8901cbe8965/) to be eligible for rewards. Please review our full proposal here: https://hub.forum.berachain.com/t/request-for-lxp-reward-vault-lode/316.",
       "owner": "LODE TRADE"
->>>>>>> 172c16a4
+    },
+    {
+      "stakingTokenAddress": "0xfC4994e0A4780ba7536d7e79611468B6bde14CaE",
+      "vaultAddress": "0x8Aa4a546D6437067faB027904EAC0b7c78857737",
+      "name": "Ether.fi - WBTC | eBTC",
+      "logoURI": "https://res.cloudinary.com/duv0g402y/image/upload/v1744807465/tokens/jd0vkuqzcfnthdvnyq2o.png",
+      "protocol": "Kodiak",
+      "url": "https://app.kodiak.finance/#/liquidity/pools/0xfc4994e0a4780ba7536d7e79611468b6bde14cae?chain=berachain_mainnet",
+      "description": "Acquired by depositing liquidity into the Ether.fi - WBTC | eBTC Pool on Kodiak",
+      "owner": "Ether.fi"
+    },
+    {
+      "stakingTokenAddress": "0xA0cAbFc04Fc420b3d31BA431d18eB5bD33B3f334",
+      "vaultAddress": "0x77304193647B9DC09338b5976ad4C674B350FA30",
+      "name": "Ether.fi - WETH | weETH",
+      "logoURI": "https://res.cloudinary.com/duv0g402y/image/upload/v1744807509/tokens/xva0mbjtpl2k8qgvixmi.png",
+      "protocol": "Kodiak",
+      "url": "https://app.kodiak.finance/#/liquidity/pools/0xa0cabfc04fc420b3d31ba431d18eb5bd33b3f334?chain=berachain_mainnet",
+      "description": "Acquired by depositing liquidity into the Ether.fi - WETH | weETH Pool on Kodiak",
+      "owner": "Ether.fi"
     }
   ]
 }