--- conflicted
+++ resolved
@@ -660,16 +660,6 @@
       "owner": "IVX Finance"
     },
     {
-<<<<<<< HEAD
-      "stakingTokenAddress": "0x54c603173ca92a42b81f8838d705fd3e0f98d5d4",
-      "vaultAddress": "0x359424085d84c490a7b276e4bc72cef90a04068b",
-      "name": "BakerDAO - BREAD | LBGT",
-      "protocol": "Kodiak",
-      "logoURI": "https://res.cloudinary.com/duv0g402y/image/upload/v1743511182/tokens/uy0260lxub5dn38een6a.png",
-      "url": "https://app.kodiak.finance/#/liquidity/pools/0x54c603173ca92a42b81f8838d705fd3e0f98d5d4?farm=0x359424085d84c490a7b276e4bc72cef90a04068b&chain=berachain_mainnet",
-      "description": "Acquired by depositing liquidity into the BREAD | LBGT Pool on Kodiak Finance",
-      "owner": "BakerDAO"
-=======
       "stakingTokenAddress": "0x337eF1eB6c8BBeD571170Fc2b468608ab9e2Aac8",
       "vaultAddress": "0x9d65dA133391b2c055509d049C835A821d84e922",
       "name": "LBGT | WBERA KODIAK ISLAND",
@@ -718,7 +708,16 @@
       "url": "https://app.kodiak.finance/#/liquidity/pools/0xa0cabfc04fc420b3d31ba431d18eb5bd33b3f334?chain=berachain_mainnet",
       "description": "Acquired by depositing liquidity into the Ether.fi - WETH | weETH Pool on Kodiak",
       "owner": "Ether.fi"
->>>>>>> d21e1dc0
+    },
+    {
+      "stakingTokenAddress": "0x54c603173ca92a42b81f8838d705fd3e0f98d5d4",
+      "vaultAddress": "0x359424085d84c490a7b276e4bc72cef90a04068b",
+      "name": "BakerDAO - BREAD | LBGT",
+      "protocol": "Kodiak",
+      "logoURI": "https://res.cloudinary.com/duv0g402y/image/upload/v1743511182/tokens/uy0260lxub5dn38een6a.png",
+      "url": "https://app.kodiak.finance/#/liquidity/pools/0x54c603173ca92a42b81f8838d705fd3e0f98d5d4?farm=0x359424085d84c490a7b276e4bc72cef90a04068b&chain=berachain_mainnet",
+      "description": "Acquired by depositing liquidity into the BREAD | LBGT Pool on Kodiak Finance",
+      "owner": "BakerDAO"
     }
   ]
 }