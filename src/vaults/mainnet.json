{
  "$schema": "../../schemas/vaults.schema.json",
  "name": "Berachain Mainnet Default Reward Vault List",
  "protocols": [
    {
      "name": "HUB",
      "logoURI": "https://res.cloudinary.com/duv0g402y/image/upload/v1745505341/protocols/berachainhub.png",
      "url": "https://hub.berachain.com",
      "description": "Swap a variety of tokens effortlessly on our decentralized platform. Provide liquidity to pools and earn BGT rewards."
    },
    {
      "name": "BurrBear",
      "logoURI": "https://res.cloudinary.com/duv0g402y/image/upload/v1745505613/protocols/burrbear.png",
      "url": "https://app.burrbear.io/",
      "description": ""
    },
    {
      "name": "Kodiak",
      "logoURI": "https://res.cloudinary.com/duv0g402y/image/upload/v1745504629/protocols/kodiak.png",
      "url": "https://app.kodiak.finance/",
      "description": "Kodiak is a decentralized exchange for the Berachain ecosystem."
    },
    {
      "name": "Infrared Finance",
      "logoURI": "https://res.cloudinary.com/duv0g402y/image/upload/v1745504839/protocols/infrared.png",
      "url": "https://infrared.finance/",
      "description": ""
    },
    {
      "name": "Dolomite",
      "logoURI": "https://res.cloudinary.com/duv0g402y/image/upload/c_thumb,w_200,g_face/v1745319674/protocols/dolomite.jpg",
      "url": "https://dolomite.io/",
      "description": "Dolomite is a decentralized money market protocol."
    },
    {
      "name": "D2 Finance",
      "logoURI": "https://res.cloudinary.com/duv0g402y/image/upload/v1745430644/protocols/d2finance.png",
      "url": "https://d2.finance/strategies",
      "description": "D2 Finance is a multi-strategy fund delivering tokenized derivatives strategies and derivatives trading, in a 100% on-chain solution."
    },
    {
      "name": "Beraborrow",
      "logoURI": "https://res.cloudinary.com/duv0g402y/image/upload/v1745505738/protocols/beraborrow.png",
      "url": "https://app.beraborrow.com/",
      "description": "Beraborrow unlocks instant liquidity against Berachain assets through the first PoL powered stablecoin, Nectar"
    },
    {
      "name": "Beradrome",
      "logoURI": "https://res.cloudinary.com/duv0g402y/image/upload/c_thumb,w_200,g_face/v1742841609/reward-vaults/icons/544876aa-568f-4f78-b318-b16d02e23bd6.png",
      "url": "https://www.beradrome.com/",
      "description": ""
    },
    {
      "name": "Bulla Exchange",
      "logoURI": "https://res.cloudinary.com/duv0g402y/image/upload/c_thumb,w_200,g_face/v1742842241/reward-vaults/icons/1dd1de90-7d16-412b-8682-41d573d64d0a.png",
      "url": "https://www.bulla.exchange/",
      "description": ""
    },
    {
      "name": "Wasabi",
      "logoURI": "https://res.cloudinary.com/duv0g402y/image/upload/v1743451813/protocols/o2jkgouehmjdptfcswp6.png",
      "url": "https://wasabi.xyz/",
      "description": "Wasabi is a spot leverage DEX that allows you to long, short, swap, and earn on your favorite tokens."
    },
    {
      "name": "Kuma",
      "logoURI": "https://raw.githubusercontent.com/berachain/metadata/refs/heads/main/src/assets/tokens/0x273c832797Bfda1C0826a786670D041282Bd6aFc.png",
      "url": "https://kuma.bid",
      "description": "Kuma is a layer 2 perpetual futures DEX powered by Berachain’s Proof-of-Liquidity."
    },
    {
      "name": "D8X",
      "logoURI": "https://res.cloudinary.com/duv0g402y/image/upload/v1743510327/tokens/rvut4vnjcic8k9f5oaty.png",
      "url": "https://www.d8x.exchange/",
      "description": "D8X powers leveraged trading for the Berachain Ecosystem on DEXs like MadHoney.fi"
    },
    {
      "name": "bro.trade",
      "logoURI": "https://res.cloudinary.com/duv0g402y/image/upload/v1743448666/reward-vaults/icons/pxfsjxx3qu4rzyqlk9vr.jpg",
      "url": "https://app.bro.trade",
      "description": "bro.trade is a community-driven, decentralized cryptocurrency trading platform specializing in perpetual futures (perps)."
    },
    {
      "name": "Wasabee",
      "logoURI": "https://res.cloudinary.com/duv0g402y/image/upload/v1745502280/protocols/wasabee.png",
      "url": "https://wasabee.xyz/",
      "description": "Wasabee is a meme DEX for the Berachain ecosystem"
    },
    {
      "name": "Euler",
      "logoURI": "https://res.cloudinary.com/duv0g402y/image/upload/v1743451813/protocols/o2jkgouehmjdptfcswp6.png",
      "url": "https://euler.finance/",
      "description": "Euler is a decentralized lending protocol."
    },
    {
      "name": "Beratardio",
      "logoURI": "https://res.cloudinary.com/duv0g402y/image/upload/v1743513356/tokens/wu5gnzwstmazfyvxydea.png",
      "url": "https://beratardio.xyz",
      "description": "Extra retarded (maybe sentient) bear smoking weed & buzzing off Mad Honey. First memecoin to graduate from @KodiakFi's Panda Factory."
    },
    {
      "name": "IVX Finance",
      "logoURI": "https://res.cloudinary.com/duv0g402y/image/upload/v1743538082/protocols/awmnyxwgvfitzn4vfpai.png",
      "url": "https://ivx.fi",
      "description": "IVX is a liquid options AMM built on top of Berachain network that allow users to trade zero days to expiry option contracts over a variety of assets."
    },
    {
      "name": "Lode Trade",
      "logoURI": "https://res.cloudinary.com/duv0g402y/image/upload/v1744806398/tokens/xqq0lntwsthjkfzskg9q.png",
      "url": "https://lode.trade",
      "description": "LODE is a decentralized trading platform that aggregates liquidity from both centralized and decentralized exchanges, offering deep liquidity, minimal slippage, and innovative risk management."
    },
    {
      "name": "Wizzwoods",
      "logoURI": "https://res.cloudinary.com/duv0g402y/image/upload/v1744809769/vaults/xoeztwkfwreatd1zfjco.png",
      "url": "https://www.wizzwoods.com",
      "description": "1st pixel farm game integrates interchain capabilities with a SocialFi twist."
    },
    {
      "name": "OpenState",
      "logoURI": "https://res.cloudinary.com/duv0g402y/image/upload/v1745684774/protocols/openstate.png",
      "url": "https://openstate.com/?chain=berachain",
      "description": "Openstate enables scalable yield infrastructure. Earn top yields and enjoy instant liquidity for BGT and more - all on Openstate."
    },
    {
      "name": "Bearn",
      "logoURI": "https://res.cloudinary.com/duv0g402y/image/upload/v1745934109/protocols/Bearn.png",
      "url": "https://bearn.sucks/",
      "description": "BGT liquid locker and autocompounder"
    },
    {
<<<<<<< HEAD
      "name": "ZeroLend",
      "logoURI": "https://assets.coingecko.com/coins/images/37375/standard/image.png?1714884543",
      "url": "https://zerolend.xyz",
      "description": "ZeroLend is lending platform to lend/borrow medium and long-tail assets."
=======
      "name": "GetRichQuick",
      "logoURI": "https://res.cloudinary.com/duv0g402y/image/upload/v1746108622/protocols/GetRichQuick.png",
      "url": "https://www.grq.institute/",
      "description": "A parody-powered financial experiment designed for degens, dreamers, and anyone who's ever ignored a \"DYOR\" warning."
    },
    {
      "name": "BULL ISH",
      "logoURI": "https://res.cloudinary.com/duv0g402y/image/upload/v1746109953/protocols/bullish.jpg",
      "url": "https://game.bullas.xyz/",
      "description": "Bull Ish is a Proof of Liquidity game where users spend BERA to 'spank a bera,' placing them in a queue to earn BGT while depositing the square root of their spank power into the Berachain vault."
>>>>>>> baeacf2f
    }
  ],
  "vaults": [
    {
      "stakingTokenAddress": "0xdE04c469Ad658163e2a5E860a03A86B52f6FA8C8",
      "vaultAddress": "0x6649Bc987a7c0fB0199c523de1b1b330cd0457A8",
      "name": "BYUSD | HONEY",
      "protocol": "HUB",
      "logoURI": "https://res.cloudinary.com/duv0g402y/image/upload/c_thumb,w_200,g_face/v1738733620/reward-vaults/icons/c2q60zif1cetllqip0a6.png",
      "url": "https://hub.berachain.com/pools/0xde04c469ad658163e2a5e860a03a86b52f6fa8c8000000000000000000000000/details/",
      "description": "Acquired by depositing liquidity into the BYUSD | HONEY Pool on Hub",
      "owner": "Foundation"
    },
    {
      "stakingTokenAddress": "0xDd70A5eF7d8CfE5C5134b5f9874b09Fb5Ce812b4",
      "vaultAddress": "0x17376aD6167a5592FbEAA42e6068c132474a513d",
      "name": "WETH | WBERA",
      "protocol": "HUB",
      "logoURI": "https://res.cloudinary.com/duv0g402y/image/upload/c_thumb,w_200,g_face/v1738733618/reward-vaults/icons/cmiqewcekww0ckhqoe9d.png",
      "url": "https://hub.berachain.com/pools/0xdd70a5ef7d8cfe5c5134b5f9874b09fb5ce812b4000200000000000000000003/details/",
      "description": "Acquired by depositing liquidity into the WETH | WBERA Pool on Hub",
      "owner": "Foundation"
    },
    {
      "stakingTokenAddress": "0x38fdD999Fe8783037dB1bBFE465759e312f2d809",
      "vaultAddress": "0x086f82fa0cA310Cc835a9DB4f53697687ef149c7",
      "name": "WBTC | WBERA",
      "protocol": "HUB",
      "logoURI": "https://res.cloudinary.com/duv0g402y/image/upload/c_thumb,w_200,g_face/v1738378469/reward-vaults/icons/xqepqh4lifyybbt27f20.png",
      "url": "https://hub.berachain.com/pools/0x38fdd999fe8783037db1bbfe465759e312f2d809000200000000000000000004/details/",
      "description": "Acquired by depositing liquidity into the WBTC | WBERA Pool on Hub",
      "owner": "Foundation"
    },
    {
      "stakingTokenAddress": "0xF961a8f6d8c69E7321e78d254ecAfBcc3A637621",
      "vaultAddress": "0xF99be47baf0c22B7eB5EAC42c8D91b9942Dc7e84",
      "name": "USDC.e | HONEY",
      "protocol": "HUB",
      "logoURI": "https://res.cloudinary.com/duv0g402y/image/upload/c_thumb,w_200,g_face/v1738378469/reward-vaults/icons/oqmqj7c4707nobigirw5.png",
      "url": "https://hub.berachain.com/pools/0xf961a8f6d8c69e7321e78d254ecafbcc3a637621000000000000000000000001/details/",
      "description": "Acquired by depositing liquidity into the USDC.e | HONEY Pool on Hub",
      "owner": "Foundation"
    },
    {
      "stakingTokenAddress": "0x2c4a603A2aA5596287A06886862dc29d56DbC354",
      "vaultAddress": "0xC2BaA8443cDA8EBE51a640905A8E6bc4e1f9872c",
      "name": "WBERA | HONEY",
      "protocol": "HUB",
      "logoURI": "https://res.cloudinary.com/duv0g402y/image/upload/c_thumb,w_200,g_face/v1738378469/reward-vaults/icons/soy9mfpovb1odtby9p02.png",
      "url": "https://hub.berachain.com/pools/0x2c4a603a2aa5596287a06886862dc29d56dbc354000200000000000000000002/details/",
      "description": "Acquired by depositing liquidity into the WBERA | HONEY Pool on Hub",
      "owner": "Foundation"
    },
    {
      "stakingTokenAddress": "0xE416C064946112c1626D6700D1081a750B1B1Dd7",
      "vaultAddress": "0x4974Ee5f484a3c05F181Aeb380cd7C411dd79c0E",
      "name": "Smilee - NECT | wgBERA",
      "protocol": "BurrBear",
      "logoURI": "https://res.cloudinary.com/duv0g402y/image/upload/c_thumb,w_200,g_face/v1742854063/reward-vaults/icons/jc7moazw8aeobb4sxbcz.png",
      "url": "https://app.burrbear.io/#/berachain/pool/0xe416c064946112c1626d6700d1081a750b1b1dd7000200000000000000000008",
      "description": "Acquired by depositing liquidity into the Smilee - NECT | wgBERA Pool on BurrBear",
      "owner": "Smilee"
    },
    {
      "stakingTokenAddress": "0x567f32E86BE3e3963CdBc1887b5043B701f113d9",
      "vaultAddress": "0x1Fe3C13B009eCfCe196E480180Db5f8990FFf5Fe",
      "name": "Smilee - WBERA | wgBERA",
      "protocol": "BurrBear",
      "logoURI": "https://res.cloudinary.com/duv0g402y/image/upload/v1743021065/tokens/nvpwbuegvulkccjmg0lm.png",
      "url": "https://app.burrbear.io/#/berachain/pool/0x567f32e86be3e3963cdbc1887b5043b701f113d9000000000000000000000006",
      "description": "The stable pool wgBERA-BERA, including the official Liquid Staking Token from Smilee Finance.",
      "owner": "Smilee"
    },
    {
      "stakingTokenAddress": "0x62C030B29a6Fef1B32677499e4a1F1852a8808c0",
      "vaultAddress": "0x92aF7d5fcDEF44C3df168ecfDCd03deA1807AF28",
      "name": "Infrared - WBERA | iBERA",
      "protocol": "HUB",
      "logoURI": "https://res.cloudinary.com/duv0g402y/image/upload/c_thumb,w_200,g_face/v1742841457/reward-vaults/icons/decd0d82-b563-4f82-b9da-8b2f9e9a8101.png",
      "url": "https://hub.berachain.com/pools/0x62c030b29a6fef1b32677499e4a1f1852a8808c00000000000000000000000c6/details/",
      "description": "Acquired by depositing liquidity into the Infrared - WBERA | iBERA Pool on Hub",
      "owner": "Infrared Finance"
    },
    {
      "stakingTokenAddress": "0xb66d97C1dE2BC2b61EEf8EF9c761a87521DF207d",
      "vaultAddress": "0xE06E0d35AA771929Df26d77f2bA3D6bc0235A811",
      "name": "Stride - stBGT | WBERA",
      "protocol": "HUB",
      "logoURI": "https://res.cloudinary.com/duv0g402y/image/upload/c_thumb,w_200,g_face/v1742841479/reward-vaults/icons/1c01b24a-0ff1-41c0-b16d-5b4fd5cd1958.png",
      "url": "https://hub.berachain.com/pools/0xb66d97c1de2bc2b61eef8ef9c761a87521df207d00020000000000000000005d/details/",
      "description": "Acquired by depositing liquidity into the Stride - stBGT | WBERA Pool on Hub",
      "owner": "Stride"
    },
    {
      "stakingTokenAddress": "0x2461e93D5963C2bB69de499676763E67A63c7Ba5",
      "vaultAddress": "0xCB522875373c5DB79F4B0816B381b4461d07B1af",
      "name": "Dinero - DINERO | WBERA",
      "protocol": "HUB",
      "logoURI": "https://res.cloudinary.com/duv0g402y/image/upload/c_thumb,w_200,g_face/v1742838274/Ecosystem/xhwgcvjmurj009s7csvt.png",
      "url": "https://hub.berachain.com/pools/0x2461e93d5963c2bb69de499676763e67a63c7ba50002000000000000000000c2/details/",
      "description": "Acquired by depositing liquidity into the Dinero - DINERO | WBERA Pool on Hub",
      "owner": "Dinero"
    },
    {
      "stakingTokenAddress": "0x03bCcF796cDef61064c4a2EffdD21f1AC8C29E92",
      "vaultAddress": "0xedD27cE3793d655E3d15E29e297F4848De1EF092",
      "name": "Dinero - WETH | beraETH",
      "protocol": "Kodiak",
      "logoURI": "https://res.cloudinary.com/duv0g402y/image/upload/v1742838274/Ecosystem/xhwgcvjmurj009s7csvt.png",
      "url": "https://app.kodiak.finance/#/liquidity/pools/0x03bccf796cdef61064c4a2effdd21f1ac8c29e92?chain=berachain_mainnet",
      "description": "Acquired by depositing liquidity into the Dinero - WETH | beraETH Pool on Kodiak",
      "owner": "Dinero"
    },
    {
      "stakingTokenAddress": "0x705Fc16BA5A1EB67051934F2Fb17EacaE660F6c7",
      "vaultAddress": "0xE8ED00B1B142E8D84eF773C4FCcaA18682d5a401",
      "name": "BeraPaw - WBERA | LBGT",
      "protocol": "HUB",
      "logoURI": "https://res.cloudinary.com/duv0g402y/image/upload/c_thumb,w_200,g_face/v1742841502/reward-vaults/icons/92c4c740-339b-46ff-ae37-5b8a74010819.png",
      "url": "https://hub.berachain.com/pools/0x705fc16ba5a1eb67051934f2fb17eacae660f6c70002000000000000000000d5/details/",
      "description": "Acquired by depositing liquidity into the BeraPaw - WBERA | LBGT Pool on Hub",
      "owner": "BeraPaw"
    },
    {
      "stakingTokenAddress": "0xEc8BA456b4e009408d0776cdE8B91f8717D13Fa1",
      "vaultAddress": "0x0710ABFfB1A54211a5e88d18Bf9854Cba86d0819",
      "name": "Yeet - YEET | WBERA",
      "protocol": "Kodiak",
      "logoURI": "https://res.cloudinary.com/duv0g402y/image/upload/c_thumb,w_200,g_face/v1742841518/reward-vaults/icons/840ba0be-550d-40d1-a04e-24f78afae1ea.png",
      "url": "https://app.kodiak.finance/#/liquidity/pools/0xec8ba456b4e009408d0776cde8b91f8717d13fa1?farm=0x0710abffb1a54211a5e88d18bf9854cba86d0819&chain=berachain_mainnet",
      "description": "Acquired by depositing liquidity into the Yeet - YEET | WBERA Pool on Kodiak",
      "owner": "Yeet"
    },
    {
      "stakingTokenAddress": "0xf9845a03F7e6b06645A03a28b943C8A4B5fE7BCC",
      "vaultAddress": "0x4796039d56892A324585d77A76059b1cD2b9D02a",
      "name": "Beramonium - BERA | BERAMO",
      "protocol": "Kodiak",
      "logoURI": "https://res.cloudinary.com/duv0g402y/image/upload/c_thumb,w_200,g_face/v1742838273/Ecosystem/xw3dv15b4lzrlntdlkj1.png",
      "url": "https://v3.info.kodiak.finance/berachain_mainnet#/berachain_mainnet/pools/0x37640ccf25e5f189c3d8c1a188d28d09953fd612",
      "description": "Acquired by depositing liquidity into the Beramonium - BERA | BERAMO Pool on Kodiak",
      "owner": "Beramonium"
    },
    {
      "stakingTokenAddress": "0x7fd165B73775884a38AA8f2B384A53A3Ca7400E6",
      "vaultAddress": "0x34852C863D266100f573D4D1fD1D0CFE20602Da0",
      "name": "Reservoir rUSD | HONEY",
      "protocol": "Kodiak",
      "logoURI": "https://res.cloudinary.com/duv0g402y/image/upload/c_thumb,w_200,g_face/v1742841539/reward-vaults/icons/76d98bae-608c-4e57-95eb-f8691a8d2cee.png",
      "url": "https://app.kodiak.finance/#/liquidity/pools/0x7fd165b73775884a38aa8f2b384a53a3ca7400e6?farm=0x34852c863d266100f573d4d1fd1d0cfe20602da0&chain=berachain_mainnet",
      "description": "Acquired by depositing liquidity into the Reservoir rUSD | HONEY Pool on Kodiak",
      "owner": "Reservoir"
    },
    {
      "stakingTokenAddress": "0x98bDEEde9A45C28d229285d9d6e9139e9F505391",
      "vaultAddress": "0x815596fA7C4d983d1Ca5304e5b48978424C1B448",
      "name": "Olympus - OHM | HONEY",
      "protocol": "Kodiak",
      "logoURI": "https://res.cloudinary.com/duv0g402y/image/upload/c_thumb,w_200,g_face/v1742844655/reward-vaults/icons/fzhm2cubp35ezzfa1uhq.png",
      "url": "https://app.kodiak.finance/#/liquidity/pools/0x98bdeede9a45c28d229285d9d6e9139e9f505391?farm=0x815596fa7c4d983d1ca5304e5b48978424c1b448&chain=berachain_mainnet",
      "description": "Acquired by depositing liquidity into the Olympus - OHM | HONEY Pool on Kodiak",
      "owner": "Olympus"
    },
    {
      "stakingTokenAddress": "0x083a86797db5B6F738CE9E0599F6bE17d3059275",
      "vaultAddress": "0x63233e055847eD2526d9275a6cD1d01CAAFC09f0",
      "name": "Beradrome - hiBERO | HONEY",
      "protocol": "Beradrome",
      "logoURI": "https://res.cloudinary.com/duv0g402y/image/upload/c_thumb,w_200,g_face/v1742841609/reward-vaults/icons/544876aa-568f-4f78-b318-b16d02e23bd6.png",
      "url": "https://www.beradrome.com/swap",
      "owner": "Beradrome"
    },
    {
      "stakingTokenAddress": "0x4a254B11810B8EBb63C5468E438FC561Cb1bB1da",
      "vaultAddress": "0x45325Df4A6A6ebD268f4693474AaAa1f3f0ce8Ca",
      "name": "Kodiak - WBERA | HONEY",
      "protocol": "Kodiak",
      "logoURI": "https://res.cloudinary.com/duv0g402y/image/upload/c_thumb,w_200,g_face/v1742841699/reward-vaults/icons/81d1ee15-aead-4395-be9b-cf9e52a704f0.png",
      "url": "https://app.kodiak.finance/#/liquidity/pools/0x4a254B11810B8EBb63C5468E438FC561Cb1bB1da?chain=berachain_mainnet",
      "description": "Acquired by depositing liquidity into the Kodiak - WBERA | HONEY Pool on Kodiak",
      "owner": "Kodiak"
    },
    {
      "stakingTokenAddress": "0x9659dc8c1565E0bd82627267e3b4eEd1a377ebE6",
      "vaultAddress": "0xFB657cd154E661dDF3E229529D92545640b19292",
      "name": "Kodiak - WETH | WBERA",
      "protocol": "Kodiak",
      "logoURI": "https://res.cloudinary.com/duv0g402y/image/upload/c_thumb,w_200,g_face/v1742841699/reward-vaults/icons/81d1ee15-aead-4395-be9b-cf9e52a704f0.png",
      "url": "https://app.kodiak.finance/#/liquidity/pools/0x9659dc8c1565E0bd82627267e3b4eEd1a377ebE6?chain=berachain_mainnet",
      "description": "Acquired by depositing liquidity into the Kodiak - WETH | WBERA Pool on Kodiak",
      "owner": "Kodiak"
    },
    {
      "stakingTokenAddress": "0xF06EA29FCF4765200742d29E685973a1870EaC98",
      "vaultAddress": "0xeec2AD7bb37374229860265e644F4E2693b23fdd",
      "name": "Kodiak - WBTC | WBERA",
      "protocol": "Kodiak",
      "logoURI": "https://res.cloudinary.com/duv0g402y/image/upload/c_thumb,w_200,g_face/v1742841699/reward-vaults/icons/81d1ee15-aead-4395-be9b-cf9e52a704f0.png",
      "url": "https://app.kodiak.finance/#/liquidity/pools/0xF06EA29FCF4765200742d29E685973a1870EaC98?chain=berachain_mainnet",
      "description": "Acquired by depositing liquidity into the Kodiak - WBTC | WBERA Pool on Kodiak",
      "owner": "Kodiak"
    },
    {
      "stakingTokenAddress": "0xdcA120bd3A13250B67f6FAA5c29c1F38eC6EBeCE",
      "vaultAddress": "0x4551C0e216f59cC081B6610637668b770FFdf843",
      "name": "Holdstation - HOLD | WBERA",
      "protocol": "Kodiak",
      "logoURI": "https://res.cloudinary.com/duv0g402y/image/upload/c_thumb,w_200,g_face/v1742853978/reward-vaults/icons/byhm8z0lnhtwktwisaas.png",
      "url": "https://app.kodiak.finance/#/liquidity/pools/0xdcA120bd3A13250B67f6FAA5c29c1F38eC6EBeCE?chain=berachain_mainnet",
      "description": "Acquired by depositing liquidity into the Holdstation - HOLD | WBERA Pool on Kodiak",
      "owner": "Holdstation"
    },
    {
      "stakingTokenAddress": "0xcfFBFD665BEdB19B47837461A5aBf4388C560D35",
      "vaultAddress": "0xb4c32fD71C89f0195A8AC0c3fA9ebf2b4774bd26",
      "name": "Bulla - BERA | iBGT",
      "protocol": "Bulla Exchange",
      "logoURI": "https://res.cloudinary.com/duv0g402y/image/upload/c_thumb,w_200,g_face/v1742842241/reward-vaults/icons/1dd1de90-7d16-412b-8682-41d573d64d0a.png",
      "url": "https://www.bulla.exchange/pools/0x01ad86d9946c04917970578ff50f6ae4822214da",
      "description": "Acquired by depositing liquidity into the Bulla - BERA | iBGT Pool on Bulla Exchange",
      "owner": "Bulla Exchange"
    },
    {
      "stakingTokenAddress": "0x258d8933B625566fBe057874121783a2808aDafA",
      "vaultAddress": "0x1932d24df32ec4cFDecA7824F36fd06c1458434C",
      "name": "Dinero - WETH | beraETH",
      "protocol": "HUB",
      "logoURI": "https://res.cloudinary.com/duv0g402y/image/upload/v1742838274/Ecosystem/xhwgcvjmurj009s7csvt.png",
      "url": "https://hub.berachain.com/pools/0x258d8933b625566fbe057874121783a2808adafa0000000000000000000000c1/details/",
      "description": "Acquired by depositing liquidity into the Dinero - WETH | beraETH Pool on Hub",
      "owner": "Dinero"
    },
    {
      "stakingTokenAddress": "0x57161d6272F47cd48BA165646c802f001040C2E0",
      "vaultAddress": "0x19Ecf480652A7DE3A60dd7fd7012dAeD6C79E3E9",
      "name": "Dinero - STONE | beraETH",
      "protocol": "Kodiak",
      "logoURI": "https://res.cloudinary.com/duv0g402y/image/upload/c_thumb,w_200,g_face/v1742838274/Ecosystem/xhwgcvjmurj009s7csvt.png",
      "url": "https://app.kodiak.finance/#/liquidity/pools/0x57161d6272f47cd48ba165646c802f001040c2e0?farm=0x19ecf480652a7de3a60dd7fd7012daed6c79e3e9&chain=berachain_mainnet",
      "description": "Acquired by depositing liquidity into the Dinero - STONE | beraETH Pool on Kodiak",
      "owner": "Dinero"
    },
    {
      "stakingTokenAddress": "0xE3EeB9e48934634d8B5B39A0d15DD89eE0F969C4",
      "vaultAddress": "0xa2c5adB20A446Fa71A1762002E3C9B4Dd37DBAf4",
      "name": "Infrared - WBERA-iBERA",
      "protocol": "Kodiak",
      "logoURI": "https://res.cloudinary.com/duv0g402y/image/upload/c_thumb,w_200,g_face/v1742841457/reward-vaults/icons/decd0d82-b563-4f82-b9da-8b2f9e9a8101.png",
      "url": "https://app.kodiak.finance/#/liquidity/pools/0xE3EeB9e48934634d8B5B39A0d15DD89eE0F969C4?chain=berachain_mainnet",
      "description": "Acquired by depositing liquidity into the Infrared - WBERA-iBERA Pool on Kodiak",
      "owner": "Infrared Finance"
    },
    {
      "stakingTokenAddress": "0x564f011D557aAd1cA09BFC956Eb8a17C35d490e0",
      "vaultAddress": "0x3Be1bE98eFAcA8c1Eb786Cbf38234c84B5052EeB",
      "name": "Infrared - WBERA-iBGT",
      "protocol": "Kodiak",
      "logoURI": "https://res.cloudinary.com/duv0g402y/image/upload/c_thumb,w_200,g_face/v1742841457/reward-vaults/icons/decd0d82-b563-4f82-b9da-8b2f9e9a8101.png",
      "url": "https://app.kodiak.finance/#/liquidity/pools/0x564f011D557aAd1cA09BFC956Eb8a17C35d490e0?chain=berachain_mainnet",
      "description": "Acquired by depositing liquidity into the Infrared - WBERA-iBGT Pool on Kodiak",
      "owner": "Infrared Finance"
    },
    {
      "stakingTokenAddress": "0x93A913351CaE2D8C82C4b85f699726947eB76d32",
      "vaultAddress": "0x6B23E121C6A13c959d69493Ea5cA015A5847596A",
      "name": "Ramen - RAMEN | BERA",
      "protocol": "Kodiak",
      "logoURI": "https://res.cloudinary.com/duv0g402y/image/upload/v1743016529/tokens/civrkmzek6unskt82ssx.png",
      "url": "https://app.kodiak.finance/#/liquidity/pools/0x93A913351CaE2D8C82C4b85f699726947eB76d32?chain=berachain_mainnet",
      "description": "Acquired by depositing liquidity into the Ramen - RAMEN | BERA Pool on Kodiak",
      "owner": "Ramen Finance"
    },
    {
      "stakingTokenAddress": "0x0FD67ac75F9DF51f5d81F582417B318F44b45f5c",
      "vaultAddress": "0x193fF57dc9EFA1DeC154946c10332bA31C8e72b2",
      "name": "BM - WBERA | BM",
      "protocol": "Kodiak",
      "logoURI": "https://res.cloudinary.com/duv0g402y/image/upload/c_thumb,w_200,g_face/v1742838273/Ecosystem/hbt1hvsanbb0mgddvnjb.png",
      "url": "https://app.kodiak.finance/#/liquidity/pools/0x0FD67ac75F9DF51f5d81F582417B318F44b45f5c?chain=berachain_mainnet",
      "description": "Acquired by depositing liquidity into the BM - WBERA | BM Pool on Kodiak",
      "owner": "BM"
    },
    {
      "stakingTokenAddress": "0xEf8C3239E0D8Be9d58f145E18F5909Ddad681365",
      "vaultAddress": "0x66EB42C499372E897929eFBF6026821B0a148119",
      "name": "NAV - NAV | BERA",
      "protocol": "Kodiak",
      "logoURI": "https://res.cloudinary.com/duv0g402y/image/upload/c_thumb,w_200,g_face/v1742842382/reward-vaults/icons/314c3712-9449-4bcb-8923-da054c96a2f4.png",
      "url": "https://app.kodiak.finance/#/liquidity/pools/0xEf8C3239E0D8Be9d58f145E18F5909Ddad681365?chain=berachain_mainnet",
      "description": "Acquired by depositing liquidity into the NAV - NAV | BERA Pool on Kodiak",
      "owner": "Kodiak"
    },
    {
      "stakingTokenAddress": "0x97431F104be73FC0e6fc731cE84486DA05C48871",
      "vaultAddress": "0xcD1982B07ADFa787a88Dc1157b9fa3221d25fcaF",
      "name": "StakeStone - WETH | STONE",
      "protocol": "Kodiak",
      "logoURI": "https://res.cloudinary.com/duv0g402y/image/upload/c_thumb,w_200,g_face/v1742842397/reward-vaults/icons/06281214-e6a0-4f83-87af-9d227b2bdede.png",
      "url": "https://app.kodiak.finance/#/liquidity/pools/0x97431f104be73fc0e6fc731ce84486da05c48871?farm=0xcd1982b07adfa787a88dc1157b9fa3221d25fcaf&chain=berachain_mainnet",
      "description": "Acquired by depositing liquidity into the StakeStone - WETH | STONE Pool on Kodiak",
      "owner": "StakeStone"
    },
    {
      "stakingTokenAddress": "0x8b161685135e9FbC5475169e1adDc0F2C4b7c343",
      "vaultAddress": "0xCf77d23cFC561E34e3b6137C736EA5CB395BcDA0",
      "name": "Stride - stBGT | BERA",
      "protocol": "Kodiak",
      "logoURI": "https://res.cloudinary.com/duv0g402y/image/upload/c_thumb,w_200,g_face/v1742841479/reward-vaults/icons/1c01b24a-0ff1-41c0-b16d-5b4fd5cd1958.png",
      "url": "https://app.kodiak.finance/#/liquidity/pools/0x8b161685135e9fbc5475169e1addc0f2c4b7c343?chain=berachain_mainnet",
      "description": "Acquired by depositing liquidity into the Stride - stBGT | BERA Pool on Kodiak",
      "owner": "Stride"
    },
    {
      "stakingTokenAddress": "0x3879451f4f69F0c2d37CaD45319cFf2E7d29C596",
      "vaultAddress": "0x11Fadf69a02340A676B4BD2A27FFd952094faE99",
      "name": "SolvProtocol - SolvBTC | WBTC",
      "protocol": "Kodiak",
      "logoURI": "https://res.cloudinary.com/duv0g402y/image/upload/c_thumb,w_200,g_face/v1742842438/reward-vaults/icons/c1ee4ab9-d1cf-4850-a9a4-c73d13749afd.png",
      "url": "https://app.kodiak.finance/#/liquidity/pools/0x3879451f4f69f0c2d37cad45319cff2e7d29c596?farm=0x11fadf69a02340a676b4bd2a27ffd952094fae99&chain=berachain_mainnet",
      "description": "Acquired by depositing liquidity into the SolvProtocol - SolvBTC | WBTC Pool on Kodiak",
      "owner": "Solv Protocol"
    },
    {
      "stakingTokenAddress": "0xE8b92cd9771ebaad873A8E1b1B55404aECfDBc9d",
      "vaultAddress": "0xA6cAB22B1b64532aF6779d7227983D1Be1Bd317E",
      "name": "Beraplug - PLUG | WBERA",
      "protocol": "Kodiak",
      "logoURI": "https://res.cloudinary.com/duv0g402y/image/upload/v1743022530/tokens/hcvy0j5uaoeornxzhbft.png",
      "url": "https://v2.info.kodiak.finance/pair/0xac1d44f0284634eb04ffa56c76d47e839224b46f?chain=berachain_mainnet",
      "description": "Acquired by depositing liquidity into the Beraplug - PLUG | WBERA Pool on Kodiak",
      "owner": "Beraplug"
    },
    {
      "stakingTokenAddress": "0x43E487126c4F37D1915cF02a90B5C5295AFb1790",
      "vaultAddress": "0x3fc5cB0290C82680Afe9EF8CddE5468d74C85705",
      "name": "SolvProtocol - SolvBTC.BBN | SolvBTC",
      "protocol": "Kodiak",
      "logoURI": "https://res.cloudinary.com/duv0g402y/image/upload/c_thumb,w_200,g_face/v1742842438/reward-vaults/icons/c1ee4ab9-d1cf-4850-a9a4-c73d13749afd.png",
      "url": "https://app.kodiak.finance/#/liquidity/pools/0x43e487126c4f37d1915cf02a90b5c5295afb1790?farm=0x3fc5cb0290c82680afe9ef8cdde5468d74c85705&chain=berachain_mainnet",
      "description": "Acquired by depositing liquidity into the SolvProtocol - SolvBTC.BBN | SolvBTC Pool on Kodiak",
      "owner": "Solv Protocol"
    },
    {
      "stakingTokenAddress": "0xB67D60fc02E0870EdDca24D4fa8eA516c890152b",
      "vaultAddress": "0x8Ee2627aFF73e285f1A83b6E8bB7E9945f404A1B",
      "name": "Bedrock - WBTC | uniBTC",
      "protocol": "Kodiak",
      "logoURI": "https://res.cloudinary.com/duv0g402y/image/upload/c_thumb,w_200,g_face/v1742842539/reward-vaults/icons/df7a2ce9-3ff4-4c7c-9645-c9df78fd8a78.png",
      "url": "https://app.kodiak.finance/#/liquidity/pools/0xb67d60fc02e0870eddca24d4fa8ea516c890152b?farm=0x8ee2627aff73e285f1a83b6e8bb7e9945f404a1b&chain=berachain_mainnet",
      "description": "Acquired by depositing liquidity into the Bedrock - WBTC | uniBTC Pool on Kodiak",
      "owner": "Bedrock"
    },
    {
      "stakingTokenAddress": "0x7CeBCc76A2faecC0aE378b340815fcbb71eC1Fe0",
      "vaultAddress": "0xc196D595DECE185Ea39f8e1C3cE07a274aC31985",
      "name": "Avalon Labs - USDa | sUSDa",
      "protocol": "Kodiak",
      "logoURI": "https://res.cloudinary.com/duv0g402y/image/upload/c_thumb,w_200,g_face/v1742838273/Ecosystem/rg1yb9jyfthwpg4prrln.avif",
      "url": "https://app.kodiak.finance/#/liquidity/pools/0x7cebcc76a2faecc0ae378b340815fcbb71ec1fe0?farm=0xc196d595dece185ea39f8e1c3ce07a274ac31985&chain=berachain_mainnet",
      "description": "Acquired by depositing liquidity into the Avalon Labs - USDa | sUSDa Pool on Kodiak",
      "owner": "Avalon Labs"
    },
    {
      "stakingTokenAddress": "0x2CaFe99dB26Cf86Ae8587F5934830d25aD5C3Cb3",
      "vaultAddress": "0x524FC4F013d66E9fED424e58C5ada7d5B139761d",
      "name": "HPOS10I - WBERA | BITCOIN",
      "protocol": "Kodiak",
      "logoURI": "https://res.cloudinary.com/duv0g402y/image/upload/c_thumb,w_200,g_face/v1742838273/Ecosystem/i4paodhr59anubt8rvlj.png",
      "url": "https://app.kodiak.finance/#/liquidity/pools/0x2CaFe99dB26Cf86Ae8587F5934830d25aD5C3Cb3?chain=berachain_mainnet",
      "description": "Acquired by depositing liquidity into the HPOS10I - WBERA | BITCOIN Pool on Kodiak",
      "owner": "HarryPotterObamaSonic10inu ($BITCOIN)"
    },
    {
      "stakingTokenAddress": "0xb5D46214F4ec7f910CB433E412d32ee817986E90",
      "vaultAddress": "0x2Ee022f42564A6B23231155850Acf185DA298509",
      "name": "Bulla - BERA | HONEY",
      "protocol": "Bulla Exchange",
      "logoURI": "https://res.cloudinary.com/duv0g402y/image/upload/c_thumb,w_200,g_face/v1742842241/reward-vaults/icons/1dd1de90-7d16-412b-8682-41d573d64d0a.png",
      "url": "https://www.bulla.exchange/pools/0x901c19842e400c6a0c214dc0960f84fcfd4ee3d0",
      "description": "Acquired by depositing liquidity into the Bulla - BERA | HONEY Pool on Bulla Exchange",
      "owner": "Bulla Exchange"
    },
    {
      "stakingTokenAddress": "0x5fADc07d47D3dC1e81932eaFBE39fdEF9ba11865",
      "vaultAddress": "0xaa9C3d4aC242ab6eB9790861e1B4D6Fbd6619cf4",
      "name": "Renzo - ezETH | wETH",
      "protocol": "Kodiak",
      "logoURI": "https://res.cloudinary.com/duv0g402y/image/upload/c_thumb,w_200,g_face/v1742838273/Ecosystem/yqimvlhemawtveif7cbz.png",
      "url": "https://app.kodiak.finance/#/liquidity/pools/0x5fadc07d47d3dc1e81932eafbe39fdef9ba11865?farm=0xaa9c3d4ac242ab6eb9790861e1b4d6fbd6619cf4&chain=berachain_mainnet",
      "description": "Acquired by depositing liquidity into the Renzo - ezETH | wETH Pool on Kodiak",
      "owner": "Renzo"
    },
    {
      "stakingTokenAddress": "0x28a54EaeEc63fBb1175d13466a9ada5f3175D577",
      "vaultAddress": "0x31A484F7E09513AE9f481eaf8eeEA76153184c44",
      "name": "NOME - USDbr | HONEY",
      "protocol": "Kodiak",
      "logoURI": "https://res.cloudinary.com/duv0g402y/image/upload/c_thumb,w_200,g_face/v1742838273/Ecosystem/ksxg4louivbp0bjpzlus.png",
      "url": "https://app.kodiak.finance/#/liquidity/pools/0x28a54EaeEc63fBb1175d13466a9ada5f3175D577?chain=berachain_mainnet",
      "description": "Acquired by depositing liquidity into the NOME - USDbr | HONEY Pool on Kodiak",
      "owner": "NOME"
    },
    {
      "stakingTokenAddress": "0xc227C8639A41db8393DD1B4EAc41464a62D64Fb4",
      "vaultAddress": "0xde9D49A63FBb7C7D211B26A7d0DabDF8e0D4b4Fe",
      "name": "Olympus - OHM | wBERA",
      "protocol": "Kodiak",
      "logoURI": "https://res.cloudinary.com/duv0g402y/image/upload/c_thumb,w_200,g_face/v1742844655/reward-vaults/icons/fzhm2cubp35ezzfa1uhq.png",
      "url": "https://app.kodiak.finance/#/liquidity/pools/0xc227c8639a41db8393dd1b4eac41464a62d64fb4?farm=0x3c8e4d4324f7ab2e3238c23a2838a762ecb7051d&chain=berachain_mainnet",
      "description": "Acquired by depositing liquidity into the Olympus - OHM | wBERA Pool on Kodiak",
      "owner": "Olympus"
    },
    {
      "stakingTokenAddress": "0xD10E65A5F8cA6f835F2B1832e37cF150fb955f23",
      "vaultAddress": "0x436022B9f853bd6cbC168B45fbf12ffa50b6F79c",
      "name": "BurrBear - NECT | USDC.e | HONEY",
      "protocol": "BurrBear",
      "logoURI": "https://res.cloudinary.com/duv0g402y/image/upload/v1743429746/tokens/ejojqpuicz5nvimiyjzq.png",
      "url": "https://app.burrbear.io/#/berachain/pool/0xd10e65a5f8ca6f835f2b1832e37cf150fb955f23000000000000000000000004",
      "description": "Acquired by depositing liquidity into the NECT | USDC.e | HONEY Pool on BurrBear",
      "owner": "BurrBear"
    },
    {
      "stakingTokenAddress": "0xC95AB9Eff8fB48760703c74416764B8f898AFa1b",
      "vaultAddress": "0x4eA84882228a5C881675151E951235e45256a484",
      "name": "Wasabi - sWBERA",
      "protocol": "Wasabi",
      "logoURI": "https://res.cloudinary.com/duv0g402y/image/upload/v1744807971/tokens/mdn89ghh64yzy53lutpo.png",
      "url": "https://app.wasabi.xyz/earn?vault=sWBERA&network=berachain",
      "description": "Acquired by depositing BERA into the sWBERA Vault on Wasabi",
      "owner": "Wasabi"
    },
    {
      "stakingTokenAddress": "0xd948212F077e552533158bECbC1882c1b19c40FE",
      "vaultAddress": "0x49FCaA48e59e3d634Ae6c6953cc30ce953Dfba2c",
      "name": "Wasabi - sHONEY",
      "protocol": "Wasabi",
      "logoURI": "https://res.cloudinary.com/duv0g402y/image/upload/v1744808007/tokens/pbcs6nvxdggvydhrczyo.png",
      "url": "https://app.wasabi.xyz/earn?vault=sHONEY&network=berachain",
      "description": "Acquired by depositing BERA into the sWBERA Vault on Wasabi",
      "owner": "Wasabi"
    },
    {
      "stakingTokenAddress": "0xe454C546C8F3875e928910Abc653De5f8c432F11",
      "vaultAddress": "0xDf5C6c28479e21C5F36cEB0C44Ae15975dE844ba",
      "name": "BeraXBT - BIXBT | WBERA",
      "protocol": "Kodiak",
      "logoURI": "https://res.cloudinary.com/duv0g402y/image/upload/v1743429746/tokens/0x147c9A7F5265D7cA9a671C3817b212a0cF88856e.png",
      "url": "https://app.kodiak.finance/#/liquidity/v2/add/ETH/0x147c9A7F5265D7cA9a671C3817b212a0cF88856e?chain=berachain_mainnet",
      "description": "virtual, analytical consciousness bringing deep analysis to berachain",
      "owner": "BeraXBT"
    },
    {
      "stakingTokenAddress": "0x273c832797Bfda1C0826a786670D041282Bd6aFc",
      "vaultAddress": "0x5540E29749F6C8f5DcF49fcC17c67E97A8e7335b",
      "name": "Kuma - Trade Rewards",
      "protocol": "Kuma",
      "logoURI": "https://raw.githubusercontent.com/berachain/metadata/refs/heads/main/src/assets/tokens/0x273c832797Bfda1C0826a786670D041282Bd6aFc.png",
      "url": "https://exchange.kuma.bid/rewards/taker",
      "description": "Earned by trading on the Kuma Perps DEX",
      "owner": "Kuma"
    },
    {
      "stakingTokenAddress": "0xd9a747880393f7c33cEf1aea36909b36d421F7E5",
      "vaultAddress": "0xf10f34547f4b8659058F10D29759a89Eb790aA80",
      "name": "BakerDAO - BREAD | OHM",
      "protocol": "Kodiak",
      "logoURI": "https://res.cloudinary.com/duv0g402y/image/upload/v1743511182/tokens/uy0260lxub5dn38een6a.png",
      "url": "https://app.kodiak.finance/#/liquidity/pools/0xd9a747880393f7c33cef1aea36909b36d421f7e5?farm=0xc080b212caaa1ebbccde1434d6efe6359eda2084&chain=berachain_mainnet",
      "description": "Acquired by depositing liquidity into the BREAD | OHM Pool on Kodiak Finance",
      "owner": "BakerDAO"
    },
    {
      "stakingTokenAddress": "0x26bBc26415c6316890565f5f73017F85EE70B60c",
      "vaultAddress": "0x347106734E7b129DDe92333A0007d64a4B08E266",
      "name": "D8X - NECT | HONEY",
      "protocol": "D8X",
      "logoURI": "https://res.cloudinary.com/duv0g402y/image/upload/v1743510327/tokens/rvut4vnjcic8k9f5oaty.png",
      "url": "https://app.madhoney.fi/vault",
      "description": "Acquired by depositing liquidity into the NECT | HONEY Pool on a D8X powered DEX like MadHoney.fi",
      "owner": "D8X"
    },
    {
      "stakingTokenAddress": "0x561fd767EEC89CFd94048DF7C5402C7194eF4580",
      "vaultAddress": "0x212a9b9B9cC7a935E15F4370F29705236eF709dD",
      "name": "bro.trade - Trading Rewards",
      "protocol": "bro.trade",
      "logoURI": "https://res.cloudinary.com/duv0g402y/image/upload/v1743448666/reward-vaults/icons/pxfsjxx3qu4rzyqlk9vr.jpg",
      "url": "https://app.bro.trade",
      "description": "Acquired by trading on bro.trade",
      "owner": "bro.trade"
    },
    {
      "stakingTokenAddress": "0xEC06041013b3a97c58b9ab61eAE9079Bc594EdA3",
      "vaultAddress": "0xaf0C4454bb84C64B5c6ef9292B1527C5dFD2F8B7",
      "name": "Wasabee - WETH | WBERA",
      "protocol": "Wasabee",
      "logoURI": "https://res.cloudinary.com/duv0g402y/image/upload/v1743534776/tokens/nee2adg8gdaatapv9scu.png",
      "url": "https://wasabee.honeypotfinance.xyz/vault/0xec06041013b3a97c58b9ab61eae9079bc594eda3",
      "description": "Acquired by depositing liquidity into the WETH | WBERA Pool on Wasabee",
      "owner": "Wasabee"
    },
    {
      "stakingTokenAddress": "0xac04b1AbADF214B57f7Ade1DD905AB7aCac23a6b",
      "vaultAddress": "0x6Eb9bC8d1d8D6e94238c2D4f756F25A27FB34268",
      "name": "Wasabee - wgBERA | WBERA",
      "protocol": "Wasabee",
      "logoURI": "https://res.cloudinary.com/duv0g402y/image/upload/v1745502515/vaults/0x6Eb9bC8d1d8D6e94238c2D4f756F25A27FB34268.png",
      "url": "https://wasabee.honeypotfinance.xyz/vault/0xac04b1AbADF214B57f7Ade1DD905AB7aCac23a6b",
      "description": "Acquired by depositing liquidity into the wgBERA | WBERA Pool on Wasabee",
      "owner": "Wasabee"
    },
    {
      "stakingTokenAddress": "0xE57D868d244d2Cf2E9679eaBa2A3048E58674565",
      "vaultAddress": "0x5aB58FD0c6e74ae10A74a5FD43E5B6D26e46a18f",
      "name": "Wasabee - iBERA | WBERA",
      "protocol": "Wasabee",
      "logoURI": "https://res.cloudinary.com/duv0g402y/image/upload/v1745502515/vaults/0x5aB58FD0c6e74ae10A74a5FD43E5B6D26e46a18f.png",
      "url": "https://wasabee.honeypotfinance.xyz/vault/0xE57D868d244d2Cf2E9679eaBa2A3048E58674565",
      "description": "Acquired by depositing liquidity into the iBERA | WBERA Pool on Wasabee",
      "owner": "Wasabee"
    },
    {
      "stakingTokenAddress": "0x7cEC734717d8C45a02A1218934B6AacEF00C392a",
      "vaultAddress": "0x826e962E4216BFF7bAA8bEd30e498a7B84bA6ABA",
      "name": "Euler - EVK Vault eHONEY-1",
      "protocol": "Euler",
      "logoURI": "https://res.cloudinary.com/duv0g402y/image/upload/v1743533405/tokens/dnhhcqnluuosehi0sriv.png",
      "url": "https://app.euler.finance/vault/0xd538b6aeF78E4bDDe4FD4576E9E3A403704602bc?network=berachain",
      "description": "Acquired by depositing HONEY into the MEV Capital Berchain Cluster HONEY Vault on Euler",
      "owner": "Euler"
    },
    {
      "stakingTokenAddress": "0x4d89c3854a46Ffe46244dC30bF28B9b2ef7f800b",
      "vaultAddress": "0x58c2eE02ec4eAc887FEEd112cccE28ae9602fe64",
      "name": "Euler - EVK Vault eHONEY-2",
      "protocol": "Euler",
      "logoURI": "https://res.cloudinary.com/duv0g402y/image/upload/v1743533423/tokens/yrqz3lw0epqgdflcmhyg.png",
      "url": "https://app.euler.finance/vault/0x89FD57175EcEEC45992e07c206e5A864Fa6aF433?network=berachain",
      "description": "Acquired by depositing HONEY into the Re7 Labs HONEY Vault on Euler",
      "owner": "Euler"
    },
    {
      "stakingTokenAddress": "0xAf3Ab50BdAeA7aCfa07FAd209bbAd504F28c8BCF",
      "vaultAddress": "0xab1eCd0d1B6730C059A686115741CB131f804368",
      "name": "Euler - EVK Vault eHONEY-3",
      "protocol": "Euler",
      "logoURI": "https://res.cloudinary.com/duv0g402y/image/upload/v1743533444/tokens/m989y6nbek5eajnczkik.png",
      "url": "https://app.euler.finance/vault/0x027DcAfB223f69d41Bd413C50854017718419585?network=berachain",
      "description": "Acquired by depositing HONEY into the Tulipa Hive HONEY Vault on Euler",
      "owner": "Euler"
    },
    {
      "stakingTokenAddress": "0xa2a3170f94b55c835f8483Bc2486D41Ff0c90F28",
      "vaultAddress": "0x46accbeE0248A94527c65Cb8EEF916a7e74f6D66",
      "name": "Beratardio - BERATARDIO | WBERA",
      "protocol": "Kodiak",
      "logoURI": "https://res.cloudinary.com/duv0g402y/image/upload/v1743513356/tokens/wu5gnzwstmazfyvxydea.png",
      "url": "https://app.kodiak.finance/#/liquidity/pools/0xa2a3170f94b55c835f8483Bc2486D41Ff0c90F28?chain=berachain_mainnet",
      "description": "Acquired by depositing liquidity into the Beratardio - BERATARDIO | WBERA pool on Kodiak v2",
      "owner": "Beratardio"
    },
    {
      "stakingTokenAddress": "0x597877Ccf65be938BD214C4c46907669e3E62128",
      "vaultAddress": "0x1161e6a6600C08c21cFF7Ac689e781b41Db56d85",
      "name": "sNECT",
      "protocol": "Beraborrow",
      "logoURI": "https://res.cloudinary.com/duv0g402y/image/upload/v1743510678/tokens/pnjzpr95iabxbm3x4eql.png",
      "url": "https://app.beraborrow.com/pool/deposit",
      "description": "Acquired by depositing NECT into the Liquid Stability Pool on Beraborrow",
      "owner": "Beraborrow"
    },
    {
      "stakingTokenAddress": "0x3b8B155E3C44f07f6EAd507570f4047C8B450A7F",
      "vaultAddress": "0xd62Af49eaB059144461E8D12CA1320A67d24A22A",
      "name": "IVLP",
      "logoURI": "https://res.cloudinary.com/duv0g402y/image/upload/v1743537789/tokens/gljjwxv5zw5a86lhkwjj.png",
      "protocol": "IVX Finance",
      "url": "https://ivx.fi",
      "description": "IVLP is the liquidity token for IVX's 0dte options AMM. Acquired by depositing liquidity into IVLP on IVX.",
      "owner": "IVX Finance"
    },
    {
      "stakingTokenAddress": "0x337eF1eB6c8BBeD571170Fc2b468608ab9e2Aac8",
      "vaultAddress": "0x9d65dA133391b2c055509d049C835A821d84e922",
      "name": "LBGT | WBERA KODIAK ISLAND",
      "protocol": "Kodiak",
      "logoURI": "https://res.cloudinary.com/duv0g402y/image/upload/v1744727470/tokens/yabdvrhsxkiu4cgrhatt.png",
      "url": "https://app.kodiak.finance/#/liquidity/pools/0x337ef1eb6c8bbed571170fc2b468608ab9e2aac8?chain=berachain_mainnet",
      "description": "Acquired by depositing liquidity into the LBGT | WBERA Pool on Kodiak",
      "owner": "BeraPaw"
    },
    {
      "stakingTokenAddress": "0x9B155cF7a4E5911AC35AB2173D0f58e1d39570Fd",
      "vaultAddress": "0x124ca134dd2CD67362E259fb33A2c762d8BAF961",
      "name": "Kodiak Island OOGA-WBERA-1%",
      "protocol": "Kodiak",
      "logoURI": "https://res.cloudinary.com/duv0g402y/image/upload/v1744728609/tokens/sea9bvshsrz8su6omcpl.png",
      "url": "https://app.kodiak.finance/#/liquidity/pools/0x9b155cf7a4e5911ac35ab2173d0f58e1d39570fd?chain=berachain_mainnet",
      "description": "Acquired by depositing liquidity into the OOGA | WBERA Island Pool on Kodiak",
      "owner": "Ooga Booga"
    },
    {
      "stakingTokenAddress": "0xbac7DC9Cc4142580Ac968f65eFc673183a226cdF",
      "vaultAddress": "0x127696D2e3A4eA1F4eed1AFeF608e8901cbE8965",
      "name": "LXP Rewards Vault",
      "logoURI": "https://res.cloudinary.com/duv0g402y/image/upload/v1744806398/tokens/xqq0lntwsthjkfzskg9q.png",
      "protocol": "LODE TRADE",
      "url": "https://hub.berachain.com/vaults/0x127696d2e3a4ea1f4eed1afef608e8901cbe8965/",
      "description": "LXP is acquired by using LODE (i.e. trading and completing quest campaigns). LXP is a proxy for trading rebates and rewards, it does not have liquidity nor is intended to be traded. LXP must be claimed and staked in our rewards vault (https://hub.berachain.com/vaults/0x127696d2e3a4ea1f4eed1afef608e8901cbe8965/) to be eligible for rewards. Please review our full proposal here: https://hub.forum.berachain.com/t/request-for-lxp-reward-vault-lode/316.",
      "owner": "LODE TRADE"
    },
    {
      "stakingTokenAddress": "0xfC4994e0A4780ba7536d7e79611468B6bde14CaE",
      "vaultAddress": "0x8Aa4a546D6437067faB027904EAC0b7c78857737",
      "name": "Ether.fi - WBTC | eBTC",
      "logoURI": "https://res.cloudinary.com/duv0g402y/image/upload/v1744807465/tokens/jd0vkuqzcfnthdvnyq2o.png",
      "protocol": "Kodiak",
      "url": "https://app.kodiak.finance/#/liquidity/pools/0xfc4994e0a4780ba7536d7e79611468b6bde14cae?chain=berachain_mainnet",
      "description": "Acquired by depositing liquidity into the Ether.fi - WBTC | eBTC Pool on Kodiak",
      "owner": "Ether.fi"
    },
    {
      "stakingTokenAddress": "0xA0cAbFc04Fc420b3d31BA431d18eB5bD33B3f334",
      "vaultAddress": "0x77304193647B9DC09338b5976ad4C674B350FA30",
      "name": "Ether.fi - WETH | weETH",
      "logoURI": "https://res.cloudinary.com/duv0g402y/image/upload/v1744807509/tokens/xva0mbjtpl2k8qgvixmi.png",
      "protocol": "Kodiak",
      "url": "https://app.kodiak.finance/#/liquidity/pools/0xa0cabfc04fc420b3d31ba431d18eb5bd33b3f334?chain=berachain_mainnet",
      "description": "Acquired by depositing liquidity into the Ether.fi - WETH | weETH Pool on Kodiak",
      "owner": "Ether.fi"
    },
    {
      "stakingTokenAddress": "0x54c603173CA92A42B81f8838d705fd3E0f98D5D4",
      "vaultAddress": "0x359424085D84c490a7B276E4bC72ceF90a04068B",
      "name": "BakerDAO - BREAD | LBGT",
      "protocol": "Kodiak",
      "logoURI": "https://res.cloudinary.com/duv0g402y/image/upload/v1743511182/tokens/uy0260lxub5dn38een6a.png",
      "url": "https://app.kodiak.finance/#/liquidity/pools/0x54c603173CA92A42B81f8838d705fd3E0f98D5D4?farm=0x359424085d84c490a7b276e4bc72cef90a04068b&chain=berachain_mainnet",
      "description": "Acquired by depositing liquidity into the BREAD | LBGT Pool on Kodiak Finance",
      "owner": "BakerDAO"
    },
    {
      "stakingTokenAddress": "0x1b7B061091BD2C900723107889Fe44F825d6C921",
      "vaultAddress": "0xEC54b5D168e7128bC1f06d12ef0e5aB6F4c59ed9",
      "name": "Wizzwoods - WIZZ | WBERA",
      "protocol": "HUB",
      "logoURI": "https://res.cloudinary.com/duv0g402y/image/upload/v1744809769/vaults/xoeztwkfwreatd1zfjco.png",
      "url": "https://hub.berachain.com/pools/0x1b7B061091BD2C900723107889Fe44F825d6C92100020000000000000000010c/details/",
      "description": "Acquired by depositing liquidity into the Wizzwoods - WIZZ|WBERA Pool on Hub",
      "owner": "Wizzwoods"
    },
    {
      "stakingTokenAddress": "0x55a050f76541C2554e9dfA3A0b4e665914bF92EA",
      "vaultAddress": "0x5e747644Dd7A3e58485DB8E836cA7654242dAe2a",
      "name": "webera-vault-wbera",
      "protocol": "WeBera",
      "logoURI": "https://res.cloudinary.com/duv0g402y/image/upload/v1744810383/tokens/pnaomiavy5eu8outmnol.png",
      "url": "https://app.webera.finance/vault?token=bera&type=lst",
      "description": "$weWBERA is acquired by depositing $BERA into the BERA Vault on WeBera Finance",
      "owner": "WeBera"
    },
    {
      "stakingTokenAddress": "0x396A3D0B799B1a0B1EaA17e75B4DEa412400860b",
      "vaultAddress": "0x5Ecefd0F14b0085d5ec3600Fd1A97fA1366F97D9",
      "name": "webera-vault-ibera",
      "protocol": "WeBera",
      "logoURI": "https://res.cloudinary.com/duv0g402y/image/upload/v1744810404/tokens/g6rpupgxgkouozck7bqa.png",
      "url": "https://app.webera.finance/vault?token=ibera&type=bera-lst",
      "description": "$weiBERA is acquired by depositing $IBERA into the IBERA Vault on WeBera Finance",
      "owner": "WeBera"
    },
    {
      "stakingTokenAddress": "0x56449b16ff2b1E5EE61F532ceFFDa8F408f718a1",
      "vaultAddress": "0xED0fb3170390EF82E13102F36fA7FD5047722890",
      "name": "Bedrock - BR | WBERA",
      "logoURI": "https://res.cloudinary.com/duv0g402y/image/upload/v1744808447/tokens/fudxzeljryceklkujvuw.png",
      "protocol": "Kodiak",
      "url": "https://app.kodiak.finance/#/liquidity/pools/0x56449b16ff2b1E5EE61F532ceFFDa8F408f718a1?farm=0xed0fb3170390ef82e13102f36fa7fd5047722890&chain=berachain_mainnet",
      "description": "Acquired by depositing liquidity into the Bedrock - BR | WBERA Pool on Kodiak",
      "owner": "Bedrock"
    },
    {
      "stakingTokenAddress": "0xC857F2bA47B0560E0B8fCd4Dd82b943B5ee88d2b",
      "vaultAddress": "0x8412561FADDD6C85F5a17e07E0F29428B813E69B",
      "name": "Henlo - Henlocker100M",
      "logoURI": "https://res.cloudinary.com/duv0g402y/image/upload/v1744809287/vaults/jtwci2jihaa3qsken4st.png",
      "protocol": "Beradrome",
      "url": "https://app.henlo.com/lock",
      "description": "Acquired by price-locking tokens into a henlocker and staking on Henlo or Beradrome.",
      "owner": "HENLO"
    },
    {
      "stakingTokenAddress": "0x94CA1028eE60E5B28CdA22c0e7b6743017a9B7b6",
      "vaultAddress": "0xA713816E8d190EFdf35d66b723eb63f8c8c4d5D2",
      "name": "Henlo - Henlocker330M",
      "logoURI": "https://res.cloudinary.com/duv0g402y/image/upload/v1744809304/vaults/skd0lvbdpgl8sekmsal6.png",
      "protocol": "Beradrome",
      "url": "https://app.henlo.com/lock",
      "description": "Acquired by price-locking tokens into a henlocker and staking on Henlo or Beradrome.",
      "owner": "HENLO"
    },
    {
      "stakingTokenAddress": "0x94b12404D6163c3E49ED876fb25034A946A40Dd8",
      "vaultAddress": "0x15970fcf2dbb9FfCC4e2f79c3Fd777B871540D5b",
      "name": "Henlo - Henlocker420M",
      "logoURI": "https://res.cloudinary.com/duv0g402y/image/upload/v1744809324/vaults/axl1mvuynagmkd2ijf3d.png",
      "protocol": "Beradrome",
      "url": "https://app.henlo.com/lock",
      "description": "Acquired by price-locking tokens into a henlocker and staking on Henlo or Beradrome.",
      "owner": "HENLO"
    },
    {
      "stakingTokenAddress": "0x872130cED110e2a4325693C0802B6A0112B3615B",
      "vaultAddress": "0x610b6A27A3A83Cea0574C5001F30d9EEA3699b1a",
      "name": "Henlo - Henlocker690M",
      "logoURI": "https://res.cloudinary.com/duv0g402y/image/upload/v1744809339/vaults/h1eelb9pk0lfajxqdjg7.png",
      "protocol": "Beradrome",
      "url": "https://app.henlo.com/lock",
      "description": "Acquired by price-locking tokens into a henlocker and staking on Henlo or Beradrome.",
      "owner": "HENLO"
    },
    {
      "stakingTokenAddress": "0xFb32f8c7D363790A6CCd89f8d20047612aba633B",
      "vaultAddress": "0xA6A3E6fb89FA4C6554e82D05b449639EeBfc564f",
      "name": "Henlo - Henlocker1B",
      "logoURI": "https://res.cloudinary.com/duv0g402y/image/upload/v1744809364/vaults/kxovurpaj05qh1nqnsuq.png",
      "protocol": "Beradrome",
      "url": "https://app.henlo.com/lock",
      "description": "Acquired by price-locking tokens into a henlocker and staking on Henlo or Beradrome.",
      "owner": "HENLO"
    },
    {
      "stakingTokenAddress": "0x36b933554782b108bb9962ac00c498acbceb706d",
      "vaultAddress": "0xf53ee7a9ddbcd27f2a50c45f4e7a8e8b0eec043f",
      "name": "HyperBera.USDC",
      "logoURI": "https://res.cloudinary.com/duv0g402y/image/upload/v1745430686/vaults/d18ofokdlnmjbwcpyhfn.png",
      "protocol": "D2 Finance",
      "url": "https://d2.finance/strategies/HyperBera.USDC?chainId=80094&tab=1",
      "description": "Acquired by deposited USDC.e into the HyperBera.USDC strategy vault on D2 Finance (during funding periods).",
      "owner": "D2 Finance"
    },
    {
      "stakingTokenAddress": "0xbe75c8a7e58c7901d2e128dc8d3b6de2481f1f79",
      "vaultAddress": "0x70c359d85611e9a755997cc59281ef5edb04cf1b",
      "name": "dgnBeraland",
      "logoURI": "https://res.cloudinary.com/duv0g402y/image/upload/v1745430537/vaults/p0nih8r2zehi946dab98.png",
      "protocol": "D2 Finance",
      "url": "https://d2.finance/strategies/dgnBeraland?chainId=80094&tab=2",
      "description": "Acquired by deposited USDC.e into the dgnBeraland strategy vault on D2 Finance (during funding periods).",
      "owner": "D2 Finance"
    },
    {
      "stakingTokenAddress": "0x04fD6a7B02E2e48caedaD7135420604de5f834f8",
      "vaultAddress": "0x16e8031814E58F581C8a1d6e087458b5110879Fa",
      "name": "HENLO - WBERA | HENLO ",
      "logoURI": "https://res.cloudinary.com/duv0g402y/image/upload/v1744809255/vaults/zb9g0azdtve8difxpfb7.png",
      "protocol": "Aquabera",
      "url": "https://app.aquabera.com/vault/0x04fD6a7B02E2e48caedaD7135420604de5f834f8",
      "description": "Acquired by depositing liquidity into the Aquabera - WBERA-HENLO Pool on Kodiak.",
      "owner": "HENLO"
    },
    {
      "stakingTokenAddress": "0xD6620E78B89E8fdB5dFA675D55001C7FaD424bDc",
      "vaultAddress": "0x284f8d4b98fed32f154911102053a0c1ab621fc0",
      "name": "POLLEN | WBERA Kodiak Island",
      "protocol": "Kodiak",
      "logoURI": "https://res.cloudinary.com/duv0g402y/image/upload/v1745344460/vaults/0x284f8d4b98fed32f154911102053a0c1ab621fc0.png",
      "url": "https://app.kodiak.finance/#/liquidity/pools/0xd6620e78b89e8fdb5dfa675d55001c7fad424bdc?farm=0x284f8d4b98fed32f154911102053a0c1ab621fc0&chain=berachain_mainnet",
      "description": "Acquired by depositing liquidity into  the POLLEN | WBERA Island on Kodiak",
      "owner": "Beraborrow"
    },
    {
      "stakingTokenAddress": "0xaD445256Ff81171043A5e7Cd8831e4371B000176",
      "vaultAddress": "0x15f1156f56a06af851cbdc0aceb0780bbcb913c4",
      "name": "Kodiak - OpenState - osBGT/iBERA",
      "protocol": "Kodiak",
      "logoURI": "https://res.cloudinary.com/duv0g402y/image/upload/v1745684185/vaults/0x15f1156f56a06af851cbdc0aceb0780bbcb913c4.png",
      "url": "https://app.kodiak.finance/#/liquidity/pools/0xad445256ff81171043a5e7cd8831e4371b000176?farm=0x15f1156f56a06af851cbdc0aceb0780bbcb913c4&chain=berachain_mainnet",
      "description": "Acquired by staking KODI iBERA-osBGT LP Token from Kodiak",
      "owner": "OpenState"
    },
    {
      "stakingTokenAddress": "0x7f2B60fDff1494A0E3e060532c9980d7fad0404B",
      "vaultAddress": "0x0ec12590CBb9280ab22b81F62be587c5200A9711",
      "name": "Dolomite - dHONEY",
      "protocol": "Dolomite",
      "logoURI": "https://res.cloudinary.com/duv0g402y/image/upload/v1745684794/vaults/0x0ec12590CBb9280ab22b81F62be587c5200A9711.png",
      "url": "https://app.dolomite.io/",
      "description": "Acquire dHONEY by supplying HONEY on Dolomite.io",
      "owner": "Dolomite"
    },
    {
      "stakingTokenAddress": "0xAa97D791Afc02AF30cf0B046172bb05b3c306517",
      "vaultAddress": "0x3d0D211365C8a483394426DAcd5A73b0154FEEDB",
      "name": "Dolomite - dWBERA",
      "protocol": "Dolomite",
      "logoURI": "https://res.cloudinary.com/duv0g402y/image/upload/v1745684642/vaults/0x3d0D211365C8a483394426DAcd5A73b0154FEEDB.png",
      "url": "https://app.dolomite.io/",
      "description": "Acquire dwBERA by supplying BERA  on Dolomite.io",
      "owner": "Dolomite"
    },
    {
      "stakingTokenAddress": "0x5347e5133b22A680Ee94b7e62803E848F8d8C92e",
      "vaultAddress": "0xbD3d6db7b600B18252e2D5d21f29C5E61e1e3f05",
      "name": "BEARN - yBGT | yBERA",
      "protocol": "Kodiak",
      "logoURI": "https://res.cloudinary.com/duv0g402y/image/upload/v1745934110/vaults/0xbD3d6db7b600B18252e2D5d21f29C5E61e1e3f05.jpg",
      "url": "https://app.kodiak.finance/#/liquidity/pools/0x5347e5133b22A680Ee94b7e62803E848F8d8C92e?chain=berachain_mainnet",
      "description": "Deposit liquidity into the Kodiak yBGT/yBERA pool",
      "owner": "Bearn"
    },
    {
<<<<<<< HEAD
      "stakingTokenAddress": "0x112b77a77753b092306b1c04bd70215fed4e00a1",
      "vaultAddress": "0xe4c24b1da97325b183df8e4e489d54d2f6e15d58",
      "name": "NECT - Euler",
      "protocol": "Euler",
      "logoURI": "https://res.cloudinary.com/duv0g402y/image/upload/v1743510678/tokens/pnjzpr95iabxbm3x4eql.png",
      "url": "https://app.euler.finance/vault/0x112B77A77753b092306b1c04Bd70215FeD4e00a1?network=berachain",
      "description": "Acquire eNECT-1 by supplying NECT on the ZeroLend market on Euler",
      "owner": "ZeroLend"
=======
      "stakingTokenAddress": "0x68Cac522833F38E088EEC5e356956C02F0268063",
      "vaultAddress": "0xa7782ff04de0e7f7084eedb364f485efed3fcc49",
      "name": "GRQ-WBERA",
      "protocol": "Kodiak",
      "logoURI": "https://res.cloudinary.com/duv0g402y/image/upload/v1746108623/vaults/0xa7782ff04de0e7f7084eedb364f485efed3fcc49.jpg",
      "url": "https://app.kodiak.finance/#/liquidity/v2/add/ETH/0xcA9088895e3390E503cac9ae95abaccdba20822e?chain=berachain_mainnet",
      "description": "Stake GRQ-WBERA LP on our platform to earn sGRQ and BGT rewards.",
      "owner": "GetRichQuick"
    },
    {
      "stakingTokenAddress": "0xdDD3Ea5De9c70973E224D938B8f392EC4CC0171C",
      "vaultAddress": "0x7E6E4DacFF9aB49804667e1d7B76E921a8fbBE44",
      "name": "Bull Ish V2",
      "protocol": "BULL ISH",
      "logoURI": "https://res.cloudinary.com/duv0g402y/image/upload/v1746110086/vaults/0x7E6E4DacFF9aB49804667e1d7B76E921a8fbBE44.png",
      "url": "https://game.bullas.xyz/",
      "description": "Deposit liquidity into the Kodiak yBGT/yBERA pool",
      "owner": "BULL ISH"
>>>>>>> baeacf2f
    }
  ]
}<|MERGE_RESOLUTION|>--- conflicted
+++ resolved
@@ -129,12 +129,12 @@
       "description": "BGT liquid locker and autocompounder"
     },
     {
-<<<<<<< HEAD
       "name": "ZeroLend",
       "logoURI": "https://assets.coingecko.com/coins/images/37375/standard/image.png?1714884543",
       "url": "https://zerolend.xyz",
       "description": "ZeroLend is lending platform to lend/borrow medium and long-tail assets."
-=======
+    },
+    {
       "name": "GetRichQuick",
       "logoURI": "https://res.cloudinary.com/duv0g402y/image/upload/v1746108622/protocols/GetRichQuick.png",
       "url": "https://www.grq.institute/",
@@ -145,7 +145,6 @@
       "logoURI": "https://res.cloudinary.com/duv0g402y/image/upload/v1746109953/protocols/bullish.jpg",
       "url": "https://game.bullas.xyz/",
       "description": "Bull Ish is a Proof of Liquidity game where users spend BERA to 'spank a bera,' placing them in a queue to earn BGT while depositing the square root of their spank power into the Berachain vault."
->>>>>>> baeacf2f
     }
   ],
   "vaults": [
@@ -959,7 +958,6 @@
       "owner": "Bearn"
     },
     {
-<<<<<<< HEAD
       "stakingTokenAddress": "0x112b77a77753b092306b1c04bd70215fed4e00a1",
       "vaultAddress": "0xe4c24b1da97325b183df8e4e489d54d2f6e15d58",
       "name": "NECT - Euler",
@@ -968,7 +966,8 @@
       "url": "https://app.euler.finance/vault/0x112B77A77753b092306b1c04Bd70215FeD4e00a1?network=berachain",
       "description": "Acquire eNECT-1 by supplying NECT on the ZeroLend market on Euler",
       "owner": "ZeroLend"
-=======
+    },
+    {
       "stakingTokenAddress": "0x68Cac522833F38E088EEC5e356956C02F0268063",
       "vaultAddress": "0xa7782ff04de0e7f7084eedb364f485efed3fcc49",
       "name": "GRQ-WBERA",
@@ -987,7 +986,6 @@
       "url": "https://game.bullas.xyz/",
       "description": "Deposit liquidity into the Kodiak yBGT/yBERA pool",
       "owner": "BULL ISH"
->>>>>>> baeacf2f
     }
   ]
 }