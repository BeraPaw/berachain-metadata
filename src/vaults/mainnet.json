{
  "$schema": "../../schemas/vaults.schema.json",
  "name": "Berachain Mainnet Default Reward Vault List",
  "protocols": [
    {
      "name": "HUB",
      "logoURI": "https://res.cloudinary.com/duv0g402y/image/upload/c_thumb,w_200,g_face/v1738378765/dapps/hub/hoymyj8bfl3xfczeioch.png",
      "url": "https://hub.berachain.com",
      "description": "Swap a variety of tokens effortlessly on our decentralized platform. Provide liquidity to pools and earn BGT rewards."
    },
    {
      "name": "BurrBear",
      "logoURI": "https://res.cloudinary.com/duv0g402y/image/upload/c_thumb,w_200,g_face/v1742848966/reward-vaults/icons/daaf3ed9-9779-4854-bc99-6ad21ff42852.png",
      "url": "https://app.burrbear.io/",
      "description": ""
    },
    {
      "name": "Kodiak",
      "logoURI": "https://res.cloudinary.com/duv0g402y/image/upload/c_thumb,w_200,g_face/v1742841699/reward-vaults/icons/81d1ee15-aead-4395-be9b-cf9e52a704f0.png",
      "url": "https://app.kodiak.finance/",
      "description": "Kodiak is a decentralized exchange for the Berachain ecosystem."
    },
    {
      "name": "Infrared Finance",
      "logoURI": "https://res.cloudinary.com/duv0g402y/image/upload/c_thumb,w_200,g_face/v1742841457/reward-vaults/icons/decd0d82-b563-4f82-b9da-8b2f9e9a8101.png",
      "url": "https://infrared.finance/",
      "description": ""
    },
    {
      "name": "Beradrome",
      "logoURI": "https://res.cloudinary.com/duv0g402y/image/upload/c_thumb,w_200,g_face/v1742841609/reward-vaults/icons/544876aa-568f-4f78-b318-b16d02e23bd6.png",
      "url": "https://www.beradrome.com/",
      "description": ""
    },
    {
      "name": "Bulla Exchange",
      "logoURI": "https://res.cloudinary.com/duv0g402y/image/upload/c_thumb,w_200,g_face/v1742842241/reward-vaults/icons/1dd1de90-7d16-412b-8682-41d573d64d0a.png",
      "url": "https://www.bulla.exchange/",
      "description": ""
    }
  ],
  "vaults": [
    {
      "stakingTokenAddress": "0xde04c469ad658163e2a5e860a03a86b52f6fa8c8",
      "vaultAddress": "0x6649bc987a7c0fb0199c523de1b1b330cd0457a8",
      "name": "BYUSD | HONEY",
      "protocol": "HUB",
      "logoURI": "https://res.cloudinary.com/duv0g402y/image/upload/c_thumb,w_200,g_face/v1738733620/reward-vaults/icons/c2q60zif1cetllqip0a6.png",
      "url": "https://hub.berachain.com/pools/0xde04c469ad658163e2a5e860a03a86b52f6fa8c8000000000000000000000000/details/",
      "description": "Acquired by depositing liquidity into the BYUSD | HONEY Pool on Hub",
      "owner": "Foundation"
    },
    {
      "stakingTokenAddress": "0xdd70a5ef7d8cfe5c5134b5f9874b09fb5ce812b4",
      "vaultAddress": "0x17376ad6167a5592fbeaa42e6068c132474a513d",
      "name": "WETH | WBERA",
      "protocol": "HUB",
      "logoURI": "https://res.cloudinary.com/duv0g402y/image/upload/c_thumb,w_200,g_face/v1738733618/reward-vaults/icons/cmiqewcekww0ckhqoe9d.png",
      "url": "https://hub.berachain.com/pools/0xdd70a5ef7d8cfe5c5134b5f9874b09fb5ce812b4000200000000000000000003/details/",
      "description": "Acquired by depositing liquidity into the WETH | WBERA Pool on Hub",
      "owner": "Foundation"
    },
    {
      "stakingTokenAddress": "0x38fdd999fe8783037db1bbfe465759e312f2d809",
      "vaultAddress": "0x086f82fa0ca310cc835a9db4f53697687ef149c7",
      "name": "WBTC | WBERA",
      "protocol": "HUB",
      "logoURI": "https://res.cloudinary.com/duv0g402y/image/upload/c_thumb,w_200,g_face/v1738378469/reward-vaults/icons/xqepqh4lifyybbt27f20.png",
      "url": "https://hub.berachain.com/pools/0x38fdd999fe8783037db1bbfe465759e312f2d809000200000000000000000004/details/",
      "description": "Acquired by depositing liquidity into the WBTC | WBERA Pool on Hub",
      "owner": "Foundation"
    },
    {
      "stakingTokenAddress": "0xf961a8f6d8c69e7321e78d254ecafbcc3a637621",
      "vaultAddress": "0xf99be47baf0c22b7eb5eac42c8d91b9942dc7e84",
      "name": "USDC.e | HONEY",
      "protocol": "HUB",
      "logoURI": "https://res.cloudinary.com/duv0g402y/image/upload/c_thumb,w_200,g_face/v1738378469/reward-vaults/icons/oqmqj7c4707nobigirw5.png",
      "url": "https://hub.berachain.com/pools/0xf961a8f6d8c69e7321e78d254ecafbcc3a637621000000000000000000000001/details/",
      "description": "Acquired by depositing liquidity into the USDC.e | HONEY Pool on Hub",
      "owner": "Foundation"
    },
    {
      "stakingTokenAddress": "0x2c4a603a2aa5596287a06886862dc29d56dbc354",
      "vaultAddress": "0xc2baa8443cda8ebe51a640905a8e6bc4e1f9872c",
      "name": "WBERA | HONEY",
      "protocol": "HUB",
      "logoURI": "https://res.cloudinary.com/duv0g402y/image/upload/c_thumb,w_200,g_face/v1738378469/reward-vaults/icons/soy9mfpovb1odtby9p02.png",
      "url": "https://hub.berachain.com/pools/0x2c4a603a2aa5596287a06886862dc29d56dbc354000200000000000000000002/details/",
      "description": "Acquired by depositing liquidity into the WBERA | HONEY Pool on Hub",
      "owner": "Foundation"
    },
    {
      "stakingTokenAddress": "0xE416C064946112c1626D6700D1081a750B1B1Dd7",
      "vaultAddress": "0x4974Ee5f484a3c05F181Aeb380cd7C411dd79c0E",
      "name": "Smilee - NECT | wgBERA",
      "protocol": "BurrBear",
      "logoURI": "https://res.cloudinary.com/duv0g402y/image/upload/c_thumb,w_200,g_face/v1742854063/reward-vaults/icons/jc7moazw8aeobb4sxbcz.png",
      "url": "https://app.burrbear.io/#/berachain/pool/0xe416c064946112c1626d6700d1081a750b1b1dd7000200000000000000000008",
      "description": "Acquired by depositing liquidity into the Smilee - NECT | wgBERA Pool on BurrBear",
      "owner": "Smilee"
    },
    {
      "stakingTokenAddress": "0x567f32E86BE3e3963CdBc1887b5043B701f113d9",
      "vaultAddress": "0x1Fe3C13B009eCfCe196E480180Db5f8990FFf5Fe",
      "name": "Smilee - WBERA | wgBERA",
<<<<<<< HEAD
      "logoURI": "https://res.cloudinary.com/duv0g402y/image/upload/v1743021065/tokens/nvpwbuegvulkccjmg0lm.png",
=======
>>>>>>> 9563770a
      "protocol": "BurrBear",
      "logoURI": "https://res.cloudinary.com/duv0g402y/image/upload/c_thumb,w_200,g_face/v1742854062/reward-vaults/icons/j4vgbhb7ixjmvywzstfa.png",
      "url": "https://app.burrbear.io/#/berachain/pool/0x567f32e86be3e3963cdbc1887b5043b701f113d9000000000000000000000006",
      "description": "The stable pool wgBERA-BERA, including the official Liquid Staking Token from Smilee Finance.",
      "owner": "Smilee"
    },
    {
      "stakingTokenAddress": "0x62C030B29a6Fef1B32677499e4a1F1852a8808c0",
      "vaultAddress": "0x92aF7d5fcDEF44C3df168ecfDCd03deA1807AF28",
      "name": "Infrared - WBERA | iBERA",
      "protocol": "HUB",
      "logoURI": "https://res.cloudinary.com/duv0g402y/image/upload/c_thumb,w_200,g_face/v1742841457/reward-vaults/icons/decd0d82-b563-4f82-b9da-8b2f9e9a8101.png",
      "url": "https://hub.berachain.com/pools/0x62c030b29a6fef1b32677499e4a1f1852a8808c00000000000000000000000c6/details/",
      "description": "Acquired by depositing liquidity into the Infrared - WBERA | iBERA Pool on Hub",
      "owner": "Infrared Finance"
    },
    {
      "stakingTokenAddress": "0xb66d97C1dE2BC2b61EEf8EF9c761a87521DF207d",
      "vaultAddress": "0xE06E0d35AA771929Df26d77f2bA3D6bc0235A811",
      "name": "Stride - stBGT | WBERA",
      "protocol": "HUB",
      "logoURI": "https://res.cloudinary.com/duv0g402y/image/upload/c_thumb,w_200,g_face/v1742841479/reward-vaults/icons/1c01b24a-0ff1-41c0-b16d-5b4fd5cd1958.png",
      "url": "https://hub.berachain.com/pools/0xb66d97c1de2bc2b61eef8ef9c761a87521df207d00020000000000000000005d/details/",
      "description": "Acquired by depositing liquidity into the Stride - stBGT | WBERA Pool on Hub",
      "owner": "Stride"
    },
    {
      "stakingTokenAddress": "0x2461e93D5963C2bB69de499676763E67A63c7Ba5",
      "vaultAddress": "0xCB522875373c5DB79F4B0816B381b4461d07B1af",
      "name": "Dinero - DINERO | WBERA",
      "protocol": "HUB",
      "logoURI": "https://res.cloudinary.com/duv0g402y/image/upload/c_thumb,w_200,g_face/v1742838274/Ecosystem/xhwgcvjmurj009s7csvt.png",
      "url": "https://hub.berachain.com/pools/0x2461e93d5963c2bb69de499676763e67a63c7ba50002000000000000000000c2/details/",
      "description": "Acquired by depositing liquidity into the Dinero - DINERO | WBERA Pool on Hub",
      "owner": "Dinero"
    },
    {
      "stakingTokenAddress": "0x03bCcF796cDef61064c4a2EffdD21f1AC8C29E92",
      "vaultAddress": "0xedD27cE3793d655E3d15E29e297F4848De1EF092",
      "name": "Dinero - WETH | beraETH",
      "protocol": "Kodiak",
      "logoURI": "https://res.cloudinary.com/duv0g402y/image/upload/v1742838274/Ecosystem/xhwgcvjmurj009s7csvt.png",
      "url": "https://app.kodiak.finance/#/liquidity/pools/0x03bccf796cdef61064c4a2effdd21f1ac8c29e92?chain=berachain_mainnet",
      "description": "Acquired by depositing liquidity into the Dinero - WETH | beraETH Pool on Kodiak",
      "owner": "Dinero"
    },
    {
      "stakingTokenAddress": "0x705Fc16BA5A1EB67051934F2Fb17EacaE660F6c7",
      "vaultAddress": "0xe8ed00b1b142e8d84ef773c4fccaa18682d5a401",
      "name": "BeraPaw - WBERA | LBGT",
      "protocol": "HUB",
      "logoURI": "https://res.cloudinary.com/duv0g402y/image/upload/c_thumb,w_200,g_face/v1742841502/reward-vaults/icons/92c4c740-339b-46ff-ae37-5b8a74010819.png",
      "url": "https://hub.berachain.com/pools/0x705fc16ba5a1eb67051934f2fb17eacae660f6c70002000000000000000000d5/details/",
      "description": "Acquired by depositing liquidity into the BeraPaw - WBERA | LBGT Pool on Hub",
      "owner": "BeraPaw"
    },
    {
      "stakingTokenAddress": "0xEc8BA456b4e009408d0776cdE8B91f8717D13Fa1",
      "vaultAddress": "0x0710abffb1a54211a5e88d18bf9854cba86d0819",
      "name": "Yeet - YEET | WBERA",
      "protocol": "Kodiak",
      "logoURI": "https://res.cloudinary.com/duv0g402y/image/upload/c_thumb,w_200,g_face/v1742841518/reward-vaults/icons/840ba0be-550d-40d1-a04e-24f78afae1ea.png",
      "url": "https://app.kodiak.finance/#/liquidity/pools/0xec8ba456b4e009408d0776cde8b91f8717d13fa1?farm=0x0710abffb1a54211a5e88d18bf9854cba86d0819&chain=berachain_mainnet",
      "description": "Acquired by depositing liquidity into the Yeet - YEET | WBERA Pool on Kodiak",
      "owner": "Yeet"
    },
    {
      "stakingTokenAddress": "0xf9845a03F7e6b06645A03a28b943C8A4B5fE7BCC",
      "vaultAddress": "0x4796039d56892a324585d77a76059b1cd2b9d02a",
      "name": "Beramonium - BERA | BERAMO",
      "protocol": "Kodiak",
      "logoURI": "https://res.cloudinary.com/duv0g402y/image/upload/c_thumb,w_200,g_face/v1742838273/Ecosystem/xw3dv15b4lzrlntdlkj1.png",
      "url": "https://v3.info.kodiak.finance/berachain_mainnet#/berachain_mainnet/pools/0x37640ccf25e5f189c3d8c1a188d28d09953fd612",
      "description": "Acquired by depositing liquidity into the Beramonium - BERA | BERAMO Pool on Kodiak",
      "owner": "Beramonium"
    },
    {
      "stakingTokenAddress": "0x7fd165B73775884a38AA8f2B384A53A3Ca7400E6",
      "vaultAddress": "0x34852C863D266100f573D4D1fD1D0CFE20602Da0",
      "name": "Reservoir rUSD | HONEY",
      "protocol": "Kodiak",
      "logoURI": "https://res.cloudinary.com/duv0g402y/image/upload/c_thumb,w_200,g_face/v1742841539/reward-vaults/icons/76d98bae-608c-4e57-95eb-f8691a8d2cee.png",
      "url": "https://app.kodiak.finance/#/liquidity/pools/0x7fd165b73775884a38aa8f2b384a53a3ca7400e6?farm=0x34852c863d266100f573d4d1fd1d0cfe20602da0&chain=berachain_mainnet",
      "description": "Acquired by depositing liquidity into the Reservoir rUSD | HONEY Pool on Kodiak",
      "owner": "Reservoir"
    },
    {
      "stakingTokenAddress": "0x98bDEEde9A45C28d229285d9d6e9139e9F505391",
      "vaultAddress": "0x815596fA7C4d983d1Ca5304e5b48978424C1B448",
      "name": "Olympus - OHM | HONEY",
      "protocol": "Kodiak",
      "logoURI": "https://res.cloudinary.com/duv0g402y/image/upload/c_thumb,w_200,g_face/v1742844655/reward-vaults/icons/fzhm2cubp35ezzfa1uhq.png",
      "url": "https://app.kodiak.finance/#/liquidity/pools/0x98bdeede9a45c28d229285d9d6e9139e9f505391?farm=0x815596fa7c4d983d1ca5304e5b48978424c1b448&chain=berachain_mainnet",
      "description": "Acquired by depositing liquidity into the Olympus - OHM | HONEY Pool on Kodiak",
      "owner": "Olympus"
    },
    {
      "stakingTokenAddress": "0x083a86797db5B6F738CE9E0599F6bE17d3059275",
      "vaultAddress": "0x63233e055847eD2526d9275a6cD1d01CAAFC09f0",
      "name": "Beradrome - hiBERO | HONEY",
      "protocol": "Beradrome",
      "logoURI": "https://res.cloudinary.com/duv0g402y/image/upload/c_thumb,w_200,g_face/v1742841609/reward-vaults/icons/544876aa-568f-4f78-b318-b16d02e23bd6.png",
      "url": "https://www.beradrome.com/swap",
      "owner": "Beradrome"
    },
    {
      "stakingTokenAddress": "0x4a254B11810B8EBb63C5468E438FC561Cb1bB1da",
      "vaultAddress": "0x45325df4a6a6ebd268f4693474aaaa1f3f0ce8ca",
      "name": "Kodiak - WBERA | HONEY",
      "protocol": "Kodiak",
      "logoURI": "https://res.cloudinary.com/duv0g402y/image/upload/c_thumb,w_200,g_face/v1742841699/reward-vaults/icons/81d1ee15-aead-4395-be9b-cf9e52a704f0.png",
      "url": "https://app.kodiak.finance/#/liquidity/pools/0x4a254B11810B8EBb63C5468E438FC561Cb1bB1da?chain=berachain_mainnet",
      "description": "Acquired by depositing liquidity into the Kodiak - WBERA | HONEY Pool on Kodiak",
      "owner": "Kodiak"
    },
    {
      "stakingTokenAddress": "0x9659dc8c1565E0bd82627267e3b4eEd1a377ebE6",
      "vaultAddress": "0xfb657cd154e661ddf3e229529d92545640b19292",
      "name": "Kodiak - WETH | WBERA",
      "protocol": "Kodiak",
      "logoURI": "https://res.cloudinary.com/duv0g402y/image/upload/c_thumb,w_200,g_face/v1742841699/reward-vaults/icons/81d1ee15-aead-4395-be9b-cf9e52a704f0.png",
      "url": "https://app.kodiak.finance/#/liquidity/pools/0x9659dc8c1565E0bd82627267e3b4eEd1a377ebE6?chain=berachain_mainnet",
      "description": "Acquired by depositing liquidity into the Kodiak - WETH | WBERA Pool on Kodiak",
      "owner": "Kodiak"
    },
    {
      "stakingTokenAddress": "0xF06EA29FCF4765200742d29E685973a1870EaC98",
      "vaultAddress": "0xeec2ad7bb37374229860265e644f4e2693b23fdd",
      "name": "Kodiak - WBTC | WBERA",
      "protocol": "Kodiak",
      "logoURI": "https://res.cloudinary.com/duv0g402y/image/upload/c_thumb,w_200,g_face/v1742841699/reward-vaults/icons/81d1ee15-aead-4395-be9b-cf9e52a704f0.png",
      "url": "https://app.kodiak.finance/#/liquidity/pools/0xF06EA29FCF4765200742d29E685973a1870EaC98?chain=berachain_mainnet",
      "description": "Acquired by depositing liquidity into the Kodiak - WBTC | WBERA Pool on Kodiak",
      "owner": "Kodiak"
    },
    {
      "stakingTokenAddress": "0xdcA120bd3A13250B67f6FAA5c29c1F38eC6EBeCE",
      "vaultAddress": "0x4551c0e216f59cc081b6610637668b770ffdf843",
      "name": "Holdstation - HOLD | WBERA",
      "protocol": "Kodiak",
      "logoURI": "https://res.cloudinary.com/duv0g402y/image/upload/c_thumb,w_200,g_face/v1742853978/reward-vaults/icons/byhm8z0lnhtwktwisaas.png",
      "url": "https://app.kodiak.finance/#/liquidity/pools/0xdcA120bd3A13250B67f6FAA5c29c1F38eC6EBeCE?chain=berachain_mainnet",
      "description": "Acquired by depositing liquidity into the Holdstation - HOLD | WBERA Pool on Kodiak",
      "owner": "Holdstation"
    },
    {
      "stakingTokenAddress": "0xcfFBFD665BEdB19B47837461A5aBf4388C560D35",
      "vaultAddress": "0xb4c32fD71C89f0195A8AC0c3fA9ebf2b4774bd26",
      "name": "Bulla - BERA | iBGT",
      "protocol": "Bulla Exchange",
      "logoURI": "https://res.cloudinary.com/duv0g402y/image/upload/c_thumb,w_200,g_face/v1742842241/reward-vaults/icons/1dd1de90-7d16-412b-8682-41d573d64d0a.png",
      "url": "https://www.bulla.exchange/pools/0x01ad86d9946c04917970578ff50f6ae4822214da",
      "description": "Acquired by depositing liquidity into the Bulla - BERA | iBGT Pool on Bulla Exchange",
      "owner": "Bulla Exchange"
    },
    {
      "stakingTokenAddress": "0x258d8933B625566fBe057874121783a2808aDafA",
      "vaultAddress": "0x1932d24df32ec4cFDecA7824F36fd06c1458434C",
      "name": "Dinero - WETH | beraETH",
      "protocol": "HUB",
      "logoURI": "https://res.cloudinary.com/duv0g402y/image/upload/v1742838274/Ecosystem/xhwgcvjmurj009s7csvt.png",
      "url": "https://hub.berachain.com/pools/0x258d8933b625566fbe057874121783a2808adafa0000000000000000000000c1/details/",
      "description": "Acquired by depositing liquidity into the Dinero - WETH | beraETH Pool on Hub",
      "owner": "Dinero"
    },
    {
      "stakingTokenAddress": "0x57161d6272F47cd48BA165646c802f001040C2E0",
      "vaultAddress": "0x19Ecf480652A7DE3A60dd7fd7012dAeD6C79E3E9",
      "name": "Dinero - STONE | beraETH",
      "protocol": "Kodiak",
      "logoURI": "https://res.cloudinary.com/duv0g402y/image/upload/c_thumb,w_200,g_face/v1742838274/Ecosystem/xhwgcvjmurj009s7csvt.png",
      "url": "https://app.kodiak.finance/#/liquidity/pools/0x57161d6272f47cd48ba165646c802f001040c2e0?farm=0x19ecf480652a7de3a60dd7fd7012daed6c79e3e9&chain=berachain_mainnet",
      "description": "Acquired by depositing liquidity into the Dinero - STONE | beraETH Pool on Kodiak",
      "owner": "Dinero"
    },
    {
      "stakingTokenAddress": "0xE3EeB9e48934634d8B5B39A0d15DD89eE0F969C4",
      "vaultAddress": "0xa2c5adB20A446Fa71A1762002E3C9B4Dd37DBAf4",
      "name": "Infrared - WBERA-iBERA",
      "protocol": "Kodiak",
      "logoURI": "https://res.cloudinary.com/duv0g402y/image/upload/c_thumb,w_200,g_face/v1742841457/reward-vaults/icons/decd0d82-b563-4f82-b9da-8b2f9e9a8101.png",
      "url": "https://app.kodiak.finance/#/liquidity/pools/0xE3EeB9e48934634d8B5B39A0d15DD89eE0F969C4?chain=berachain_mainnet",
      "description": "Acquired by depositing liquidity into the Infrared - WBERA-iBERA Pool on Kodiak",
      "owner": "Infrared Finance"
    },
    {
      "stakingTokenAddress": "0x564f011D557aAd1cA09BFC956Eb8a17C35d490e0",
      "vaultAddress": "0x3Be1bE98eFAcA8c1Eb786Cbf38234c84B5052EeB",
      "name": "Infrared - WBERA-iBGT",
      "protocol": "Kodiak",
      "logoURI": "https://res.cloudinary.com/duv0g402y/image/upload/c_thumb,w_200,g_face/v1742841457/reward-vaults/icons/decd0d82-b563-4f82-b9da-8b2f9e9a8101.png",
      "url": "https://app.kodiak.finance/#/liquidity/pools/0x564f011D557aAd1cA09BFC956Eb8a17C35d490e0?chain=berachain_mainnet",
      "description": "Acquired by depositing liquidity into the Infrared - WBERA-iBGT Pool on Kodiak",
      "owner": "Infrared Finance"
    },
    {
      "stakingTokenAddress": "0x93A913351CaE2D8C82C4b85f699726947eB76d32",
      "vaultAddress": "0x6B23E121C6A13c959d69493Ea5cA015A5847596A",
      "name": "Ramen - RAMEN | BERA",
      "protocol": "Kodiak",
      "logoURI": "https://res.cloudinary.com/duv0g402y/image/upload/v1743016529/tokens/civrkmzek6unskt82ssx.png",
      "url": "https://app.kodiak.finance/#/liquidity/pools/0x93A913351CaE2D8C82C4b85f699726947eB76d32?chain=berachain_mainnet",
      "description": "Acquired by depositing liquidity into the Ramen - RAMEN | BERA Pool on Kodiak",
      "owner": "Ramen Finance"
    },
    {
      "stakingTokenAddress": "0x0FD67ac75F9DF51f5d81F582417B318F44b45f5c",
      "vaultAddress": "0x193ff57dc9efa1dec154946c10332ba31c8e72b2",
      "name": "BM - WBERA | BM",
      "protocol": "Kodiak",
      "logoURI": "https://res.cloudinary.com/duv0g402y/image/upload/c_thumb,w_200,g_face/v1742838273/Ecosystem/hbt1hvsanbb0mgddvnjb.png",
      "url": "https://app.kodiak.finance/#/liquidity/pools/0x0FD67ac75F9DF51f5d81F582417B318F44b45f5c?chain=berachain_mainnet",
      "description": "Acquired by depositing liquidity into the BM - WBERA | BM Pool on Kodiak",
      "owner": "BM"
    },
    {
      "stakingTokenAddress": "0xEf8C3239E0D8Be9d58f145E18F5909Ddad681365",
      "vaultAddress": "0x66EB42C499372E897929eFBF6026821B0a148119",
      "name": "NAV - NAV | BERA",
      "protocol": "Kodiak",
      "logoURI": "https://res.cloudinary.com/duv0g402y/image/upload/c_thumb,w_200,g_face/v1742842382/reward-vaults/icons/314c3712-9449-4bcb-8923-da054c96a2f4.png",
      "url": "https://app.kodiak.finance/#/liquidity/pools/0xEf8C3239E0D8Be9d58f145E18F5909Ddad681365?chain=berachain_mainnet",
      "description": "Acquired by depositing liquidity into the NAV - NAV | BERA Pool on Kodiak",
      "owner": "Kodiak"
    },
    {
      "stakingTokenAddress": "0x97431F104be73FC0e6fc731cE84486DA05C48871",
      "vaultAddress": "0xcd1982b07adfa787a88dc1157b9fa3221d25fcaf",
      "name": "StakeStone - WETH | STONE",
      "protocol": "Kodiak",
      "logoURI": "https://res.cloudinary.com/duv0g402y/image/upload/c_thumb,w_200,g_face/v1742842397/reward-vaults/icons/06281214-e6a0-4f83-87af-9d227b2bdede.png",
      "url": "https://app.kodiak.finance/#/liquidity/pools/0x97431f104be73fc0e6fc731ce84486da05c48871?farm=0xcd1982b07adfa787a88dc1157b9fa3221d25fcaf&chain=berachain_mainnet",
      "description": "Acquired by depositing liquidity into the StakeStone - WETH | STONE Pool on Kodiak",
      "owner": "StakeStone"
    },
    {
      "stakingTokenAddress": "0x8b161685135e9FbC5475169e1adDc0F2C4b7c343",
      "vaultAddress": "0xCf77d23cFC561E34e3b6137C736EA5CB395BcDA0",
      "name": "Stride - stBGT | BERA",
      "protocol": "Kodiak",
      "logoURI": "https://res.cloudinary.com/duv0g402y/image/upload/c_thumb,w_200,g_face/v1742841479/reward-vaults/icons/1c01b24a-0ff1-41c0-b16d-5b4fd5cd1958.png",
      "url": "https://app.kodiak.finance/#/liquidity/pools/0x8b161685135e9fbc5475169e1addc0f2c4b7c343?chain=berachain_mainnet",
      "description": "Acquired by depositing liquidity into the Stride - stBGT | BERA Pool on Kodiak",
      "owner": "Stride"
    },
    {
      "stakingTokenAddress": "0x3879451f4f69F0c2d37CaD45319cFf2E7d29C596",
      "vaultAddress": "0x11fadf69a02340a676b4bd2a27ffd952094fae99",
      "name": "SolvProtocol - SolvBTC | WBTC",
      "protocol": "Kodiak",
      "logoURI": "https://res.cloudinary.com/duv0g402y/image/upload/c_thumb,w_200,g_face/v1742842438/reward-vaults/icons/c1ee4ab9-d1cf-4850-a9a4-c73d13749afd.png",
      "url": "https://app.kodiak.finance/#/liquidity/pools/0x3879451f4f69f0c2d37cad45319cff2e7d29c596?farm=0x11fadf69a02340a676b4bd2a27ffd952094fae99&chain=berachain_mainnet",
      "description": "Acquired by depositing liquidity into the SolvProtocol - SolvBTC | WBTC Pool on Kodiak",
      "owner": "Solv Protocol"
    },
    {
      "stakingTokenAddress": "0xE8b92cd9771ebaad873A8E1b1B55404aECfDBc9d",
      "vaultAddress": "0xA6cAB22B1b64532aF6779d7227983D1Be1Bd317E",
      "name": "Beraplug - PLUG | WBERA",
      "protocol": "Kodiak",
      "logoURI": "https://res.cloudinary.com/duv0g402y/image/upload/c_thumb,w_200,g_face/v1742842694/reward-vaults/icons/2b72ffe3-0566-4188-aeb0-516c87b504c9.png",
      "url": "https://v2.info.kodiak.finance/pair/0xac1d44f0284634eb04ffa56c76d47e839224b46f?chain=berachain_mainnet",
      "description": "Acquired by depositing liquidity into the Beraplug - PLUG | WBERA Pool on Kodiak",
      "owner": "Beraplug"
    },
    {
      "stakingTokenAddress": "0x43E487126c4F37D1915cF02a90B5C5295AFb1790",
      "vaultAddress": "0x3fc5cb0290c82680afe9ef8cdde5468d74c85705",
      "name": "SolvProtocol - SolvBTC.BBN | SolvBTC",
      "protocol": "Kodiak",
      "logoURI": "https://res.cloudinary.com/duv0g402y/image/upload/c_thumb,w_200,g_face/v1742842438/reward-vaults/icons/c1ee4ab9-d1cf-4850-a9a4-c73d13749afd.png",
      "url": "https://app.kodiak.finance/#/liquidity/pools/0x43e487126c4f37d1915cf02a90b5c5295afb1790?farm=0x3fc5cb0290c82680afe9ef8cdde5468d74c85705&chain=berachain_mainnet",
      "description": "Acquired by depositing liquidity into the SolvProtocol - SolvBTC.BBN | SolvBTC Pool on Kodiak",
      "owner": "Solv Protocol"
    },
    {
      "stakingTokenAddress": "0xB67D60fc02E0870EdDca24D4fa8eA516c890152b",
      "vaultAddress": "0x8ee2627aff73e285f1a83b6e8bb7e9945f404a1b",
      "name": "Bedrock - WBTC | uniBTC",
      "protocol": "Kodiak",
      "logoURI": "https://res.cloudinary.com/duv0g402y/image/upload/c_thumb,w_200,g_face/v1742842539/reward-vaults/icons/df7a2ce9-3ff4-4c7c-9645-c9df78fd8a78.png",
      "url": "https://app.kodiak.finance/#/liquidity/pools/0xb67d60fc02e0870eddca24d4fa8ea516c890152b?farm=0x8ee2627aff73e285f1a83b6e8bb7e9945f404a1b&chain=berachain_mainnet",
      "description": "Acquired by depositing liquidity into the Bedrock - WBTC | uniBTC Pool on Kodiak",
      "owner": "Bedrock"
    },
    {
      "stakingTokenAddress": "0x7CeBCc76A2faecC0aE378b340815fcbb71eC1Fe0",
      "vaultAddress": "0xc196d595dece185ea39f8e1c3ce07a274ac31985",
      "name": "Avalon Labs - USDa | sUSDa",
      "protocol": "Kodiak",
      "logoURI": "https://res.cloudinary.com/duv0g402y/image/upload/c_thumb,w_200,g_face/v1742838273/Ecosystem/rg1yb9jyfthwpg4prrln.avif",
      "url": "https://app.kodiak.finance/#/liquidity/pools/0x7cebcc76a2faecc0ae378b340815fcbb71ec1fe0?farm=0xc196d595dece185ea39f8e1c3ce07a274ac31985&chain=berachain_mainnet",
      "description": "Acquired by depositing liquidity into the Avalon Labs - USDa | sUSDa Pool on Kodiak",
      "owner": "Avalon Labs"
    },
    {
      "stakingTokenAddress": "0x2CaFe99dB26Cf86Ae8587F5934830d25aD5C3Cb3",
      "vaultAddress": "0x524FC4F013d66E9fED424e58C5ada7d5B139761d",
      "name": "HPOS10I - WBERA | BITCOIN",
      "protocol": "Kodiak",
      "logoURI": "https://res.cloudinary.com/duv0g402y/image/upload/c_thumb,w_200,g_face/v1742838273/Ecosystem/i4paodhr59anubt8rvlj.png",
      "url": "https://app.kodiak.finance/#/liquidity/pools/0x2CaFe99dB26Cf86Ae8587F5934830d25aD5C3Cb3?chain=berachain_mainnet",
      "description": "Acquired by depositing liquidity into the HPOS10I - WBERA | BITCOIN Pool on Kodiak",
      "owner": "HarryPotterObamaSonic10inu ($BITCOIN)"
    },
    {
      "stakingTokenAddress": "0xb5D46214F4ec7f910CB433E412d32ee817986E90",
      "vaultAddress": "0x2Ee022f42564A6B23231155850Acf185DA298509",
      "name": "Bulla - BERA | HONEY",
      "protocol": "Bulla Exchange",
      "logoURI": "https://res.cloudinary.com/duv0g402y/image/upload/c_thumb,w_200,g_face/v1742842241/reward-vaults/icons/1dd1de90-7d16-412b-8682-41d573d64d0a.png",
      "url": "https://www.bulla.exchange/pools/0x901c19842e400c6a0c214dc0960f84fcfd4ee3d0",
      "description": "Acquired by depositing liquidity into the Bulla - BERA | HONEY Pool on Bulla Exchange",
      "owner": "Bulla Exchange"
    },
    {
      "stakingTokenAddress": "0x5fADc07d47D3dC1e81932eaFBE39fdEF9ba11865",
      "vaultAddress": "0xaa9c3d4ac242ab6eb9790861e1b4d6fbd6619cf4",
      "name": "Renzo - ezETH | wETH",
      "protocol": "Kodiak",
      "logoURI": "https://res.cloudinary.com/duv0g402y/image/upload/c_thumb,w_200,g_face/v1742838273/Ecosystem/yqimvlhemawtveif7cbz.png",
      "url": "https://app.kodiak.finance/#/liquidity/pools/0x5fadc07d47d3dc1e81932eafbe39fdef9ba11865?farm=0xaa9c3d4ac242ab6eb9790861e1b4d6fbd6619cf4&chain=berachain_mainnet",
      "description": "Acquired by depositing liquidity into the Renzo - ezETH | wETH Pool on Kodiak",
      "owner": "Renzo"
    },
    {
      "stakingTokenAddress": "0x28a54eaeec63fbb1175d13466a9ada5f3175d577",
      "vaultAddress": "0x31a484f7e09513ae9f481eaf8eeea76153184c44",
      "name": "NOME - USDbr | HONEY",
      "protocol": "Kodiak",
      "logoURI": "https://res.cloudinary.com/duv0g402y/image/upload/c_thumb,w_200,g_face/v1742838273/Ecosystem/ksxg4louivbp0bjpzlus.png",
      "url": "https://app.kodiak.finance/#/liquidity/pools/0x28a54EaeEc63fBb1175d13466a9ada5f3175D577?chain=berachain_mainnet",
      "description": "Acquired by depositing liquidity into the NOME - USDbr | HONEY Pool on Kodiak",
      "owner": "NOME"
    },
    {
      "stakingTokenAddress": "0xc227C8639A41db8393DD1B4EAc41464a62D64Fb4",
      "vaultAddress": "0xde9d49a63fbb7c7d211b26a7d0dabdf8e0d4b4fe",
      "name": "Olympus - OHM | BERA",
      "protocol": "Kodiak",
      "logoURI": "https://res.cloudinary.com/duv0g402y/image/upload/c_thumb,w_200,g_face/v1742844655/reward-vaults/icons/fzhm2cubp35ezzfa1uhq.png",
      "url": "https://app.kodiak.finance/#/liquidity/pools/0xc227c8639a41db8393dd1b4eac41464a62d64fb4?farm=0x3c8e4d4324f7ab2e3238c23a2838a762ecb7051d&chain=berachain_mainnet",
      "description": "Acquired by depositing liquidity into the Olympus - OHM | BERA Pool on Kodiak",
      "owner": "Olympus"
    }
  ]
}<|MERGE_RESOLUTION|>--- conflicted
+++ resolved
@@ -104,12 +104,8 @@
       "stakingTokenAddress": "0x567f32E86BE3e3963CdBc1887b5043B701f113d9",
       "vaultAddress": "0x1Fe3C13B009eCfCe196E480180Db5f8990FFf5Fe",
       "name": "Smilee - WBERA | wgBERA",
-<<<<<<< HEAD
+      "protocol": "BurrBear",
       "logoURI": "https://res.cloudinary.com/duv0g402y/image/upload/v1743021065/tokens/nvpwbuegvulkccjmg0lm.png",
-=======
->>>>>>> 9563770a
-      "protocol": "BurrBear",
-      "logoURI": "https://res.cloudinary.com/duv0g402y/image/upload/c_thumb,w_200,g_face/v1742854062/reward-vaults/icons/j4vgbhb7ixjmvywzstfa.png",
       "url": "https://app.burrbear.io/#/berachain/pool/0x567f32e86be3e3963cdbc1887b5043b701f113d9000000000000000000000006",
       "description": "The stable pool wgBERA-BERA, including the official Liquid Staking Token from Smilee Finance.",
       "owner": "Smilee"
