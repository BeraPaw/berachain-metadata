{
  "$schema": "../../schemas/vaults.schema.json",
  "name": "Berachain Mainnet Default Reward Vault List",
  "protocols": [
    {
      "name": "HUB",
      "logoURI": "https://res.cloudinary.com/duv0g402y/image/upload/c_thumb,w_200,g_face/v1738378765/dapps/hub/hoymyj8bfl3xfczeioch.png",
      "url": "https://hub.berachain.com",
      "description": "Swap a variety of tokens effortlessly on our decentralized platform. Provide liquidity to pools and earn BGT rewards."
    },
    {
      "name": "BurrBear",
      "logoURI": "https://res.cloudinary.com/duv0g402y/image/upload/c_thumb,w_200,g_face/v1742848966/reward-vaults/icons/daaf3ed9-9779-4854-bc99-6ad21ff42852.png",
      "url": "https://app.burrbear.io/",
      "description": ""
    },
    {
      "name": "Kodiak",
      "logoURI": "https://res.cloudinary.com/duv0g402y/image/upload/c_thumb,w_200,g_face/v1742841699/reward-vaults/icons/81d1ee15-aead-4395-be9b-cf9e52a704f0.png",
      "url": "https://app.kodiak.finance/",
      "description": "Kodiak is a decentralized exchange for the Berachain ecosystem."
    },
    {
      "name": "Infrared Finance",
      "logoURI": "https://res.cloudinary.com/duv0g402y/image/upload/c_thumb,w_200,g_face/v1742841457/reward-vaults/icons/decd0d82-b563-4f82-b9da-8b2f9e9a8101.png",
      "url": "https://infrared.finance/",
      "description": ""
    },
    {
      "name": "Beradrome",
      "logoURI": "https://res.cloudinary.com/duv0g402y/image/upload/c_thumb,w_200,g_face/v1742841609/reward-vaults/icons/544876aa-568f-4f78-b318-b16d02e23bd6.png",
      "url": "https://www.beradrome.com/",
      "description": ""
    },
    {
      "name": "Bulla Exchange",
      "logoURI": "https://res.cloudinary.com/duv0g402y/image/upload/c_thumb,w_200,g_face/v1742842241/reward-vaults/icons/1dd1de90-7d16-412b-8682-41d573d64d0a.png",
      "url": "https://www.bulla.exchange/",
      "description": ""
    },
    {
      "name": "Wasabi",
      "logoURI": "https://res.cloudinary.com/duv0g402y/image/upload/v1743451813/protocols/o2jkgouehmjdptfcswp6.png",
      "url": "https://wasabi.xyz/",
      "description": "Wasabi is a spot leverage DEX that allows you to long, short, swap, and earn on your favorite tokens."
    },
    {
      "name": "Kuma",
      "logoURI": "https://raw.githubusercontent.com/berachain/metadata/refs/heads/main/src/assets/tokens/0x273c832797Bfda1C0826a786670D041282Bd6aFc.png",
      "url": "https://kuma.bid",
      "description": "Kuma is a layer 2 perpetual futures DEX powered by Berachain’s Proof-of-Liquidity."
    },
    {
      "name": "D8X",
      "logoURI": "https://res.cloudinary.com/duv0g402y/image/upload/v1743510327/tokens/rvut4vnjcic8k9f5oaty.png",
      "url": "https://www.d8x.exchange/",
      "description": "D8X powers leveraged trading for the Berachain Ecosystem on DEXs like MadHoney.fi"
    },
    {
      "name": "bro.trade",
      "logoURI": "https://res.cloudinary.com/duv0g402y/image/upload/v1743448666/reward-vaults/icons/pxfsjxx3qu4rzyqlk9vr.jpg",
      "url": "https://app.bro.trade",
      "description": "bro.trade is a community-driven, decentralized cryptocurrency trading platform specializing in perpetual futures (perps)."
    },
    {
<<<<<<< HEAD
      "name": "Wasabee",
      "logoURI": "https://raw.githubusercontent.com/berachain/metadata/main/src/assets/protocols/wasabee.png",
      "url": "https://wasabee.xyz/",
      "description": "Wasabee is a meme DEX for the Berachain ecosystem"
=======
      "name": "Euler",
      "logoURI": "https://res.cloudinary.com/duv0g402y/image/upload/v1743451813/protocols/o2jkgouehmjdptfcswp6.png",
      "url": "https://euler.finance/",
      "description": "Euler is a decentralized lending protocol."
    },
    {
      "name": "Beratardio",
      "logoURI": "https://res.cloudinary.com/duv0g402y/image/upload/v1743513356/tokens/wu5gnzwstmazfyvxydea.png",
      "url": "https://beratardio.xyz",
      "description": "Extra retarded (maybe sentient) bear smoking weed & buzzing off Mad Honey. First memecoin to graduate from @KodiakFi's Panda Factory."
>>>>>>> b0d8dc31
    }
  ],
  "vaults": [
    {
      "stakingTokenAddress": "0xde04c469ad658163e2a5e860a03a86b52f6fa8c8",
      "vaultAddress": "0x6649bc987a7c0fb0199c523de1b1b330cd0457a8",
      "name": "BYUSD | HONEY",
      "protocol": "HUB",
      "logoURI": "https://res.cloudinary.com/duv0g402y/image/upload/c_thumb,w_200,g_face/v1738733620/reward-vaults/icons/c2q60zif1cetllqip0a6.png",
      "url": "https://hub.berachain.com/pools/0xde04c469ad658163e2a5e860a03a86b52f6fa8c8000000000000000000000000/details/",
      "description": "Acquired by depositing liquidity into the BYUSD | HONEY Pool on Hub",
      "owner": "Foundation"
    },
    {
      "stakingTokenAddress": "0xdd70a5ef7d8cfe5c5134b5f9874b09fb5ce812b4",
      "vaultAddress": "0x17376ad6167a5592fbeaa42e6068c132474a513d",
      "name": "WETH | WBERA",
      "protocol": "HUB",
      "logoURI": "https://res.cloudinary.com/duv0g402y/image/upload/c_thumb,w_200,g_face/v1738733618/reward-vaults/icons/cmiqewcekww0ckhqoe9d.png",
      "url": "https://hub.berachain.com/pools/0xdd70a5ef7d8cfe5c5134b5f9874b09fb5ce812b4000200000000000000000003/details/",
      "description": "Acquired by depositing liquidity into the WETH | WBERA Pool on Hub",
      "owner": "Foundation"
    },
    {
      "stakingTokenAddress": "0x38fdd999fe8783037db1bbfe465759e312f2d809",
      "vaultAddress": "0x086f82fa0ca310cc835a9db4f53697687ef149c7",
      "name": "WBTC | WBERA",
      "protocol": "HUB",
      "logoURI": "https://res.cloudinary.com/duv0g402y/image/upload/c_thumb,w_200,g_face/v1738378469/reward-vaults/icons/xqepqh4lifyybbt27f20.png",
      "url": "https://hub.berachain.com/pools/0x38fdd999fe8783037db1bbfe465759e312f2d809000200000000000000000004/details/",
      "description": "Acquired by depositing liquidity into the WBTC | WBERA Pool on Hub",
      "owner": "Foundation"
    },
    {
      "stakingTokenAddress": "0xf961a8f6d8c69e7321e78d254ecafbcc3a637621",
      "vaultAddress": "0xf99be47baf0c22b7eb5eac42c8d91b9942dc7e84",
      "name": "USDC.e | HONEY",
      "protocol": "HUB",
      "logoURI": "https://res.cloudinary.com/duv0g402y/image/upload/c_thumb,w_200,g_face/v1738378469/reward-vaults/icons/oqmqj7c4707nobigirw5.png",
      "url": "https://hub.berachain.com/pools/0xf961a8f6d8c69e7321e78d254ecafbcc3a637621000000000000000000000001/details/",
      "description": "Acquired by depositing liquidity into the USDC.e | HONEY Pool on Hub",
      "owner": "Foundation"
    },
    {
      "stakingTokenAddress": "0x2c4a603a2aa5596287a06886862dc29d56dbc354",
      "vaultAddress": "0xc2baa8443cda8ebe51a640905a8e6bc4e1f9872c",
      "name": "WBERA | HONEY",
      "protocol": "HUB",
      "logoURI": "https://res.cloudinary.com/duv0g402y/image/upload/c_thumb,w_200,g_face/v1738378469/reward-vaults/icons/soy9mfpovb1odtby9p02.png",
      "url": "https://hub.berachain.com/pools/0x2c4a603a2aa5596287a06886862dc29d56dbc354000200000000000000000002/details/",
      "description": "Acquired by depositing liquidity into the WBERA | HONEY Pool on Hub",
      "owner": "Foundation"
    },
    {
      "stakingTokenAddress": "0xE416C064946112c1626D6700D1081a750B1B1Dd7",
      "vaultAddress": "0x4974Ee5f484a3c05F181Aeb380cd7C411dd79c0E",
      "name": "Smilee - NECT | wgBERA",
      "protocol": "BurrBear",
      "logoURI": "https://res.cloudinary.com/duv0g402y/image/upload/c_thumb,w_200,g_face/v1742854063/reward-vaults/icons/jc7moazw8aeobb4sxbcz.png",
      "url": "https://app.burrbear.io/#/berachain/pool/0xe416c064946112c1626d6700d1081a750b1b1dd7000200000000000000000008",
      "description": "Acquired by depositing liquidity into the Smilee - NECT | wgBERA Pool on BurrBear",
      "owner": "Smilee"
    },
    {
      "stakingTokenAddress": "0x567f32E86BE3e3963CdBc1887b5043B701f113d9",
      "vaultAddress": "0x1Fe3C13B009eCfCe196E480180Db5f8990FFf5Fe",
      "name": "Smilee - WBERA | wgBERA",
      "protocol": "BurrBear",
      "logoURI": "https://res.cloudinary.com/duv0g402y/image/upload/v1743021065/tokens/nvpwbuegvulkccjmg0lm.png",
      "url": "https://app.burrbear.io/#/berachain/pool/0x567f32e86be3e3963cdbc1887b5043b701f113d9000000000000000000000006",
      "description": "The stable pool wgBERA-BERA, including the official Liquid Staking Token from Smilee Finance.",
      "owner": "Smilee"
    },
    {
      "stakingTokenAddress": "0x62C030B29a6Fef1B32677499e4a1F1852a8808c0",
      "vaultAddress": "0x92aF7d5fcDEF44C3df168ecfDCd03deA1807AF28",
      "name": "Infrared - WBERA | iBERA",
      "protocol": "HUB",
      "logoURI": "https://res.cloudinary.com/duv0g402y/image/upload/c_thumb,w_200,g_face/v1742841457/reward-vaults/icons/decd0d82-b563-4f82-b9da-8b2f9e9a8101.png",
      "url": "https://hub.berachain.com/pools/0x62c030b29a6fef1b32677499e4a1f1852a8808c00000000000000000000000c6/details/",
      "description": "Acquired by depositing liquidity into the Infrared - WBERA | iBERA Pool on Hub",
      "owner": "Infrared Finance"
    },
    {
      "stakingTokenAddress": "0xb66d97C1dE2BC2b61EEf8EF9c761a87521DF207d",
      "vaultAddress": "0xE06E0d35AA771929Df26d77f2bA3D6bc0235A811",
      "name": "Stride - stBGT | WBERA",
      "protocol": "HUB",
      "logoURI": "https://res.cloudinary.com/duv0g402y/image/upload/c_thumb,w_200,g_face/v1742841479/reward-vaults/icons/1c01b24a-0ff1-41c0-b16d-5b4fd5cd1958.png",
      "url": "https://hub.berachain.com/pools/0xb66d97c1de2bc2b61eef8ef9c761a87521df207d00020000000000000000005d/details/",
      "description": "Acquired by depositing liquidity into the Stride - stBGT | WBERA Pool on Hub",
      "owner": "Stride"
    },
    {
      "stakingTokenAddress": "0x2461e93D5963C2bB69de499676763E67A63c7Ba5",
      "vaultAddress": "0xCB522875373c5DB79F4B0816B381b4461d07B1af",
      "name": "Dinero - DINERO | WBERA",
      "protocol": "HUB",
      "logoURI": "https://res.cloudinary.com/duv0g402y/image/upload/c_thumb,w_200,g_face/v1742838274/Ecosystem/xhwgcvjmurj009s7csvt.png",
      "url": "https://hub.berachain.com/pools/0x2461e93d5963c2bb69de499676763e67a63c7ba50002000000000000000000c2/details/",
      "description": "Acquired by depositing liquidity into the Dinero - DINERO | WBERA Pool on Hub",
      "owner": "Dinero"
    },
    {
      "stakingTokenAddress": "0x03bCcF796cDef61064c4a2EffdD21f1AC8C29E92",
      "vaultAddress": "0xedD27cE3793d655E3d15E29e297F4848De1EF092",
      "name": "Dinero - WETH | beraETH",
      "protocol": "Kodiak",
      "logoURI": "https://res.cloudinary.com/duv0g402y/image/upload/v1742838274/Ecosystem/xhwgcvjmurj009s7csvt.png",
      "url": "https://app.kodiak.finance/#/liquidity/pools/0x03bccf796cdef61064c4a2effdd21f1ac8c29e92?chain=berachain_mainnet",
      "description": "Acquired by depositing liquidity into the Dinero - WETH | beraETH Pool on Kodiak",
      "owner": "Dinero"
    },
    {
      "stakingTokenAddress": "0x705Fc16BA5A1EB67051934F2Fb17EacaE660F6c7",
      "vaultAddress": "0xe8ed00b1b142e8d84ef773c4fccaa18682d5a401",
      "name": "BeraPaw - WBERA | LBGT",
      "protocol": "HUB",
      "logoURI": "https://res.cloudinary.com/duv0g402y/image/upload/c_thumb,w_200,g_face/v1742841502/reward-vaults/icons/92c4c740-339b-46ff-ae37-5b8a74010819.png",
      "url": "https://hub.berachain.com/pools/0x705fc16ba5a1eb67051934f2fb17eacae660f6c70002000000000000000000d5/details/",
      "description": "Acquired by depositing liquidity into the BeraPaw - WBERA | LBGT Pool on Hub",
      "owner": "BeraPaw"
    },
    {
      "stakingTokenAddress": "0xEc8BA456b4e009408d0776cdE8B91f8717D13Fa1",
      "vaultAddress": "0x0710abffb1a54211a5e88d18bf9854cba86d0819",
      "name": "Yeet - YEET | WBERA",
      "protocol": "Kodiak",
      "logoURI": "https://res.cloudinary.com/duv0g402y/image/upload/c_thumb,w_200,g_face/v1742841518/reward-vaults/icons/840ba0be-550d-40d1-a04e-24f78afae1ea.png",
      "url": "https://app.kodiak.finance/#/liquidity/pools/0xec8ba456b4e009408d0776cde8b91f8717d13fa1?farm=0x0710abffb1a54211a5e88d18bf9854cba86d0819&chain=berachain_mainnet",
      "description": "Acquired by depositing liquidity into the Yeet - YEET | WBERA Pool on Kodiak",
      "owner": "Yeet"
    },
    {
      "stakingTokenAddress": "0xf9845a03F7e6b06645A03a28b943C8A4B5fE7BCC",
      "vaultAddress": "0x4796039d56892a324585d77a76059b1cd2b9d02a",
      "name": "Beramonium - BERA | BERAMO",
      "protocol": "Kodiak",
      "logoURI": "https://res.cloudinary.com/duv0g402y/image/upload/c_thumb,w_200,g_face/v1742838273/Ecosystem/xw3dv15b4lzrlntdlkj1.png",
      "url": "https://v3.info.kodiak.finance/berachain_mainnet#/berachain_mainnet/pools/0x37640ccf25e5f189c3d8c1a188d28d09953fd612",
      "description": "Acquired by depositing liquidity into the Beramonium - BERA | BERAMO Pool on Kodiak",
      "owner": "Beramonium"
    },
    {
      "stakingTokenAddress": "0x7fd165B73775884a38AA8f2B384A53A3Ca7400E6",
      "vaultAddress": "0x34852C863D266100f573D4D1fD1D0CFE20602Da0",
      "name": "Reservoir rUSD | HONEY",
      "protocol": "Kodiak",
      "logoURI": "https://res.cloudinary.com/duv0g402y/image/upload/c_thumb,w_200,g_face/v1742841539/reward-vaults/icons/76d98bae-608c-4e57-95eb-f8691a8d2cee.png",
      "url": "https://app.kodiak.finance/#/liquidity/pools/0x7fd165b73775884a38aa8f2b384a53a3ca7400e6?farm=0x34852c863d266100f573d4d1fd1d0cfe20602da0&chain=berachain_mainnet",
      "description": "Acquired by depositing liquidity into the Reservoir rUSD | HONEY Pool on Kodiak",
      "owner": "Reservoir"
    },
    {
      "stakingTokenAddress": "0x98bDEEde9A45C28d229285d9d6e9139e9F505391",
      "vaultAddress": "0x815596fA7C4d983d1Ca5304e5b48978424C1B448",
      "name": "Olympus - OHM | HONEY",
      "protocol": "Kodiak",
      "logoURI": "https://res.cloudinary.com/duv0g402y/image/upload/c_thumb,w_200,g_face/v1742844655/reward-vaults/icons/fzhm2cubp35ezzfa1uhq.png",
      "url": "https://app.kodiak.finance/#/liquidity/pools/0x98bdeede9a45c28d229285d9d6e9139e9f505391?farm=0x815596fa7c4d983d1ca5304e5b48978424c1b448&chain=berachain_mainnet",
      "description": "Acquired by depositing liquidity into the Olympus - OHM | HONEY Pool on Kodiak",
      "owner": "Olympus"
    },
    {
      "stakingTokenAddress": "0x083a86797db5B6F738CE9E0599F6bE17d3059275",
      "vaultAddress": "0x63233e055847eD2526d9275a6cD1d01CAAFC09f0",
      "name": "Beradrome - hiBERO | HONEY",
      "protocol": "Beradrome",
      "logoURI": "https://res.cloudinary.com/duv0g402y/image/upload/c_thumb,w_200,g_face/v1742841609/reward-vaults/icons/544876aa-568f-4f78-b318-b16d02e23bd6.png",
      "url": "https://www.beradrome.com/swap",
      "owner": "Beradrome"
    },
    {
      "stakingTokenAddress": "0x4a254B11810B8EBb63C5468E438FC561Cb1bB1da",
      "vaultAddress": "0x45325df4a6a6ebd268f4693474aaaa1f3f0ce8ca",
      "name": "Kodiak - WBERA | HONEY",
      "protocol": "Kodiak",
      "logoURI": "https://res.cloudinary.com/duv0g402y/image/upload/c_thumb,w_200,g_face/v1742841699/reward-vaults/icons/81d1ee15-aead-4395-be9b-cf9e52a704f0.png",
      "url": "https://app.kodiak.finance/#/liquidity/pools/0x4a254B11810B8EBb63C5468E438FC561Cb1bB1da?chain=berachain_mainnet",
      "description": "Acquired by depositing liquidity into the Kodiak - WBERA | HONEY Pool on Kodiak",
      "owner": "Kodiak"
    },
    {
      "stakingTokenAddress": "0x9659dc8c1565E0bd82627267e3b4eEd1a377ebE6",
      "vaultAddress": "0xfb657cd154e661ddf3e229529d92545640b19292",
      "name": "Kodiak - WETH | WBERA",
      "protocol": "Kodiak",
      "logoURI": "https://res.cloudinary.com/duv0g402y/image/upload/c_thumb,w_200,g_face/v1742841699/reward-vaults/icons/81d1ee15-aead-4395-be9b-cf9e52a704f0.png",
      "url": "https://app.kodiak.finance/#/liquidity/pools/0x9659dc8c1565E0bd82627267e3b4eEd1a377ebE6?chain=berachain_mainnet",
      "description": "Acquired by depositing liquidity into the Kodiak - WETH | WBERA Pool on Kodiak",
      "owner": "Kodiak"
    },
    {
      "stakingTokenAddress": "0xF06EA29FCF4765200742d29E685973a1870EaC98",
      "vaultAddress": "0xeec2ad7bb37374229860265e644f4e2693b23fdd",
      "name": "Kodiak - WBTC | WBERA",
      "protocol": "Kodiak",
      "logoURI": "https://res.cloudinary.com/duv0g402y/image/upload/c_thumb,w_200,g_face/v1742841699/reward-vaults/icons/81d1ee15-aead-4395-be9b-cf9e52a704f0.png",
      "url": "https://app.kodiak.finance/#/liquidity/pools/0xF06EA29FCF4765200742d29E685973a1870EaC98?chain=berachain_mainnet",
      "description": "Acquired by depositing liquidity into the Kodiak - WBTC | WBERA Pool on Kodiak",
      "owner": "Kodiak"
    },
    {
      "stakingTokenAddress": "0xdcA120bd3A13250B67f6FAA5c29c1F38eC6EBeCE",
      "vaultAddress": "0x4551c0e216f59cc081b6610637668b770ffdf843",
      "name": "Holdstation - HOLD | WBERA",
      "protocol": "Kodiak",
      "logoURI": "https://res.cloudinary.com/duv0g402y/image/upload/c_thumb,w_200,g_face/v1742853978/reward-vaults/icons/byhm8z0lnhtwktwisaas.png",
      "url": "https://app.kodiak.finance/#/liquidity/pools/0xdcA120bd3A13250B67f6FAA5c29c1F38eC6EBeCE?chain=berachain_mainnet",
      "description": "Acquired by depositing liquidity into the Holdstation - HOLD | WBERA Pool on Kodiak",
      "owner": "Holdstation"
    },
    {
      "stakingTokenAddress": "0xcfFBFD665BEdB19B47837461A5aBf4388C560D35",
      "vaultAddress": "0xb4c32fD71C89f0195A8AC0c3fA9ebf2b4774bd26",
      "name": "Bulla - BERA | iBGT",
      "protocol": "Bulla Exchange",
      "logoURI": "https://res.cloudinary.com/duv0g402y/image/upload/c_thumb,w_200,g_face/v1742842241/reward-vaults/icons/1dd1de90-7d16-412b-8682-41d573d64d0a.png",
      "url": "https://www.bulla.exchange/pools/0x01ad86d9946c04917970578ff50f6ae4822214da",
      "description": "Acquired by depositing liquidity into the Bulla - BERA | iBGT Pool on Bulla Exchange",
      "owner": "Bulla Exchange"
    },
    {
      "stakingTokenAddress": "0x258d8933B625566fBe057874121783a2808aDafA",
      "vaultAddress": "0x1932d24df32ec4cFDecA7824F36fd06c1458434C",
      "name": "Dinero - WETH | beraETH",
      "protocol": "HUB",
      "logoURI": "https://res.cloudinary.com/duv0g402y/image/upload/v1742838274/Ecosystem/xhwgcvjmurj009s7csvt.png",
      "url": "https://hub.berachain.com/pools/0x258d8933b625566fbe057874121783a2808adafa0000000000000000000000c1/details/",
      "description": "Acquired by depositing liquidity into the Dinero - WETH | beraETH Pool on Hub",
      "owner": "Dinero"
    },
    {
      "stakingTokenAddress": "0x57161d6272F47cd48BA165646c802f001040C2E0",
      "vaultAddress": "0x19Ecf480652A7DE3A60dd7fd7012dAeD6C79E3E9",
      "name": "Dinero - STONE | beraETH",
      "protocol": "Kodiak",
      "logoURI": "https://res.cloudinary.com/duv0g402y/image/upload/c_thumb,w_200,g_face/v1742838274/Ecosystem/xhwgcvjmurj009s7csvt.png",
      "url": "https://app.kodiak.finance/#/liquidity/pools/0x57161d6272f47cd48ba165646c802f001040c2e0?farm=0x19ecf480652a7de3a60dd7fd7012daed6c79e3e9&chain=berachain_mainnet",
      "description": "Acquired by depositing liquidity into the Dinero - STONE | beraETH Pool on Kodiak",
      "owner": "Dinero"
    },
    {
      "stakingTokenAddress": "0xE3EeB9e48934634d8B5B39A0d15DD89eE0F969C4",
      "vaultAddress": "0xa2c5adB20A446Fa71A1762002E3C9B4Dd37DBAf4",
      "name": "Infrared - WBERA-iBERA",
      "protocol": "Kodiak",
      "logoURI": "https://res.cloudinary.com/duv0g402y/image/upload/c_thumb,w_200,g_face/v1742841457/reward-vaults/icons/decd0d82-b563-4f82-b9da-8b2f9e9a8101.png",
      "url": "https://app.kodiak.finance/#/liquidity/pools/0xE3EeB9e48934634d8B5B39A0d15DD89eE0F969C4?chain=berachain_mainnet",
      "description": "Acquired by depositing liquidity into the Infrared - WBERA-iBERA Pool on Kodiak",
      "owner": "Infrared Finance"
    },
    {
      "stakingTokenAddress": "0x564f011D557aAd1cA09BFC956Eb8a17C35d490e0",
      "vaultAddress": "0x3Be1bE98eFAcA8c1Eb786Cbf38234c84B5052EeB",
      "name": "Infrared - WBERA-iBGT",
      "protocol": "Kodiak",
      "logoURI": "https://res.cloudinary.com/duv0g402y/image/upload/c_thumb,w_200,g_face/v1742841457/reward-vaults/icons/decd0d82-b563-4f82-b9da-8b2f9e9a8101.png",
      "url": "https://app.kodiak.finance/#/liquidity/pools/0x564f011D557aAd1cA09BFC956Eb8a17C35d490e0?chain=berachain_mainnet",
      "description": "Acquired by depositing liquidity into the Infrared - WBERA-iBGT Pool on Kodiak",
      "owner": "Infrared Finance"
    },
    {
      "stakingTokenAddress": "0x93A913351CaE2D8C82C4b85f699726947eB76d32",
      "vaultAddress": "0x6B23E121C6A13c959d69493Ea5cA015A5847596A",
      "name": "Ramen - RAMEN | BERA",
      "protocol": "Kodiak",
      "logoURI": "https://res.cloudinary.com/duv0g402y/image/upload/v1743016529/tokens/civrkmzek6unskt82ssx.png",
      "url": "https://app.kodiak.finance/#/liquidity/pools/0x93A913351CaE2D8C82C4b85f699726947eB76d32?chain=berachain_mainnet",
      "description": "Acquired by depositing liquidity into the Ramen - RAMEN | BERA Pool on Kodiak",
      "owner": "Ramen Finance"
    },
    {
      "stakingTokenAddress": "0x0FD67ac75F9DF51f5d81F582417B318F44b45f5c",
      "vaultAddress": "0x193ff57dc9efa1dec154946c10332ba31c8e72b2",
      "name": "BM - WBERA | BM",
      "protocol": "Kodiak",
      "logoURI": "https://res.cloudinary.com/duv0g402y/image/upload/c_thumb,w_200,g_face/v1742838273/Ecosystem/hbt1hvsanbb0mgddvnjb.png",
      "url": "https://app.kodiak.finance/#/liquidity/pools/0x0FD67ac75F9DF51f5d81F582417B318F44b45f5c?chain=berachain_mainnet",
      "description": "Acquired by depositing liquidity into the BM - WBERA | BM Pool on Kodiak",
      "owner": "BM"
    },
    {
      "stakingTokenAddress": "0xEf8C3239E0D8Be9d58f145E18F5909Ddad681365",
      "vaultAddress": "0x66EB42C499372E897929eFBF6026821B0a148119",
      "name": "NAV - NAV | BERA",
      "protocol": "Kodiak",
      "logoURI": "https://res.cloudinary.com/duv0g402y/image/upload/c_thumb,w_200,g_face/v1742842382/reward-vaults/icons/314c3712-9449-4bcb-8923-da054c96a2f4.png",
      "url": "https://app.kodiak.finance/#/liquidity/pools/0xEf8C3239E0D8Be9d58f145E18F5909Ddad681365?chain=berachain_mainnet",
      "description": "Acquired by depositing liquidity into the NAV - NAV | BERA Pool on Kodiak",
      "owner": "Kodiak"
    },
    {
      "stakingTokenAddress": "0x97431F104be73FC0e6fc731cE84486DA05C48871",
      "vaultAddress": "0xcd1982b07adfa787a88dc1157b9fa3221d25fcaf",
      "name": "StakeStone - WETH | STONE",
      "protocol": "Kodiak",
      "logoURI": "https://res.cloudinary.com/duv0g402y/image/upload/c_thumb,w_200,g_face/v1742842397/reward-vaults/icons/06281214-e6a0-4f83-87af-9d227b2bdede.png",
      "url": "https://app.kodiak.finance/#/liquidity/pools/0x97431f104be73fc0e6fc731ce84486da05c48871?farm=0xcd1982b07adfa787a88dc1157b9fa3221d25fcaf&chain=berachain_mainnet",
      "description": "Acquired by depositing liquidity into the StakeStone - WETH | STONE Pool on Kodiak",
      "owner": "StakeStone"
    },
    {
      "stakingTokenAddress": "0x8b161685135e9FbC5475169e1adDc0F2C4b7c343",
      "vaultAddress": "0xCf77d23cFC561E34e3b6137C736EA5CB395BcDA0",
      "name": "Stride - stBGT | BERA",
      "protocol": "Kodiak",
      "logoURI": "https://res.cloudinary.com/duv0g402y/image/upload/c_thumb,w_200,g_face/v1742841479/reward-vaults/icons/1c01b24a-0ff1-41c0-b16d-5b4fd5cd1958.png",
      "url": "https://app.kodiak.finance/#/liquidity/pools/0x8b161685135e9fbc5475169e1addc0f2c4b7c343?chain=berachain_mainnet",
      "description": "Acquired by depositing liquidity into the Stride - stBGT | BERA Pool on Kodiak",
      "owner": "Stride"
    },
    {
      "stakingTokenAddress": "0x3879451f4f69F0c2d37CaD45319cFf2E7d29C596",
      "vaultAddress": "0x11fadf69a02340a676b4bd2a27ffd952094fae99",
      "name": "SolvProtocol - SolvBTC | WBTC",
      "protocol": "Kodiak",
      "logoURI": "https://res.cloudinary.com/duv0g402y/image/upload/c_thumb,w_200,g_face/v1742842438/reward-vaults/icons/c1ee4ab9-d1cf-4850-a9a4-c73d13749afd.png",
      "url": "https://app.kodiak.finance/#/liquidity/pools/0x3879451f4f69f0c2d37cad45319cff2e7d29c596?farm=0x11fadf69a02340a676b4bd2a27ffd952094fae99&chain=berachain_mainnet",
      "description": "Acquired by depositing liquidity into the SolvProtocol - SolvBTC | WBTC Pool on Kodiak",
      "owner": "Solv Protocol"
    },
    {
      "stakingTokenAddress": "0xE8b92cd9771ebaad873A8E1b1B55404aECfDBc9d",
      "vaultAddress": "0xA6cAB22B1b64532aF6779d7227983D1Be1Bd317E",
      "name": "Beraplug - PLUG | WBERA",
      "protocol": "Kodiak",
      "logoURI": "https://res.cloudinary.com/duv0g402y/image/upload/v1743022530/tokens/hcvy0j5uaoeornxzhbft.png",
      "url": "https://v2.info.kodiak.finance/pair/0xac1d44f0284634eb04ffa56c76d47e839224b46f?chain=berachain_mainnet",
      "description": "Acquired by depositing liquidity into the Beraplug - PLUG | WBERA Pool on Kodiak",
      "owner": "Beraplug"
    },
    {
      "stakingTokenAddress": "0x43E487126c4F37D1915cF02a90B5C5295AFb1790",
      "vaultAddress": "0x3fc5cb0290c82680afe9ef8cdde5468d74c85705",
      "name": "SolvProtocol - SolvBTC.BBN | SolvBTC",
      "protocol": "Kodiak",
      "logoURI": "https://res.cloudinary.com/duv0g402y/image/upload/c_thumb,w_200,g_face/v1742842438/reward-vaults/icons/c1ee4ab9-d1cf-4850-a9a4-c73d13749afd.png",
      "url": "https://app.kodiak.finance/#/liquidity/pools/0x43e487126c4f37d1915cf02a90b5c5295afb1790?farm=0x3fc5cb0290c82680afe9ef8cdde5468d74c85705&chain=berachain_mainnet",
      "description": "Acquired by depositing liquidity into the SolvProtocol - SolvBTC.BBN | SolvBTC Pool on Kodiak",
      "owner": "Solv Protocol"
    },
    {
      "stakingTokenAddress": "0xB67D60fc02E0870EdDca24D4fa8eA516c890152b",
      "vaultAddress": "0x8ee2627aff73e285f1a83b6e8bb7e9945f404a1b",
      "name": "Bedrock - WBTC | uniBTC",
      "protocol": "Kodiak",
      "logoURI": "https://res.cloudinary.com/duv0g402y/image/upload/c_thumb,w_200,g_face/v1742842539/reward-vaults/icons/df7a2ce9-3ff4-4c7c-9645-c9df78fd8a78.png",
      "url": "https://app.kodiak.finance/#/liquidity/pools/0xb67d60fc02e0870eddca24d4fa8ea516c890152b?farm=0x8ee2627aff73e285f1a83b6e8bb7e9945f404a1b&chain=berachain_mainnet",
      "description": "Acquired by depositing liquidity into the Bedrock - WBTC | uniBTC Pool on Kodiak",
      "owner": "Bedrock"
    },
    {
      "stakingTokenAddress": "0x7CeBCc76A2faecC0aE378b340815fcbb71eC1Fe0",
      "vaultAddress": "0xc196d595dece185ea39f8e1c3ce07a274ac31985",
      "name": "Avalon Labs - USDa | sUSDa",
      "protocol": "Kodiak",
      "logoURI": "https://res.cloudinary.com/duv0g402y/image/upload/c_thumb,w_200,g_face/v1742838273/Ecosystem/rg1yb9jyfthwpg4prrln.avif",
      "url": "https://app.kodiak.finance/#/liquidity/pools/0x7cebcc76a2faecc0ae378b340815fcbb71ec1fe0?farm=0xc196d595dece185ea39f8e1c3ce07a274ac31985&chain=berachain_mainnet",
      "description": "Acquired by depositing liquidity into the Avalon Labs - USDa | sUSDa Pool on Kodiak",
      "owner": "Avalon Labs"
    },
    {
      "stakingTokenAddress": "0x2CaFe99dB26Cf86Ae8587F5934830d25aD5C3Cb3",
      "vaultAddress": "0x524FC4F013d66E9fED424e58C5ada7d5B139761d",
      "name": "HPOS10I - WBERA | BITCOIN",
      "protocol": "Kodiak",
      "logoURI": "https://res.cloudinary.com/duv0g402y/image/upload/c_thumb,w_200,g_face/v1742838273/Ecosystem/i4paodhr59anubt8rvlj.png",
      "url": "https://app.kodiak.finance/#/liquidity/pools/0x2CaFe99dB26Cf86Ae8587F5934830d25aD5C3Cb3?chain=berachain_mainnet",
      "description": "Acquired by depositing liquidity into the HPOS10I - WBERA | BITCOIN Pool on Kodiak",
      "owner": "HarryPotterObamaSonic10inu ($BITCOIN)"
    },
    {
      "stakingTokenAddress": "0xb5D46214F4ec7f910CB433E412d32ee817986E90",
      "vaultAddress": "0x2Ee022f42564A6B23231155850Acf185DA298509",
      "name": "Bulla - BERA | HONEY",
      "protocol": "Bulla Exchange",
      "logoURI": "https://res.cloudinary.com/duv0g402y/image/upload/c_thumb,w_200,g_face/v1742842241/reward-vaults/icons/1dd1de90-7d16-412b-8682-41d573d64d0a.png",
      "url": "https://www.bulla.exchange/pools/0x901c19842e400c6a0c214dc0960f84fcfd4ee3d0",
      "description": "Acquired by depositing liquidity into the Bulla - BERA | HONEY Pool on Bulla Exchange",
      "owner": "Bulla Exchange"
    },
    {
      "stakingTokenAddress": "0x5fADc07d47D3dC1e81932eaFBE39fdEF9ba11865",
      "vaultAddress": "0xaa9c3d4ac242ab6eb9790861e1b4d6fbd6619cf4",
      "name": "Renzo - ezETH | wETH",
      "protocol": "Kodiak",
      "logoURI": "https://res.cloudinary.com/duv0g402y/image/upload/c_thumb,w_200,g_face/v1742838273/Ecosystem/yqimvlhemawtveif7cbz.png",
      "url": "https://app.kodiak.finance/#/liquidity/pools/0x5fadc07d47d3dc1e81932eafbe39fdef9ba11865?farm=0xaa9c3d4ac242ab6eb9790861e1b4d6fbd6619cf4&chain=berachain_mainnet",
      "description": "Acquired by depositing liquidity into the Renzo - ezETH | wETH Pool on Kodiak",
      "owner": "Renzo"
    },
    {
      "stakingTokenAddress": "0x28a54eaeec63fbb1175d13466a9ada5f3175d577",
      "vaultAddress": "0x31a484f7e09513ae9f481eaf8eeea76153184c44",
      "name": "NOME - USDbr | HONEY",
      "protocol": "Kodiak",
      "logoURI": "https://res.cloudinary.com/duv0g402y/image/upload/c_thumb,w_200,g_face/v1742838273/Ecosystem/ksxg4louivbp0bjpzlus.png",
      "url": "https://app.kodiak.finance/#/liquidity/pools/0x28a54EaeEc63fBb1175d13466a9ada5f3175D577?chain=berachain_mainnet",
      "description": "Acquired by depositing liquidity into the NOME - USDbr | HONEY Pool on Kodiak",
      "owner": "NOME"
    },
    {
      "stakingTokenAddress": "0xc227C8639A41db8393DD1B4EAc41464a62D64Fb4",
      "vaultAddress": "0xde9d49a63fbb7c7d211b26a7d0dabdf8e0d4b4fe",
      "name": "Olympus - OHM | wBERA",
      "protocol": "Kodiak",
      "logoURI": "https://res.cloudinary.com/duv0g402y/image/upload/c_thumb,w_200,g_face/v1742844655/reward-vaults/icons/fzhm2cubp35ezzfa1uhq.png",
      "url": "https://app.kodiak.finance/#/liquidity/pools/0xc227c8639a41db8393dd1b4eac41464a62d64fb4?farm=0x3c8e4d4324f7ab2e3238c23a2838a762ecb7051d&chain=berachain_mainnet",
      "description": "Acquired by depositing liquidity into the Olympus - OHM | wBERA Pool on Kodiak",
      "owner": "Olympus"
    },
    {
      "stakingTokenAddress": "0xd10e65a5f8ca6f835f2b1832e37cf150fb955f23",
      "vaultAddress": "0x436022b9f853bd6cbc168b45fbf12ffa50b6f79c",
      "name": "BurrBear - NECT | USDC.e | HONEY",
      "protocol": "BurrBear",
      "logoURI": "https://res.cloudinary.com/duv0g402y/image/upload/v1743429746/tokens/ejojqpuicz5nvimiyjzq.png",
      "url": "https://app.burrbear.io/#/berachain/pool/0xd10e65a5f8ca6f835f2b1832e37cf150fb955f23000000000000000000000004",
      "description": "Acquired by depositing liquidity into the NECT | USDC.e | HONEY Pool on BurrBear",
      "owner": "BurrBear"
    },
    {
      "stakingTokenAddress": "0xc95ab9eff8fb48760703c74416764b8f898afa1b",
      "vaultAddress": "0x4eA84882228a5C881675151E951235e45256a484",
      "name": "Wasabi - sWBERA",
      "protocol": "Wasabi",
      "logoURI": "https://res.cloudinary.com/duv0g402y/image/upload/v1743451864/tokens/oahudbpuy2h7mooma5wv.png",
      "url": "https://app.wasabi.xyz/earn?vault=sWBERA&network=berachain",
      "description": "Acquired by depositing BERA into the sWBERA Vault on Wasabi",
      "owner": "Wasabi"
    },
    {
      "stakingTokenAddress": "0xd948212f077e552533158becbc1882c1b19c40fe",
      "vaultAddress": "0x49FCaA48e59e3d634Ae6c6953cc30ce953Dfba2c",
      "name": "Wasabi - sHONEY",
      "protocol": "Wasabi",
      "logoURI": "https://res.cloudinary.com/duv0g402y/image/upload/v1743451885/tokens/lynhonn8pp4yeglgjth4.png",
      "url": "https://app.wasabi.xyz/earn?vault=sHONEY&network=berachain",
      "description": "Acquired by depositing BERA into the sWBERA Vault on Wasabi",
      "owner": "Wasabi"
    },
    {
      "stakingTokenAddress": "0xe454C546C8F3875e928910Abc653De5f8c432F11",
      "vaultAddress": "0xDf5C6c28479e21C5F36cEB0C44Ae15975dE844ba",
      "name": "BeraXBT - BIXBT | WBERA",
      "protocol": "Kodiak",
      "logoURI": "https://res.cloudinary.com/duv0g402y/image/upload/v1743429746/tokens/0x147c9A7F5265D7cA9a671C3817b212a0cF88856e.png",
      "url": "https://app.kodiak.finance/#/liquidity/v2/add/ETH/0x147c9A7F5265D7cA9a671C3817b212a0cF88856e?chain=berachain_mainnet",
      "description": "virtual, analytical consciousness bringing deep analysis to berachain",
      "owner": "BeraXBT"
    },
    {
      "stakingTokenAddress": "0x273c832797Bfda1C0826a786670D041282Bd6aFc",
      "vaultAddress": "0x5540e29749f6c8f5dcf49fcc17c67e97a8e7335b",
      "name": "Kuma - Trade Rewards",
      "protocol": "Kuma",
      "logoURI": "https://raw.githubusercontent.com/berachain/metadata/refs/heads/main/src/assets/tokens/0x273c832797Bfda1C0826a786670D041282Bd6aFc.png",
      "url": "https://exchange.kuma.bid/rewards/taker",
      "description": "Earned by trading on the Kuma Perps DEX",
      "owner": "Kuma"
    },
    {
      "stakingTokenAddress": "0xd9a747880393f7c33cef1aea36909b36d421f7e5",
      "vaultAddress": "0xf10f34547f4b8659058f10d29759a89eb790aa80",
      "name": "BakerDAO - BREAD | OHM",
      "protocol": "Kodiak",
      "logoURI": "https://res.cloudinary.com/duv0g402y/image/upload/v1743511182/tokens/uy0260lxub5dn38een6a.png",
      "url": "https://app.kodiak.finance/#/liquidity/pools/0xd9a747880393f7c33cef1aea36909b36d421f7e5?farm=0xc080b212caaa1ebbccde1434d6efe6359eda2084&chain=berachain_mainnet",
      "description": "Acquired by depositing liquidity into the BREAD | OHM Pool on Kodiak Finance",
      "owner": "BakerDAO"
    },
    {
      "stakingTokenAddress": "0x26bbc26415c6316890565f5f73017f85ee70b60c",
      "vaultAddress": "0x347106734e7b129dde92333a0007d64a4b08e266",
      "name": "D8X - NECT | HONEY",
      "protocol": "D8X",
      "logoURI": "https://res.cloudinary.com/duv0g402y/image/upload/v1743510327/tokens/rvut4vnjcic8k9f5oaty.png",
      "url": "https://app.madhoney.fi/vault",
      "description": "Acquired by depositing liquidity into the NECT | HONEY Pool on a D8X powered DEX like MadHoney.fi",
      "owner": "D8X"
    },
    {
      "stakingTokenAddress": "0x561fd767eec89cfd94048df7c5402c7194ef4580",
      "vaultAddress": "0x212a9b9b9cc7a935e15f4370f29705236ef709dd",
      "name": "bro.trade - Staking Token",
      "protocol": "bro.trade",
      "logoURI": "https://res.cloudinary.com/duv0g402y/image/upload/v1743448666/reward-vaults/icons/pxfsjxx3qu4rzyqlk9vr.jpg",
      "url": "https://app.bro.trade",
      "description": "Acquired by trading on bro.trade",
      "owner": "bro.trade"
    },
    {
<<<<<<< HEAD
      "stakingTokenAddress": "0xEC06041013b3a97c58b9ab61eAE9079Bc594EdA3",
      "vaultAddress": "0xaf0C4454bb84C64B5c6ef9292B1527C5dFD2F8B7",
      "name": "Wasabee - WETH | WBERA",
      "protocol": "Wasabee",
      "logoURI": "https://raw.githubusercontent.com/berachain/metadata/main/src/assets/tokens/0xEC06041013b3a97c58b9ab61eAE9079Bc594EdA3.png",
      "url": "https://wasabee.honeypotfinance.xyz/vault/0xec06041013b3a97c58b9ab61eae9079bc594eda3",
      "description": "Acquired by depositing liquidity into the WETH | WBERA Pool on Wasabee",
      "owner": "Wasabee"
=======
      "stakingTokenAddress": "0xd538b6aeF78E4bDDe4FD4576E9E3A403704602bc",
      "vaultAddress": "0xfdDD0A98E6A3e447fE80ace97497B305A87FF716",
      "name": "Euler - EVK Vault eHONEY-1",
      "protocol": "Euler",
      "logoURI": "https://res.cloudinary.com/duv0g402y/image/upload/v1743533405/tokens/dnhhcqnluuosehi0sriv.png",
      "url": "https://app.euler.finance/vault/0xd538b6aeF78E4bDDe4FD4576E9E3A403704602bc?network=berachain",
      "description": "Acquired by depositing HONEY into the MEV Capital Berchain Cluster HONEY Vault on Euler",
      "owner": "Euler"
    },
    {
      "stakingTokenAddress": "0x89FD57175EcEEC45992e07c206e5A864Fa6aF433",
      "vaultAddress": "0x31678555425C773c93F8DC6c1297eB224456B0B0",
      "name": "Euler - EVK Vault eHONEY-2",
      "protocol": "Euler",
      "logoURI": "https://res.cloudinary.com/duv0g402y/image/upload/v1743533423/tokens/yrqz3lw0epqgdflcmhyg.png",
      "url": "https://app.euler.finance/vault/0x89FD57175EcEEC45992e07c206e5A864Fa6aF433?network=berachain",
      "description": "Acquired by depositing HONEY into the Tulipa Hive HONEY Vault on Euler",
      "owner": "Euler"
    },
    {
      "stakingTokenAddress": "0x027DcAfB223f69d41Bd413C50854017718419585",
      "vaultAddress": "0x4426220787Fb7C195677BC1753C14E84f9a7692C",
      "name": "Euler - EVK Vault eHONEY-3",
      "protocol": "Euler",
      "logoURI": "https://res.cloudinary.com/duv0g402y/image/upload/v1743533444/tokens/m989y6nbek5eajnczkik.png",
      "url": "https://app.euler.finance/vault/0x027DcAfB223f69d41Bd413C50854017718419585?network=berachain",
      "description": "Acquired by depositing HONEY into the Tulipa Hive HONEY Vault on Euler",
      "owner": "Euler"
    },
    {
      "stakingTokenAddress": "0xa2a3170f94b55c835f8483Bc2486D41Ff0c90F28",
      "vaultAddress": "0x46accbeE0248A94527c65Cb8EEF916a7e74f6D66",
      "name": "Beratardio - BERATARDIO | WBERA",
      "protocol": "Kodiak",
      "logoURI": "https://res.cloudinary.com/duv0g402y/image/upload/v1743513356/tokens/wu5gnzwstmazfyvxydea.png",
      "url": "https://app.kodiak.finance/#/liquidity/pools/0xa2a3170f94b55c835f8483Bc2486D41Ff0c90F28?chain=berachain_mainnet",
      "description": "Acquired by depositing liquidity into the Beratardio - BERATARDIO | WBERA pool on Kodiak v2",
      "owner": "Beratardio"
>>>>>>> b0d8dc31
    }
  ]
}<|MERGE_RESOLUTION|>--- conflicted
+++ resolved
@@ -63,12 +63,11 @@
       "description": "bro.trade is a community-driven, decentralized cryptocurrency trading platform specializing in perpetual futures (perps)."
     },
     {
-<<<<<<< HEAD
       "name": "Wasabee",
       "logoURI": "https://raw.githubusercontent.com/berachain/metadata/main/src/assets/protocols/wasabee.png",
       "url": "https://wasabee.xyz/",
       "description": "Wasabee is a meme DEX for the Berachain ecosystem"
-=======
+    },
       "name": "Euler",
       "logoURI": "https://res.cloudinary.com/duv0g402y/image/upload/v1743451813/protocols/o2jkgouehmjdptfcswp6.png",
       "url": "https://euler.finance/",
@@ -79,7 +78,6 @@
       "logoURI": "https://res.cloudinary.com/duv0g402y/image/upload/v1743513356/tokens/wu5gnzwstmazfyvxydea.png",
       "url": "https://beratardio.xyz",
       "description": "Extra retarded (maybe sentient) bear smoking weed & buzzing off Mad Honey. First memecoin to graduate from @KodiakFi's Panda Factory."
->>>>>>> b0d8dc31
     }
   ],
   "vaults": [
@@ -573,7 +571,6 @@
       "owner": "bro.trade"
     },
     {
-<<<<<<< HEAD
       "stakingTokenAddress": "0xEC06041013b3a97c58b9ab61eAE9079Bc594EdA3",
       "vaultAddress": "0xaf0C4454bb84C64B5c6ef9292B1527C5dFD2F8B7",
       "name": "Wasabee - WETH | WBERA",
@@ -582,7 +579,7 @@
       "url": "https://wasabee.honeypotfinance.xyz/vault/0xec06041013b3a97c58b9ab61eae9079bc594eda3",
       "description": "Acquired by depositing liquidity into the WETH | WBERA Pool on Wasabee",
       "owner": "Wasabee"
-=======
+    },
       "stakingTokenAddress": "0xd538b6aeF78E4bDDe4FD4576E9E3A403704602bc",
       "vaultAddress": "0xfdDD0A98E6A3e447fE80ace97497B305A87FF716",
       "name": "Euler - EVK Vault eHONEY-1",
@@ -621,7 +618,6 @@
       "url": "https://app.kodiak.finance/#/liquidity/pools/0xa2a3170f94b55c835f8483Bc2486D41Ff0c90F28?chain=berachain_mainnet",
       "description": "Acquired by depositing liquidity into the Beratardio - BERATARDIO | WBERA pool on Kodiak v2",
       "owner": "Beratardio"
->>>>>>> b0d8dc31
     }
   ]
 }