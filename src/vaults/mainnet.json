--- conflicted
+++ resolved
@@ -562,7 +562,56 @@
       "owner": "D8X"
     },
     {
-<<<<<<< HEAD
+      "stakingTokenAddress": "0x561fd767eec89cfd94048df7c5402c7194ef4580",
+      "vaultAddress": "0x212a9b9b9cc7a935e15f4370f29705236ef709dd",
+      "name": "bro.trade - Staking Token",
+      "protocol": "bro.trade",
+      "logoURI": "https://res.cloudinary.com/duv0g402y/image/upload/v1743448666/reward-vaults/icons/pxfsjxx3qu4rzyqlk9vr.jpg",
+      "url": "https://app.bro.trade",
+      "description": "Acquired by trading on bro.trade",
+      "owner": "bro.trade"
+    },
+    {
+      "stakingTokenAddress": "0xd538b6aeF78E4bDDe4FD4576E9E3A403704602bc",
+      "vaultAddress": "0xfdDD0A98E6A3e447fE80ace97497B305A87FF716",
+      "name": "Euler - EVK Vault eHONEY-1",
+      "protocol": "Euler",
+      "logoURI": "https://res.cloudinary.com/duv0g402y/image/upload/v1743533405/tokens/dnhhcqnluuosehi0sriv.png",
+      "url": "https://app.euler.finance/vault/0xd538b6aeF78E4bDDe4FD4576E9E3A403704602bc?network=berachain",
+      "description": "Acquired by depositing HONEY into the MEV Capital Berchain Cluster HONEY Vault on Euler",
+      "owner": "Euler"
+    },
+    {
+      "stakingTokenAddress": "0x89FD57175EcEEC45992e07c206e5A864Fa6aF433",
+      "vaultAddress": "0x31678555425C773c93F8DC6c1297eB224456B0B0",
+      "name": "Euler - EVK Vault eHONEY-2",
+      "protocol": "Euler",
+      "logoURI": "https://res.cloudinary.com/duv0g402y/image/upload/v1743533423/tokens/yrqz3lw0epqgdflcmhyg.png",
+      "url": "https://app.euler.finance/vault/0x89FD57175EcEEC45992e07c206e5A864Fa6aF433?network=berachain",
+      "description": "Acquired by depositing HONEY into the Tulipa Hive HONEY Vault on Euler",
+      "owner": "Euler"
+    },
+    {
+      "stakingTokenAddress": "0x027DcAfB223f69d41Bd413C50854017718419585",
+      "vaultAddress": "0x4426220787Fb7C195677BC1753C14E84f9a7692C",
+      "name": "Euler - EVK Vault eHONEY-3",
+      "protocol": "Euler",
+      "logoURI": "https://res.cloudinary.com/duv0g402y/image/upload/v1743533444/tokens/m989y6nbek5eajnczkik.png",
+      "url": "https://app.euler.finance/vault/0x027DcAfB223f69d41Bd413C50854017718419585?network=berachain",
+      "description": "Acquired by depositing HONEY into the Tulipa Hive HONEY Vault on Euler",
+      "owner": "Euler"
+    },
+    {
+      "stakingTokenAddress": "0xa2a3170f94b55c835f8483Bc2486D41Ff0c90F28",
+      "vaultAddress": "0x46accbeE0248A94527c65Cb8EEF916a7e74f6D66",
+      "name": "Beratardio - BERATARDIO | WBERA",
+      "protocol": "Kodiak",
+      "logoURI": "https://res.cloudinary.com/duv0g402y/image/upload/v1743513356/tokens/wu5gnzwstmazfyvxydea.png",
+      "url": "https://app.kodiak.finance/#/liquidity/pools/0xa2a3170f94b55c835f8483Bc2486D41Ff0c90F28?chain=berachain_mainnet",
+      "description": "Acquired by depositing liquidity into the Beratardio - BERATARDIO | WBERA pool on Kodiak v2",
+      "owner": "Beratardio"
+    },
+    {
       "stakingTokenAddress": "0x597877ccf65be938bd214c4c46907669e3e62128",
       "vaultAddress": "0x1161e6a6600C08c21cFF7Ac689e781b41Db56d85",
       "name": "sNECT",
@@ -571,56 +620,6 @@
       "url": "https://app.beraborrow.com/pool/deposit",
       "description": "Acquired by depositing NECT into the Liquid Stability Pool on Beraborrow",
       "owner": "Beraborrow"
-=======
-      "stakingTokenAddress": "0x561fd767eec89cfd94048df7c5402c7194ef4580",
-      "vaultAddress": "0x212a9b9b9cc7a935e15f4370f29705236ef709dd",
-      "name": "bro.trade - Staking Token",
-      "protocol": "bro.trade",
-      "logoURI": "https://res.cloudinary.com/duv0g402y/image/upload/v1743448666/reward-vaults/icons/pxfsjxx3qu4rzyqlk9vr.jpg",
-      "url": "https://app.bro.trade",
-      "description": "Acquired by trading on bro.trade",
-      "owner": "bro.trade"
-    },
-    {
-      "stakingTokenAddress": "0xd538b6aeF78E4bDDe4FD4576E9E3A403704602bc",
-      "vaultAddress": "0xfdDD0A98E6A3e447fE80ace97497B305A87FF716",
-      "name": "Euler - EVK Vault eHONEY-1",
-      "protocol": "Euler",
-      "logoURI": "https://res.cloudinary.com/duv0g402y/image/upload/v1743533405/tokens/dnhhcqnluuosehi0sriv.png",
-      "url": "https://app.euler.finance/vault/0xd538b6aeF78E4bDDe4FD4576E9E3A403704602bc?network=berachain",
-      "description": "Acquired by depositing HONEY into the MEV Capital Berchain Cluster HONEY Vault on Euler",
-      "owner": "Euler"
-    },
-    {
-      "stakingTokenAddress": "0x89FD57175EcEEC45992e07c206e5A864Fa6aF433",
-      "vaultAddress": "0x31678555425C773c93F8DC6c1297eB224456B0B0",
-      "name": "Euler - EVK Vault eHONEY-2",
-      "protocol": "Euler",
-      "logoURI": "https://res.cloudinary.com/duv0g402y/image/upload/v1743533423/tokens/yrqz3lw0epqgdflcmhyg.png",
-      "url": "https://app.euler.finance/vault/0x89FD57175EcEEC45992e07c206e5A864Fa6aF433?network=berachain",
-      "description": "Acquired by depositing HONEY into the Tulipa Hive HONEY Vault on Euler",
-      "owner": "Euler"
-    },
-    {
-      "stakingTokenAddress": "0x027DcAfB223f69d41Bd413C50854017718419585",
-      "vaultAddress": "0x4426220787Fb7C195677BC1753C14E84f9a7692C",
-      "name": "Euler - EVK Vault eHONEY-3",
-      "protocol": "Euler",
-      "logoURI": "https://res.cloudinary.com/duv0g402y/image/upload/v1743533444/tokens/m989y6nbek5eajnczkik.png",
-      "url": "https://app.euler.finance/vault/0x027DcAfB223f69d41Bd413C50854017718419585?network=berachain",
-      "description": "Acquired by depositing HONEY into the Tulipa Hive HONEY Vault on Euler",
-      "owner": "Euler"
-    },
-    {
-      "stakingTokenAddress": "0xa2a3170f94b55c835f8483Bc2486D41Ff0c90F28",
-      "vaultAddress": "0x46accbeE0248A94527c65Cb8EEF916a7e74f6D66",
-      "name": "Beratardio - BERATARDIO | WBERA",
-      "protocol": "Kodiak",
-      "logoURI": "https://res.cloudinary.com/duv0g402y/image/upload/v1743513356/tokens/wu5gnzwstmazfyvxydea.png",
-      "url": "https://app.kodiak.finance/#/liquidity/pools/0xa2a3170f94b55c835f8483Bc2486D41Ff0c90F28?chain=berachain_mainnet",
-      "description": "Acquired by depositing liquidity into the Beratardio - BERATARDIO | WBERA pool on Kodiak v2",
-      "owner": "Beratardio"
->>>>>>> b0d8dc31
     }
   ]
 }