{
  "$schema": "../../schemas/vaults.schema.json",
  "name": "Berachain Mainnet Default Reward Vault List",
  "protocols": [
    {
      "name": "HUB",
      "logoURI": "https://res.cloudinary.com/duv0g402y/image/upload/v1745505341/protocols/berachainhub.png",
      "url": "https://hub.berachain.com",
      "description": "Swap a variety of tokens effortlessly on our decentralized platform. Provide liquidity to pools and earn BGT rewards."
    },
    {
      "name": "Concrete",
      "logoURI": "https://res.cloudinary.com/duv0g402y/image/upload/v1745505613/protocols/burrbear.png",
      "url": "https://app.concrete.xyz",
      "description": "Concrete is the DeFi Liquidity Metalayer"
    },
    {
      "name": "BurrBear",
      "logoURI": "https://res.cloudinary.com/duv0g402y/image/upload/v1745505613/protocols/burrbear.png",
      "url": "https://app.burrbear.io/",
      "description": ""
    },
    {
      "name": "Kodiak",
      "logoURI": "https://res.cloudinary.com/duv0g402y/image/upload/v1745504629/protocols/kodiak.png",
      "url": "https://app.kodiak.finance/",
      "description": "Kodiak is a decentralized exchange for the Berachain ecosystem."
    },
    {
      "name": "Infrared Finance",
      "logoURI": "https://res.cloudinary.com/duv0g402y/image/upload/v1745504839/protocols/infrared.png",
      "url": "https://infrared.finance/",
      "description": ""
    },
    {
      "name": "Dolomite",
      "logoURI": "https://res.cloudinary.com/duv0g402y/image/upload/c_thumb,w_200,g_face/v1745319674/protocols/dolomite.jpg",
      "url": "https://dolomite.io/",
      "description": "Dolomite is a decentralized money market protocol."
    },
    {
      "name": "D2 Finance",
      "logoURI": "https://res.cloudinary.com/duv0g402y/image/upload/v1745430644/protocols/d2finance.png",
      "url": "https://d2.finance/strategies",
      "description": "D2 Finance is a multi-strategy fund delivering tokenized derivatives strategies and derivatives trading, in a 100% on-chain solution."
    },
    {
      "name": "Beraborrow",
      "logoURI": "https://res.cloudinary.com/duv0g402y/image/upload/v1745505738/protocols/beraborrow.png",
      "url": "https://app.beraborrow.com/",
      "description": "Beraborrow unlocks instant liquidity against Berachain assets through the first PoL powered stablecoin, Nectar"
    },
    {
      "name": "Beradrome",
      "logoURI": "https://res.cloudinary.com/duv0g402y/image/upload/c_thumb,w_200,g_face/v1742841609/reward-vaults/icons/544876aa-568f-4f78-b318-b16d02e23bd6.png",
      "url": "https://www.beradrome.com/",
      "description": ""
    },
    {
      "name": "Bulla Exchange",
      "logoURI": "https://res.cloudinary.com/duv0g402y/image/upload/c_thumb,w_200,g_face/v1742842241/reward-vaults/icons/1dd1de90-7d16-412b-8682-41d573d64d0a.png",
      "url": "https://www.bulla.exchange/",
      "description": ""
    },
    {
      "name": "Wasabi",
      "logoURI": "https://res.cloudinary.com/duv0g402y/image/upload/v1743451813/protocols/o2jkgouehmjdptfcswp6.png",
      "url": "https://wasabi.xyz/",
      "description": "Wasabi is a spot leverage DEX that allows you to long, short, swap, and earn on your favorite tokens."
    },
    {
      "name": "Kuma",
      "logoURI": "https://raw.githubusercontent.com/berachain/metadata/refs/heads/main/src/assets/tokens/0x273c832797Bfda1C0826a786670D041282Bd6aFc.png",
      "url": "https://kuma.bid",
      "description": "Kuma is a layer 2 perpetual futures DEX powered by Berachain’s Proof-of-Liquidity."
    },
    {
      "name": "D8X",
      "logoURI": "https://res.cloudinary.com/duv0g402y/image/upload/v1743510327/tokens/rvut4vnjcic8k9f5oaty.png",
      "url": "https://www.d8x.exchange/",
      "description": "D8X powers leveraged trading for the Berachain Ecosystem on DEXs like MadHoney.fi"
    },
    {
      "name": "bro.trade",
      "logoURI": "https://res.cloudinary.com/duv0g402y/image/upload/v1743448666/reward-vaults/icons/pxfsjxx3qu4rzyqlk9vr.jpg",
      "url": "https://app.bro.trade",
      "description": "bro.trade is a community-driven, decentralized cryptocurrency trading platform specializing in perpetual futures (perps)."
    },
    {
      "name": "Wasabee",
      "logoURI": "https://res.cloudinary.com/duv0g402y/image/upload/v1745502280/protocols/wasabee.png",
      "url": "https://wasabee.xyz/",
      "description": "Wasabee is a meme DEX for the Berachain ecosystem"
    },
    {
      "name": "Euler",
      "logoURI": "https://res.cloudinary.com/duv0g402y/image/upload/v1743451813/protocols/o2jkgouehmjdptfcswp6.png",
      "url": "https://euler.finance/",
      "description": "Euler is a decentralized lending protocol."
    },
    {
      "name": "Beratardio",
      "logoURI": "https://res.cloudinary.com/duv0g402y/image/upload/v1743513356/tokens/wu5gnzwstmazfyvxydea.png",
      "url": "https://beratardio.xyz",
      "description": "Extra retarded (maybe sentient) bear smoking weed & buzzing off Mad Honey. First memecoin to graduate from @KodiakFi's Panda Factory."
    },
    {
      "name": "IVX Finance",
      "logoURI": "https://res.cloudinary.com/duv0g402y/image/upload/v1743538082/protocols/awmnyxwgvfitzn4vfpai.png",
      "url": "https://ivx.fi",
      "description": "IVX is a liquid options AMM built on top of Berachain network that allow users to trade zero days to expiry option contracts over a variety of assets."
    },
    {
      "name": "Lode Trade",
      "logoURI": "https://res.cloudinary.com/duv0g402y/image/upload/v1744806398/tokens/xqq0lntwsthjkfzskg9q.png",
      "url": "https://lode.trade",
      "description": "LODE is a decentralized trading platform that aggregates liquidity from both centralized and decentralized exchanges, offering deep liquidity, minimal slippage, and innovative risk management."
    },
    {
      "name": "Wizzwoods",
      "logoURI": "https://res.cloudinary.com/duv0g402y/image/upload/v1744809769/vaults/xoeztwkfwreatd1zfjco.png",
      "url": "https://www.wizzwoods.com",
      "description": "1st pixel farm game integrates interchain capabilities with a SocialFi twist."
    },
    {
      "name": "OpenState",
      "logoURI": "https://res.cloudinary.com/duv0g402y/image/upload/v1745684774/protocols/openstate.png",
      "url": "https://openstate.com/?chain=berachain",
      "description": "Openstate enables scalable yield infrastructure. Earn top yields and enjoy instant liquidity for BGT and more - all on Openstate."
    },
    {
      "name": "Bearn",
      "logoURI": "https://res.cloudinary.com/duv0g402y/image/upload/v1745934109/protocols/Bearn.png",
      "url": "https://bearn.sucks/",
      "description": "BGT liquid locker and autocompounder"
    },
    {
<<<<<<< HEAD
      "name": "Bedrock",
      "logoURI": "https://res.cloudinary.com/duv0g402y/image/upload/v1745989729/protocols/Bedrock.png",
      "url": "https://www.bedrock.technology/",
      "description": "Bedrock is the first multi-asset liquid restaking protocol, pioneering Bitcoin staking with uniBTC."
=======
      "name": "ZeroLend",
      "logoURI": "https://assets.coingecko.com/coins/images/37375/standard/image.png?1714884543",
      "url": "https://zerolend.xyz",
      "description": "ZeroLend is lending platform to lend/borrow medium and long-tail assets."
    },
    {
      "name": "GetRichQuick",
      "logoURI": "https://res.cloudinary.com/duv0g402y/image/upload/v1746108622/protocols/GetRichQuick.png",
      "url": "https://www.grq.institute/",
      "description": "A parody-powered financial experiment designed for degens, dreamers, and anyone who's ever ignored a \"DYOR\" warning."
>>>>>>> 8e139801
    },
    {
      "name": "BULL ISH",
      "logoURI": "https://res.cloudinary.com/duv0g402y/image/upload/v1746109953/protocols/bullish.jpg",
      "url": "https://game.bullas.xyz/",
      "description": "Bull Ish is a Proof of Liquidity game where users spend BERA to 'spank a bera,' placing them in a queue to earn BGT while depositing the square root of their spank power into the Berachain vault."
    },
    {
      "name": "BeraPaw",
      "logoURI": "https://res.cloudinary.com/duv0g402y/image/upload/v1746111634/protocols/berapaw.png",
      "url": "https://www.berapaw.com/",
      "description": "BeraPaw is an innovative liquid staking protocol that converts Berachain’s native token into a more versatile and liquid asset, providing users with a seamless and hassle-free experience."
    },
    {
      "name": "SX Bet",
      "logoURI": "https://res.cloudinary.com/duv0g402y/image/upload/v1746467048/vaults/vsig2fewygwoxlvccbzd.png",
      "url": "https://bera.bet/",
      "description": "On-chain sports betting exchange"
    }
  ],
  "vaults": [
    {
      "stakingTokenAddress": "0xdE04c469Ad658163e2a5E860a03A86B52f6FA8C8",
      "vaultAddress": "0x6649Bc987a7c0fB0199c523de1b1b330cd0457A8",
      "name": "BYUSD | HONEY",
      "protocol": "HUB",
      "logoURI": "https://res.cloudinary.com/duv0g402y/image/upload/c_thumb,w_200,g_face/v1738733620/reward-vaults/icons/c2q60zif1cetllqip0a6.png",
      "url": "https://hub.berachain.com/pools/0xde04c469ad658163e2a5e860a03a86b52f6fa8c8000000000000000000000000/details/",
      "description": "Acquired by depositing liquidity into the BYUSD | HONEY Pool on Hub",
      "owner": "Foundation"
    },
    {
      "stakingTokenAddress": "0xDd70A5eF7d8CfE5C5134b5f9874b09Fb5Ce812b4",
      "vaultAddress": "0x17376aD6167a5592FbEAA42e6068c132474a513d",
      "name": "WETH | WBERA",
      "protocol": "HUB",
      "logoURI": "https://res.cloudinary.com/duv0g402y/image/upload/c_thumb,w_200,g_face/v1738733618/reward-vaults/icons/cmiqewcekww0ckhqoe9d.png",
      "url": "https://hub.berachain.com/pools/0xdd70a5ef7d8cfe5c5134b5f9874b09fb5ce812b4000200000000000000000003/details/",
      "description": "Acquired by depositing liquidity into the WETH | WBERA Pool on Hub",
      "owner": "Foundation"
    },
    {
      "stakingTokenAddress": "0x38fdD999Fe8783037dB1bBFE465759e312f2d809",
      "vaultAddress": "0x086f82fa0cA310Cc835a9DB4f53697687ef149c7",
      "name": "WBTC | WBERA",
      "protocol": "HUB",
      "logoURI": "https://res.cloudinary.com/duv0g402y/image/upload/c_thumb,w_200,g_face/v1738378469/reward-vaults/icons/xqepqh4lifyybbt27f20.png",
      "url": "https://hub.berachain.com/pools/0x38fdd999fe8783037db1bbfe465759e312f2d809000200000000000000000004/details/",
      "description": "Acquired by depositing liquidity into the WBTC | WBERA Pool on Hub",
      "owner": "Foundation"
    },
    {
      "stakingTokenAddress": "0xF961a8f6d8c69E7321e78d254ecAfBcc3A637621",
      "vaultAddress": "0xF99be47baf0c22B7eB5EAC42c8D91b9942Dc7e84",
      "name": "USDC.e | HONEY",
      "protocol": "HUB",
      "logoURI": "https://res.cloudinary.com/duv0g402y/image/upload/c_thumb,w_200,g_face/v1738378469/reward-vaults/icons/oqmqj7c4707nobigirw5.png",
      "url": "https://hub.berachain.com/pools/0xf961a8f6d8c69e7321e78d254ecafbcc3a637621000000000000000000000001/details/",
      "description": "Acquired by depositing liquidity into the USDC.e | HONEY Pool on Hub",
      "owner": "Foundation"
    },
    {
      "stakingTokenAddress": "0x2c4a603A2aA5596287A06886862dc29d56DbC354",
      "vaultAddress": "0xC2BaA8443cDA8EBE51a640905A8E6bc4e1f9872c",
      "name": "WBERA | HONEY",
      "protocol": "HUB",
      "logoURI": "https://res.cloudinary.com/duv0g402y/image/upload/c_thumb,w_200,g_face/v1738378469/reward-vaults/icons/soy9mfpovb1odtby9p02.png",
      "url": "https://hub.berachain.com/pools/0x2c4a603a2aa5596287a06886862dc29d56dbc354000200000000000000000002/details/",
      "description": "Acquired by depositing liquidity into the WBERA | HONEY Pool on Hub",
      "owner": "Foundation"
    },
    {
      "stakingTokenAddress": "0xE416C064946112c1626D6700D1081a750B1B1Dd7",
      "vaultAddress": "0x4974Ee5f484a3c05F181Aeb380cd7C411dd79c0E",
      "name": "Smilee - NECT | wgBERA",
      "protocol": "BurrBear",
      "logoURI": "https://res.cloudinary.com/duv0g402y/image/upload/c_thumb,w_200,g_face/v1742854063/reward-vaults/icons/jc7moazw8aeobb4sxbcz.png",
      "url": "https://app.burrbear.io/#/berachain/pool/0xe416c064946112c1626d6700d1081a750b1b1dd7000200000000000000000008",
      "description": "Acquired by depositing liquidity into the Smilee - NECT | wgBERA Pool on BurrBear",
      "owner": "Smilee"
    },
    {
      "stakingTokenAddress": "0x567f32E86BE3e3963CdBc1887b5043B701f113d9",
      "vaultAddress": "0x1Fe3C13B009eCfCe196E480180Db5f8990FFf5Fe",
      "name": "Smilee - WBERA | wgBERA",
      "protocol": "BurrBear",
      "logoURI": "https://res.cloudinary.com/duv0g402y/image/upload/v1743021065/tokens/nvpwbuegvulkccjmg0lm.png",
      "url": "https://app.burrbear.io/#/berachain/pool/0x567f32e86be3e3963cdbc1887b5043b701f113d9000000000000000000000006",
      "description": "The stable pool wgBERA-BERA, including the official Liquid Staking Token from Smilee Finance.",
      "owner": "Smilee"
    },
    {
      "stakingTokenAddress": "0x62C030B29a6Fef1B32677499e4a1F1852a8808c0",
      "vaultAddress": "0x92aF7d5fcDEF44C3df168ecfDCd03deA1807AF28",
      "name": "Infrared - WBERA | iBERA",
      "protocol": "HUB",
      "logoURI": "https://res.cloudinary.com/duv0g402y/image/upload/c_thumb,w_200,g_face/v1742841457/reward-vaults/icons/decd0d82-b563-4f82-b9da-8b2f9e9a8101.png",
      "url": "https://hub.berachain.com/pools/0x62c030b29a6fef1b32677499e4a1f1852a8808c00000000000000000000000c6/details/",
      "description": "Acquired by depositing liquidity into the Infrared - WBERA | iBERA Pool on Hub",
      "owner": "Infrared Finance"
    },
    {
      "stakingTokenAddress": "0xb66d97C1dE2BC2b61EEf8EF9c761a87521DF207d",
      "vaultAddress": "0xE06E0d35AA771929Df26d77f2bA3D6bc0235A811",
      "name": "Stride - stBGT | WBERA",
      "protocol": "HUB",
      "logoURI": "https://res.cloudinary.com/duv0g402y/image/upload/c_thumb,w_200,g_face/v1742841479/reward-vaults/icons/1c01b24a-0ff1-41c0-b16d-5b4fd5cd1958.png",
      "url": "https://hub.berachain.com/pools/0xb66d97c1de2bc2b61eef8ef9c761a87521df207d00020000000000000000005d/details/",
      "description": "Acquired by depositing liquidity into the Stride - stBGT | WBERA Pool on Hub",
      "owner": "Stride"
    },
    {
      "stakingTokenAddress": "0x2461e93D5963C2bB69de499676763E67A63c7Ba5",
      "vaultAddress": "0xCB522875373c5DB79F4B0816B381b4461d07B1af",
      "name": "Dinero - DINERO | WBERA",
      "protocol": "HUB",
      "logoURI": "https://res.cloudinary.com/duv0g402y/image/upload/c_thumb,w_200,g_face/v1742838274/Ecosystem/xhwgcvjmurj009s7csvt.png",
      "url": "https://hub.berachain.com/pools/0x2461e93d5963c2bb69de499676763e67a63c7ba50002000000000000000000c2/details/",
      "description": "Acquired by depositing liquidity into the Dinero - DINERO | WBERA Pool on Hub",
      "owner": "Dinero"
    },
    {
      "stakingTokenAddress": "0x03bCcF796cDef61064c4a2EffdD21f1AC8C29E92",
      "vaultAddress": "0xedD27cE3793d655E3d15E29e297F4848De1EF092",
      "name": "Dinero - WETH | beraETH",
      "protocol": "Kodiak",
      "logoURI": "https://res.cloudinary.com/duv0g402y/image/upload/v1742838274/Ecosystem/xhwgcvjmurj009s7csvt.png",
      "url": "https://app.kodiak.finance/#/liquidity/pools/0x03bccf796cdef61064c4a2effdd21f1ac8c29e92?chain=berachain_mainnet",
      "description": "Acquired by depositing liquidity into the Dinero - WETH | beraETH Pool on Kodiak",
      "owner": "Dinero"
    },
    {
      "stakingTokenAddress": "0x705Fc16BA5A1EB67051934F2Fb17EacaE660F6c7",
      "vaultAddress": "0xE8ED00B1B142E8D84eF773C4FCcaA18682d5a401",
      "name": "BeraPaw - WBERA | LBGT",
      "protocol": "HUB",
      "logoURI": "https://res.cloudinary.com/duv0g402y/image/upload/c_thumb,w_200,g_face/v1742841502/reward-vaults/icons/92c4c740-339b-46ff-ae37-5b8a74010819.png",
      "url": "https://hub.berachain.com/pools/0x705fc16ba5a1eb67051934f2fb17eacae660f6c70002000000000000000000d5/details/",
      "description": "Acquired by depositing liquidity into the BeraPaw - WBERA | LBGT Pool on Hub",
      "owner": "BeraPaw"
    },
    {
      "stakingTokenAddress": "0xEc8BA456b4e009408d0776cdE8B91f8717D13Fa1",
      "vaultAddress": "0x0710ABFfB1A54211a5e88d18Bf9854Cba86d0819",
      "name": "Yeet - YEET | WBERA",
      "protocol": "Kodiak",
      "logoURI": "https://res.cloudinary.com/duv0g402y/image/upload/c_thumb,w_200,g_face/v1742841518/reward-vaults/icons/840ba0be-550d-40d1-a04e-24f78afae1ea.png",
      "url": "https://app.kodiak.finance/#/liquidity/pools/0xec8ba456b4e009408d0776cde8b91f8717d13fa1?farm=0x0710abffb1a54211a5e88d18bf9854cba86d0819&chain=berachain_mainnet",
      "description": "Acquired by depositing liquidity into the Yeet - YEET | WBERA Pool on Kodiak",
      "owner": "Yeet"
    },
    {
      "stakingTokenAddress": "0xf9845a03F7e6b06645A03a28b943C8A4B5fE7BCC",
      "vaultAddress": "0x4796039d56892A324585d77A76059b1cD2b9D02a",
      "name": "Beramonium - BERA | BERAMO",
      "protocol": "Kodiak",
      "logoURI": "https://res.cloudinary.com/duv0g402y/image/upload/c_thumb,w_200,g_face/v1742838273/Ecosystem/xw3dv15b4lzrlntdlkj1.png",
      "url": "https://v3.info.kodiak.finance/berachain_mainnet#/berachain_mainnet/pools/0x37640ccf25e5f189c3d8c1a188d28d09953fd612",
      "description": "Acquired by depositing liquidity into the Beramonium - BERA | BERAMO Pool on Kodiak",
      "owner": "Beramonium"
    },
    {
      "stakingTokenAddress": "0x3000C6BF0AAEb813e252B584c4D9a82f99e7a71D",
      "vaultAddress": "0x9136df2daabe52a97340cce8c53d4c1314d52c18",
      "name": "Reservoir | Dolomite - drUSD",
      "protocol": "Dolomite",
      "logoURI": "https://res.cloudinary.com/duv0g402y/image/upload/v1746464620/vaults/pprfrluikvd2qto1xxsn.png",
      "url": "https://app.dolomite.io/balances",
      "description": "Acquired by depositing rUSD into Dolomite",
      "owner": "Dolomite"
    },
    {
      "stakingTokenAddress": "0x1fb6c1aDE4F9083b2EA42ED3fa9342e41788D4b5",
      "vaultAddress": "0xc6De36eceD67db9c17919708865b3eE94a7D987C",
      "name": "Reservoir | Tether - rUSD-USD₮0",
      "protocol": "Kodiak",
      "logoURI": "https://res.cloudinary.com/duv0g402y/image/upload/v1746463825/vaults/ges0oa4ecsereold7wx5.png",
      "url": "https://app.kodiak.finance/#/liquidity/pools/0x1fb6c1ade4f9083b2ea42ed3fa9342e41788d4b5?chain=berachain_mainnet",
      "description": "Acquired by depositing rUSD and USDT0 in the LP on Kodiak",
      "owner": "Reservoir"
    },
    {
      "stakingTokenAddress": "0x7fd165B73775884a38AA8f2B384A53A3Ca7400E6",
      "vaultAddress": "0x34852C863D266100f573D4D1fD1D0CFE20602Da0",
      "name": "Reservoir rUSD | HONEY",
      "protocol": "Kodiak",
      "logoURI": "https://res.cloudinary.com/duv0g402y/image/upload/c_thumb,w_200,g_face/v1742841539/reward-vaults/icons/76d98bae-608c-4e57-95eb-f8691a8d2cee.png",
      "url": "https://app.kodiak.finance/#/liquidity/pools/0x7fd165b73775884a38aa8f2b384a53a3ca7400e6?farm=0x34852c863d266100f573d4d1fd1d0cfe20602da0&chain=berachain_mainnet",
      "description": "Acquired by depositing liquidity into the Reservoir rUSD | HONEY Pool on Kodiak",
      "owner": "Reservoir"
    },
    {
      "stakingTokenAddress": "0x98bDEEde9A45C28d229285d9d6e9139e9F505391",
      "vaultAddress": "0x815596fA7C4d983d1Ca5304e5b48978424C1B448",
      "name": "Olympus - OHM | HONEY",
      "protocol": "Kodiak",
      "logoURI": "https://res.cloudinary.com/duv0g402y/image/upload/c_thumb,w_200,g_face/v1742844655/reward-vaults/icons/fzhm2cubp35ezzfa1uhq.png",
      "url": "https://app.kodiak.finance/#/liquidity/pools/0x98bdeede9a45c28d229285d9d6e9139e9f505391?farm=0x815596fa7c4d983d1ca5304e5b48978424c1b448&chain=berachain_mainnet",
      "description": "Acquired by depositing liquidity into the Olympus - OHM | HONEY Pool on Kodiak",
      "owner": "Olympus"
    },
    {
      "stakingTokenAddress": "0x083a86797db5B6F738CE9E0599F6bE17d3059275",
      "vaultAddress": "0x63233e055847eD2526d9275a6cD1d01CAAFC09f0",
      "name": "Beradrome - hiBERO | HONEY",
      "protocol": "Beradrome",
      "logoURI": "https://res.cloudinary.com/duv0g402y/image/upload/c_thumb,w_200,g_face/v1742841609/reward-vaults/icons/544876aa-568f-4f78-b318-b16d02e23bd6.png",
      "url": "https://www.beradrome.com/swap",
      "owner": "Beradrome"
    },
    {
      "stakingTokenAddress": "0x4a254B11810B8EBb63C5468E438FC561Cb1bB1da",
      "vaultAddress": "0x45325Df4A6A6ebD268f4693474AaAa1f3f0ce8Ca",
      "name": "Kodiak - WBERA | HONEY",
      "protocol": "Kodiak",
      "logoURI": "https://res.cloudinary.com/duv0g402y/image/upload/c_thumb,w_200,g_face/v1742841699/reward-vaults/icons/81d1ee15-aead-4395-be9b-cf9e52a704f0.png",
      "url": "https://app.kodiak.finance/#/liquidity/pools/0x4a254B11810B8EBb63C5468E438FC561Cb1bB1da?chain=berachain_mainnet",
      "description": "Acquired by depositing liquidity into the Kodiak - WBERA | HONEY Pool on Kodiak",
      "owner": "Kodiak"
    },
    {
      "stakingTokenAddress": "0x9659dc8c1565E0bd82627267e3b4eEd1a377ebE6",
      "vaultAddress": "0xFB657cd154E661dDF3E229529D92545640b19292",
      "name": "Kodiak - WETH | WBERA",
      "protocol": "Kodiak",
      "logoURI": "https://res.cloudinary.com/duv0g402y/image/upload/c_thumb,w_200,g_face/v1742841699/reward-vaults/icons/81d1ee15-aead-4395-be9b-cf9e52a704f0.png",
      "url": "https://app.kodiak.finance/#/liquidity/pools/0x9659dc8c1565E0bd82627267e3b4eEd1a377ebE6?chain=berachain_mainnet",
      "description": "Acquired by depositing liquidity into the Kodiak - WETH | WBERA Pool on Kodiak",
      "owner": "Kodiak"
    },
    {
      "stakingTokenAddress": "0xF06EA29FCF4765200742d29E685973a1870EaC98",
      "vaultAddress": "0xeec2AD7bb37374229860265e644F4E2693b23fdd",
      "name": "Kodiak - WBTC | WBERA",
      "protocol": "Kodiak",
      "logoURI": "https://res.cloudinary.com/duv0g402y/image/upload/c_thumb,w_200,g_face/v1742841699/reward-vaults/icons/81d1ee15-aead-4395-be9b-cf9e52a704f0.png",
      "url": "https://app.kodiak.finance/#/liquidity/pools/0xF06EA29FCF4765200742d29E685973a1870EaC98?chain=berachain_mainnet",
      "description": "Acquired by depositing liquidity into the Kodiak - WBTC | WBERA Pool on Kodiak",
      "owner": "Kodiak"
    },
    {
      "stakingTokenAddress": "0xdcA120bd3A13250B67f6FAA5c29c1F38eC6EBeCE",
      "vaultAddress": "0x4551C0e216f59cC081B6610637668b770FFdf843",
      "name": "Holdstation - HOLD | WBERA",
      "protocol": "Kodiak",
      "logoURI": "https://res.cloudinary.com/duv0g402y/image/upload/c_thumb,w_200,g_face/v1742853978/reward-vaults/icons/byhm8z0lnhtwktwisaas.png",
      "url": "https://app.kodiak.finance/#/liquidity/pools/0xdcA120bd3A13250B67f6FAA5c29c1F38eC6EBeCE?chain=berachain_mainnet",
      "description": "Acquired by depositing liquidity into the Holdstation - HOLD | WBERA Pool on Kodiak",
      "owner": "Holdstation"
    },
    {
      "stakingTokenAddress": "0xcfFBFD665BEdB19B47837461A5aBf4388C560D35",
      "vaultAddress": "0xb4c32fD71C89f0195A8AC0c3fA9ebf2b4774bd26",
      "name": "Bulla - BERA | iBGT",
      "protocol": "Bulla Exchange",
      "logoURI": "https://res.cloudinary.com/duv0g402y/image/upload/c_thumb,w_200,g_face/v1742842241/reward-vaults/icons/1dd1de90-7d16-412b-8682-41d573d64d0a.png",
      "url": "https://www.bulla.exchange/pools/0x01ad86d9946c04917970578ff50f6ae4822214da",
      "description": "Acquired by depositing liquidity into the Bulla - BERA | iBGT Pool on Bulla Exchange",
      "owner": "Bulla Exchange"
    },
    {
      "stakingTokenAddress": "0x258d8933B625566fBe057874121783a2808aDafA",
      "vaultAddress": "0x1932d24df32ec4cFDecA7824F36fd06c1458434C",
      "name": "Dinero - WETH | beraETH",
      "protocol": "HUB",
      "logoURI": "https://res.cloudinary.com/duv0g402y/image/upload/v1742838274/Ecosystem/xhwgcvjmurj009s7csvt.png",
      "url": "https://hub.berachain.com/pools/0x258d8933b625566fbe057874121783a2808adafa0000000000000000000000c1/details/",
      "description": "Acquired by depositing liquidity into the Dinero - WETH | beraETH Pool on Hub",
      "owner": "Dinero"
    },
    {
      "stakingTokenAddress": "0x57161d6272F47cd48BA165646c802f001040C2E0",
      "vaultAddress": "0x19Ecf480652A7DE3A60dd7fd7012dAeD6C79E3E9",
      "name": "Dinero - STONE | beraETH",
      "protocol": "Kodiak",
      "logoURI": "https://res.cloudinary.com/duv0g402y/image/upload/c_thumb,w_200,g_face/v1742838274/Ecosystem/xhwgcvjmurj009s7csvt.png",
      "url": "https://app.kodiak.finance/#/liquidity/pools/0x57161d6272f47cd48ba165646c802f001040c2e0?farm=0x19ecf480652a7de3a60dd7fd7012daed6c79e3e9&chain=berachain_mainnet",
      "description": "Acquired by depositing liquidity into the Dinero - STONE | beraETH Pool on Kodiak",
      "owner": "Dinero"
    },
    {
      "stakingTokenAddress": "0xE3EeB9e48934634d8B5B39A0d15DD89eE0F969C4",
      "vaultAddress": "0xa2c5adB20A446Fa71A1762002E3C9B4Dd37DBAf4",
      "name": "Infrared - WBERA-iBERA",
      "protocol": "Kodiak",
      "logoURI": "https://res.cloudinary.com/duv0g402y/image/upload/c_thumb,w_200,g_face/v1742841457/reward-vaults/icons/decd0d82-b563-4f82-b9da-8b2f9e9a8101.png",
      "url": "https://app.kodiak.finance/#/liquidity/pools/0xE3EeB9e48934634d8B5B39A0d15DD89eE0F969C4?chain=berachain_mainnet",
      "description": "Acquired by depositing liquidity into the Infrared - WBERA-iBERA Pool on Kodiak",
      "owner": "Infrared Finance"
    },
    {
      "stakingTokenAddress": "0x564f011D557aAd1cA09BFC956Eb8a17C35d490e0",
      "vaultAddress": "0x3Be1bE98eFAcA8c1Eb786Cbf38234c84B5052EeB",
      "name": "Infrared - WBERA-iBGT",
      "protocol": "Kodiak",
      "logoURI": "https://res.cloudinary.com/duv0g402y/image/upload/c_thumb,w_200,g_face/v1742841457/reward-vaults/icons/decd0d82-b563-4f82-b9da-8b2f9e9a8101.png",
      "url": "https://app.kodiak.finance/#/liquidity/pools/0x564f011D557aAd1cA09BFC956Eb8a17C35d490e0?chain=berachain_mainnet",
      "description": "Acquired by depositing liquidity into the Infrared - WBERA-iBGT Pool on Kodiak",
      "owner": "Infrared Finance"
    },
    {
      "stakingTokenAddress": "0x93A913351CaE2D8C82C4b85f699726947eB76d32",
      "vaultAddress": "0x6B23E121C6A13c959d69493Ea5cA015A5847596A",
      "name": "Ramen - RAMEN | BERA",
      "protocol": "Kodiak",
      "logoURI": "https://res.cloudinary.com/duv0g402y/image/upload/v1743016529/tokens/civrkmzek6unskt82ssx.png",
      "url": "https://app.kodiak.finance/#/liquidity/pools/0x93A913351CaE2D8C82C4b85f699726947eB76d32?chain=berachain_mainnet",
      "description": "Acquired by depositing liquidity into the Ramen - RAMEN | BERA Pool on Kodiak",
      "owner": "Ramen Finance"
    },
    {
      "stakingTokenAddress": "0x0FD67ac75F9DF51f5d81F582417B318F44b45f5c",
      "vaultAddress": "0x193fF57dc9EFA1DeC154946c10332bA31C8e72b2",
      "name": "BM - WBERA | BM",
      "protocol": "Kodiak",
      "logoURI": "https://res.cloudinary.com/duv0g402y/image/upload/c_thumb,w_200,g_face/v1742838273/Ecosystem/hbt1hvsanbb0mgddvnjb.png",
      "url": "https://app.kodiak.finance/#/liquidity/pools/0x0FD67ac75F9DF51f5d81F582417B318F44b45f5c?chain=berachain_mainnet",
      "description": "Acquired by depositing liquidity into the BM - WBERA | BM Pool on Kodiak",
      "owner": "BM"
    },
    {
      "stakingTokenAddress": "0xEf8C3239E0D8Be9d58f145E18F5909Ddad681365",
      "vaultAddress": "0x66EB42C499372E897929eFBF6026821B0a148119",
      "name": "NAV - NAV | BERA",
      "protocol": "Kodiak",
      "logoURI": "https://res.cloudinary.com/duv0g402y/image/upload/c_thumb,w_200,g_face/v1742842382/reward-vaults/icons/314c3712-9449-4bcb-8923-da054c96a2f4.png",
      "url": "https://app.kodiak.finance/#/liquidity/pools/0xEf8C3239E0D8Be9d58f145E18F5909Ddad681365?chain=berachain_mainnet",
      "description": "Acquired by depositing liquidity into the NAV - NAV | BERA Pool on Kodiak",
      "owner": "Kodiak"
    },
    {
      "stakingTokenAddress": "0x97431F104be73FC0e6fc731cE84486DA05C48871",
      "vaultAddress": "0xcD1982B07ADFa787a88Dc1157b9fa3221d25fcaF",
      "name": "StakeStone - WETH | STONE",
      "protocol": "Kodiak",
      "logoURI": "https://res.cloudinary.com/duv0g402y/image/upload/c_thumb,w_200,g_face/v1742842397/reward-vaults/icons/06281214-e6a0-4f83-87af-9d227b2bdede.png",
      "url": "https://app.kodiak.finance/#/liquidity/pools/0x97431f104be73fc0e6fc731ce84486da05c48871?farm=0xcd1982b07adfa787a88dc1157b9fa3221d25fcaf&chain=berachain_mainnet",
      "description": "Acquired by depositing liquidity into the StakeStone - WETH | STONE Pool on Kodiak",
      "owner": "StakeStone"
    },
    {
      "stakingTokenAddress": "0x8b161685135e9FbC5475169e1adDc0F2C4b7c343",
      "vaultAddress": "0xCf77d23cFC561E34e3b6137C736EA5CB395BcDA0",
      "name": "Stride - stBGT | BERA",
      "protocol": "Kodiak",
      "logoURI": "https://res.cloudinary.com/duv0g402y/image/upload/c_thumb,w_200,g_face/v1742841479/reward-vaults/icons/1c01b24a-0ff1-41c0-b16d-5b4fd5cd1958.png",
      "url": "https://app.kodiak.finance/#/liquidity/pools/0x8b161685135e9fbc5475169e1addc0f2c4b7c343?chain=berachain_mainnet",
      "description": "Acquired by depositing liquidity into the Stride - stBGT | BERA Pool on Kodiak",
      "owner": "Stride"
    },
    {
      "stakingTokenAddress": "0x3879451f4f69F0c2d37CaD45319cFf2E7d29C596",
      "vaultAddress": "0x11Fadf69a02340A676B4BD2A27FFd952094faE99",
      "name": "SolvProtocol - SolvBTC | WBTC",
      "protocol": "Kodiak",
      "logoURI": "https://res.cloudinary.com/duv0g402y/image/upload/c_thumb,w_200,g_face/v1742842438/reward-vaults/icons/c1ee4ab9-d1cf-4850-a9a4-c73d13749afd.png",
      "url": "https://app.kodiak.finance/#/liquidity/pools/0x3879451f4f69f0c2d37cad45319cff2e7d29c596?farm=0x11fadf69a02340a676b4bd2a27ffd952094fae99&chain=berachain_mainnet",
      "description": "Acquired by depositing liquidity into the SolvProtocol - SolvBTC | WBTC Pool on Kodiak",
      "owner": "Solv Protocol"
    },
    {
      "stakingTokenAddress": "0xE8b92cd9771ebaad873A8E1b1B55404aECfDBc9d",
      "vaultAddress": "0xA6cAB22B1b64532aF6779d7227983D1Be1Bd317E",
      "name": "Beraplug - PLUG | WBERA",
      "protocol": "Kodiak",
      "logoURI": "https://res.cloudinary.com/duv0g402y/image/upload/v1743022530/tokens/hcvy0j5uaoeornxzhbft.png",
      "url": "https://v2.info.kodiak.finance/pair/0xac1d44f0284634eb04ffa56c76d47e839224b46f?chain=berachain_mainnet",
      "description": "Acquired by depositing liquidity into the Beraplug - PLUG | WBERA Pool on Kodiak",
      "owner": "Beraplug"
    },
    {
      "stakingTokenAddress": "0x43E487126c4F37D1915cF02a90B5C5295AFb1790",
      "vaultAddress": "0x3fc5cB0290C82680Afe9EF8CddE5468d74C85705",
      "name": "SolvProtocol - SolvBTC.BBN | SolvBTC",
      "protocol": "Kodiak",
      "logoURI": "https://res.cloudinary.com/duv0g402y/image/upload/c_thumb,w_200,g_face/v1742842438/reward-vaults/icons/c1ee4ab9-d1cf-4850-a9a4-c73d13749afd.png",
      "url": "https://app.kodiak.finance/#/liquidity/pools/0x43e487126c4f37d1915cf02a90b5c5295afb1790?farm=0x3fc5cb0290c82680afe9ef8cdde5468d74c85705&chain=berachain_mainnet",
      "description": "Acquired by depositing liquidity into the SolvProtocol - SolvBTC.BBN | SolvBTC Pool on Kodiak",
      "owner": "Solv Protocol"
    },
    {
      "stakingTokenAddress": "0xB67D60fc02E0870EdDca24D4fa8eA516c890152b",
      "vaultAddress": "0x8Ee2627aFF73e285f1A83b6E8bB7E9945f404A1B",
      "name": "Bedrock - WBTC | uniBTC",
      "protocol": "Kodiak",
      "logoURI": "https://res.cloudinary.com/duv0g402y/image/upload/c_thumb,w_200,g_face/v1742842539/reward-vaults/icons/df7a2ce9-3ff4-4c7c-9645-c9df78fd8a78.png",
      "url": "https://app.kodiak.finance/#/liquidity/pools/0xb67d60fc02e0870eddca24d4fa8ea516c890152b?farm=0x8ee2627aff73e285f1a83b6e8bb7e9945f404a1b&chain=berachain_mainnet",
      "description": "Acquired by depositing liquidity into the Bedrock - WBTC | uniBTC Pool on Kodiak",
      "owner": "Bedrock"
    },
    {
      "stakingTokenAddress": "0x7CeBCc76A2faecC0aE378b340815fcbb71eC1Fe0",
      "vaultAddress": "0xc196D595DECE185Ea39f8e1C3cE07a274aC31985",
      "name": "Avalon Labs - USDa | sUSDa",
      "protocol": "Kodiak",
      "logoURI": "https://res.cloudinary.com/duv0g402y/image/upload/c_thumb,w_200,g_face/v1742838273/Ecosystem/rg1yb9jyfthwpg4prrln.avif",
      "url": "https://app.kodiak.finance/#/liquidity/pools/0x7cebcc76a2faecc0ae378b340815fcbb71ec1fe0?farm=0xc196d595dece185ea39f8e1c3ce07a274ac31985&chain=berachain_mainnet",
      "description": "Acquired by depositing liquidity into the Avalon Labs - USDa | sUSDa Pool on Kodiak",
      "owner": "Avalon Labs"
    },
    {
      "stakingTokenAddress": "0x2CaFe99dB26Cf86Ae8587F5934830d25aD5C3Cb3",
      "vaultAddress": "0x524FC4F013d66E9fED424e58C5ada7d5B139761d",
      "name": "HPOS10I - WBERA | BITCOIN",
      "protocol": "Kodiak",
      "logoURI": "https://res.cloudinary.com/duv0g402y/image/upload/c_thumb,w_200,g_face/v1742838273/Ecosystem/i4paodhr59anubt8rvlj.png",
      "url": "https://app.kodiak.finance/#/liquidity/pools/0x2CaFe99dB26Cf86Ae8587F5934830d25aD5C3Cb3?chain=berachain_mainnet",
      "description": "Acquired by depositing liquidity into the HPOS10I - WBERA | BITCOIN Pool on Kodiak",
      "owner": "HarryPotterObamaSonic10inu ($BITCOIN)"
    },
    {
      "stakingTokenAddress": "0xb5D46214F4ec7f910CB433E412d32ee817986E90",
      "vaultAddress": "0x2Ee022f42564A6B23231155850Acf185DA298509",
      "name": "Bulla - BERA | HONEY",
      "protocol": "Bulla Exchange",
      "logoURI": "https://res.cloudinary.com/duv0g402y/image/upload/c_thumb,w_200,g_face/v1742842241/reward-vaults/icons/1dd1de90-7d16-412b-8682-41d573d64d0a.png",
      "url": "https://www.bulla.exchange/pools/0x901c19842e400c6a0c214dc0960f84fcfd4ee3d0",
      "description": "Acquired by depositing liquidity into the Bulla - BERA | HONEY Pool on Bulla Exchange",
      "owner": "Bulla Exchange"
    },
    {
      "stakingTokenAddress": "0x5fADc07d47D3dC1e81932eaFBE39fdEF9ba11865",
      "vaultAddress": "0xaa9C3d4aC242ab6eB9790861e1B4D6Fbd6619cf4",
      "name": "Renzo - ezETH | wETH",
      "protocol": "Kodiak",
      "logoURI": "https://res.cloudinary.com/duv0g402y/image/upload/c_thumb,w_200,g_face/v1742838273/Ecosystem/yqimvlhemawtveif7cbz.png",
      "url": "https://app.kodiak.finance/#/liquidity/pools/0x5fadc07d47d3dc1e81932eafbe39fdef9ba11865?farm=0xaa9c3d4ac242ab6eb9790861e1b4d6fbd6619cf4&chain=berachain_mainnet",
      "description": "Acquired by depositing liquidity into the Renzo - ezETH | wETH Pool on Kodiak",
      "owner": "Renzo"
    },
    {
      "stakingTokenAddress": "0x28a54EaeEc63fBb1175d13466a9ada5f3175D577",
      "vaultAddress": "0x31A484F7E09513AE9f481eaf8eeEA76153184c44",
      "name": "NOME - USDbr | HONEY",
      "protocol": "Kodiak",
      "logoURI": "https://res.cloudinary.com/duv0g402y/image/upload/c_thumb,w_200,g_face/v1742838273/Ecosystem/ksxg4louivbp0bjpzlus.png",
      "url": "https://app.kodiak.finance/#/liquidity/pools/0x28a54EaeEc63fBb1175d13466a9ada5f3175D577?chain=berachain_mainnet",
      "description": "Acquired by depositing liquidity into the NOME - USDbr | HONEY Pool on Kodiak",
      "owner": "NOME"
    },
    {
      "stakingTokenAddress": "0xc227C8639A41db8393DD1B4EAc41464a62D64Fb4",
      "vaultAddress": "0xde9D49A63FBb7C7D211B26A7d0DabDF8e0D4b4Fe",
      "name": "Olympus - OHM | wBERA",
      "protocol": "Kodiak",
      "logoURI": "https://res.cloudinary.com/duv0g402y/image/upload/c_thumb,w_200,g_face/v1742844655/reward-vaults/icons/fzhm2cubp35ezzfa1uhq.png",
      "url": "https://app.kodiak.finance/#/liquidity/pools/0xc227c8639a41db8393dd1b4eac41464a62d64fb4?farm=0x3c8e4d4324f7ab2e3238c23a2838a762ecb7051d&chain=berachain_mainnet",
      "description": "Acquired by depositing liquidity into the Olympus - OHM | wBERA Pool on Kodiak",
      "owner": "Olympus"
    },
    {
      "stakingTokenAddress": "0xD10E65A5F8cA6f835F2B1832e37cF150fb955f23",
      "vaultAddress": "0x436022B9f853bd6cbC168B45fbf12ffa50b6F79c",
      "name": "BurrBear - NECT | USDC.e | HONEY",
      "protocol": "BurrBear",
      "logoURI": "https://res.cloudinary.com/duv0g402y/image/upload/v1743429746/tokens/ejojqpuicz5nvimiyjzq.png",
      "url": "https://app.burrbear.io/#/berachain/pool/0xd10e65a5f8ca6f835f2b1832e37cf150fb955f23000000000000000000000004",
      "description": "Acquired by depositing liquidity into the NECT | USDC.e | HONEY Pool on BurrBear",
      "owner": "BurrBear"
    },
    {
      "stakingTokenAddress": "0xC95AB9Eff8fB48760703c74416764B8f898AFa1b",
      "vaultAddress": "0x4eA84882228a5C881675151E951235e45256a484",
      "name": "Wasabi - sWBERA",
      "protocol": "Wasabi",
      "logoURI": "https://res.cloudinary.com/duv0g402y/image/upload/v1744807971/tokens/mdn89ghh64yzy53lutpo.png",
      "url": "https://app.wasabi.xyz/earn?vault=sWBERA&network=berachain",
      "description": "Acquired by depositing BERA into the sWBERA Vault on Wasabi",
      "owner": "Wasabi"
    },
    {
      "stakingTokenAddress": "0xd948212F077e552533158bECbC1882c1b19c40FE",
      "vaultAddress": "0x49FCaA48e59e3d634Ae6c6953cc30ce953Dfba2c",
      "name": "Wasabi - sHONEY",
      "protocol": "Wasabi",
      "logoURI": "https://res.cloudinary.com/duv0g402y/image/upload/v1744808007/tokens/pbcs6nvxdggvydhrczyo.png",
      "url": "https://app.wasabi.xyz/earn?vault=sHONEY&network=berachain",
      "description": "Acquired by depositing BERA into the sWBERA Vault on Wasabi",
      "owner": "Wasabi"
    },
    {
      "stakingTokenAddress": "0xe454C546C8F3875e928910Abc653De5f8c432F11",
      "vaultAddress": "0xDf5C6c28479e21C5F36cEB0C44Ae15975dE844ba",
      "name": "BeraXBT - BIXBT | WBERA",
      "protocol": "Kodiak",
      "logoURI": "https://res.cloudinary.com/duv0g402y/image/upload/v1743429746/tokens/0x147c9A7F5265D7cA9a671C3817b212a0cF88856e.png",
      "url": "https://app.kodiak.finance/#/liquidity/v2/add/ETH/0x147c9A7F5265D7cA9a671C3817b212a0cF88856e?chain=berachain_mainnet",
      "description": "virtual, analytical consciousness bringing deep analysis to berachain",
      "owner": "BeraXBT"
    },
    {
      "stakingTokenAddress": "0x273c832797Bfda1C0826a786670D041282Bd6aFc",
      "vaultAddress": "0x5540E29749F6C8f5DcF49fcC17c67E97A8e7335b",
      "name": "Kuma - Trade Rewards",
      "protocol": "Kuma",
      "logoURI": "https://raw.githubusercontent.com/berachain/metadata/refs/heads/main/src/assets/tokens/0x273c832797Bfda1C0826a786670D041282Bd6aFc.png",
      "url": "https://exchange.kuma.bid/rewards/taker",
      "description": "Earned by trading on the Kuma Perps DEX",
      "owner": "Kuma"
    },
    {
      "stakingTokenAddress": "0xd9a747880393f7c33cEf1aea36909b36d421F7E5",
      "vaultAddress": "0xf10f34547f4b8659058F10D29759a89Eb790aA80",
      "name": "BakerDAO - BREAD | OHM",
      "protocol": "Kodiak",
      "logoURI": "https://res.cloudinary.com/duv0g402y/image/upload/v1743511182/tokens/uy0260lxub5dn38een6a.png",
      "url": "https://app.kodiak.finance/#/liquidity/pools/0xd9a747880393f7c33cef1aea36909b36d421f7e5?farm=0xc080b212caaa1ebbccde1434d6efe6359eda2084&chain=berachain_mainnet",
      "description": "Acquired by depositing liquidity into the BREAD | OHM Pool on Kodiak Finance",
      "owner": "BakerDAO"
    },
    {
      "stakingTokenAddress": "0x26bBc26415c6316890565f5f73017F85EE70B60c",
      "vaultAddress": "0x347106734E7b129DDe92333A0007d64a4B08E266",
      "name": "D8X - NECT | HONEY",
      "protocol": "D8X",
      "logoURI": "https://res.cloudinary.com/duv0g402y/image/upload/v1743510327/tokens/rvut4vnjcic8k9f5oaty.png",
      "url": "https://app.madhoney.fi/vault",
      "description": "Acquired by depositing liquidity into the NECT | HONEY Pool on a D8X powered DEX like MadHoney.fi",
      "owner": "D8X"
    },
    {
      "stakingTokenAddress": "0x561fd767EEC89CFd94048DF7C5402C7194eF4580",
      "vaultAddress": "0x212a9b9B9cC7a935E15F4370F29705236eF709dD",
      "name": "bro.trade - Trading Rewards",
      "protocol": "bro.trade",
      "logoURI": "https://res.cloudinary.com/duv0g402y/image/upload/v1743448666/reward-vaults/icons/pxfsjxx3qu4rzyqlk9vr.jpg",
      "url": "https://app.bro.trade",
      "description": "Acquired by trading on bro.trade",
      "owner": "bro.trade"
    },
    {
      "stakingTokenAddress": "0xEC06041013b3a97c58b9ab61eAE9079Bc594EdA3",
      "vaultAddress": "0xaf0C4454bb84C64B5c6ef9292B1527C5dFD2F8B7",
      "name": "Wasabee - WETH | WBERA",
      "protocol": "Wasabee",
      "logoURI": "https://res.cloudinary.com/duv0g402y/image/upload/v1743534776/tokens/nee2adg8gdaatapv9scu.png",
      "url": "https://wasabee.honeypotfinance.xyz/vault/0xec06041013b3a97c58b9ab61eae9079bc594eda3",
      "description": "Acquired by depositing liquidity into the WETH | WBERA Pool on Wasabee",
      "owner": "Wasabee"
    },
    {
      "stakingTokenAddress": "0xac04b1AbADF214B57f7Ade1DD905AB7aCac23a6b",
      "vaultAddress": "0x6Eb9bC8d1d8D6e94238c2D4f756F25A27FB34268",
      "name": "Wasabee - wgBERA | WBERA",
      "protocol": "Wasabee",
      "logoURI": "https://res.cloudinary.com/duv0g402y/image/upload/v1745502515/vaults/0x6Eb9bC8d1d8D6e94238c2D4f756F25A27FB34268.png",
      "url": "https://wasabee.honeypotfinance.xyz/vault/0xac04b1AbADF214B57f7Ade1DD905AB7aCac23a6b",
      "description": "Acquired by depositing liquidity into the wgBERA | WBERA Pool on Wasabee",
      "owner": "Wasabee"
    },
    {
      "stakingTokenAddress": "0xE57D868d244d2Cf2E9679eaBa2A3048E58674565",
      "vaultAddress": "0x5aB58FD0c6e74ae10A74a5FD43E5B6D26e46a18f",
      "name": "Wasabee - iBERA | WBERA",
      "protocol": "Wasabee",
      "logoURI": "https://res.cloudinary.com/duv0g402y/image/upload/v1745502515/vaults/0x5aB58FD0c6e74ae10A74a5FD43E5B6D26e46a18f.png",
      "url": "https://wasabee.honeypotfinance.xyz/vault/0xE57D868d244d2Cf2E9679eaBa2A3048E58674565",
      "description": "Acquired by depositing liquidity into the iBERA | WBERA Pool on Wasabee",
      "owner": "Wasabee"
    },
    {
      "stakingTokenAddress": "0x7cEC734717d8C45a02A1218934B6AacEF00C392a",
      "vaultAddress": "0x826e962E4216BFF7bAA8bEd30e498a7B84bA6ABA",
      "name": "Euler - EVK Vault eHONEY-1",
      "protocol": "Euler",
      "logoURI": "https://res.cloudinary.com/duv0g402y/image/upload/v1743533405/tokens/dnhhcqnluuosehi0sriv.png",
      "url": "https://app.euler.finance/vault/0xd538b6aeF78E4bDDe4FD4576E9E3A403704602bc?network=berachain",
      "description": "Acquired by depositing HONEY into the MEV Capital Berchain Cluster HONEY Vault on Euler",
      "owner": "Euler"
    },
    {
      "stakingTokenAddress": "0x4d89c3854a46Ffe46244dC30bF28B9b2ef7f800b",
      "vaultAddress": "0x58c2eE02ec4eAc887FEEd112cccE28ae9602fe64",
      "name": "Euler - EVK Vault eHONEY-2",
      "protocol": "Euler",
      "logoURI": "https://res.cloudinary.com/duv0g402y/image/upload/v1743533423/tokens/yrqz3lw0epqgdflcmhyg.png",
      "url": "https://app.euler.finance/vault/0x89FD57175EcEEC45992e07c206e5A864Fa6aF433?network=berachain",
      "description": "Acquired by depositing HONEY into the Re7 Labs HONEY Vault on Euler",
      "owner": "Euler"
    },
    {
      "stakingTokenAddress": "0xAf3Ab50BdAeA7aCfa07FAd209bbAd504F28c8BCF",
      "vaultAddress": "0xab1eCd0d1B6730C059A686115741CB131f804368",
      "name": "Euler - EVK Vault eHONEY-3",
      "protocol": "Euler",
      "logoURI": "https://res.cloudinary.com/duv0g402y/image/upload/v1743533444/tokens/m989y6nbek5eajnczkik.png",
      "url": "https://app.euler.finance/vault/0x027DcAfB223f69d41Bd413C50854017718419585?network=berachain",
      "description": "Acquired by depositing HONEY into the Tulipa Hive HONEY Vault on Euler",
      "owner": "Euler"
    },
    {
      "stakingTokenAddress": "0xa2a3170f94b55c835f8483Bc2486D41Ff0c90F28",
      "vaultAddress": "0x46accbeE0248A94527c65Cb8EEF916a7e74f6D66",
      "name": "Beratardio - BERATARDIO | WBERA",
      "protocol": "Kodiak",
      "logoURI": "https://res.cloudinary.com/duv0g402y/image/upload/v1743513356/tokens/wu5gnzwstmazfyvxydea.png",
      "url": "https://app.kodiak.finance/#/liquidity/pools/0xa2a3170f94b55c835f8483Bc2486D41Ff0c90F28?chain=berachain_mainnet",
      "description": "Acquired by depositing liquidity into the Beratardio - BERATARDIO | WBERA pool on Kodiak v2",
      "owner": "Beratardio"
    },
    {
      "stakingTokenAddress": "0x597877Ccf65be938BD214C4c46907669e3E62128",
      "vaultAddress": "0x1161e6a6600C08c21cFF7Ac689e781b41Db56d85",
      "name": "sNECT",
      "protocol": "Beraborrow",
      "logoURI": "https://res.cloudinary.com/duv0g402y/image/upload/v1743510678/tokens/pnjzpr95iabxbm3x4eql.png",
      "url": "https://app.beraborrow.com/pool/deposit",
      "description": "Acquired by depositing NECT into the Liquid Stability Pool on Beraborrow",
      "owner": "Beraborrow"
    },
    {
      "stakingTokenAddress": "0x3b8B155E3C44f07f6EAd507570f4047C8B450A7F",
      "vaultAddress": "0xd62Af49eaB059144461E8D12CA1320A67d24A22A",
      "name": "IVLP",
      "logoURI": "https://res.cloudinary.com/duv0g402y/image/upload/v1743537789/tokens/gljjwxv5zw5a86lhkwjj.png",
      "protocol": "IVX Finance",
      "url": "https://ivx.fi",
      "description": "IVLP is the liquidity token for IVX's 0dte options AMM. Acquired by depositing liquidity into IVLP on IVX.",
      "owner": "IVX Finance"
    },
    {
      "stakingTokenAddress": "0x337eF1eB6c8BBeD571170Fc2b468608ab9e2Aac8",
      "vaultAddress": "0x9d65dA133391b2c055509d049C835A821d84e922",
      "name": "LBGT | WBERA KODIAK ISLAND",
      "protocol": "Kodiak",
      "logoURI": "https://res.cloudinary.com/duv0g402y/image/upload/v1744727470/tokens/yabdvrhsxkiu4cgrhatt.png",
      "url": "https://app.kodiak.finance/#/liquidity/pools/0x337ef1eb6c8bbed571170fc2b468608ab9e2aac8?chain=berachain_mainnet",
      "description": "Acquired by depositing liquidity into the LBGT | WBERA Pool on Kodiak",
      "owner": "BeraPaw"
    },
    {
      "stakingTokenAddress": "0x9B155cF7a4E5911AC35AB2173D0f58e1d39570Fd",
      "vaultAddress": "0x124ca134dd2CD67362E259fb33A2c762d8BAF961",
      "name": "Kodiak Island OOGA-WBERA-1%",
      "protocol": "Kodiak",
      "logoURI": "https://res.cloudinary.com/duv0g402y/image/upload/v1744728609/tokens/sea9bvshsrz8su6omcpl.png",
      "url": "https://app.kodiak.finance/#/liquidity/pools/0x9b155cf7a4e5911ac35ab2173d0f58e1d39570fd?chain=berachain_mainnet",
      "description": "Acquired by depositing liquidity into the OOGA | WBERA Island Pool on Kodiak",
      "owner": "Ooga Booga"
    },
    {
      "stakingTokenAddress": "0xbac7DC9Cc4142580Ac968f65eFc673183a226cdF",
      "vaultAddress": "0x127696D2e3A4eA1F4eed1AFeF608e8901cbE8965",
      "name": "LXP Rewards Vault",
      "logoURI": "https://res.cloudinary.com/duv0g402y/image/upload/v1744806398/tokens/xqq0lntwsthjkfzskg9q.png",
      "protocol": "LODE TRADE",
      "url": "https://hub.berachain.com/vaults/0x127696d2e3a4ea1f4eed1afef608e8901cbe8965/",
      "description": "LXP is acquired by using LODE (i.e. trading and completing quest campaigns). LXP is a proxy for trading rebates and rewards, it does not have liquidity nor is intended to be traded. LXP must be claimed and staked in our rewards vault (https://hub.berachain.com/vaults/0x127696d2e3a4ea1f4eed1afef608e8901cbe8965/) to be eligible for rewards. Please review our full proposal here: https://hub.forum.berachain.com/t/request-for-lxp-reward-vault-lode/316.",
      "owner": "LODE TRADE"
    },
    {
      "stakingTokenAddress": "0xfC4994e0A4780ba7536d7e79611468B6bde14CaE",
      "vaultAddress": "0x8Aa4a546D6437067faB027904EAC0b7c78857737",
      "name": "Ether.fi - WBTC | eBTC",
      "logoURI": "https://res.cloudinary.com/duv0g402y/image/upload/v1744807465/tokens/jd0vkuqzcfnthdvnyq2o.png",
      "protocol": "Kodiak",
      "url": "https://app.kodiak.finance/#/liquidity/pools/0xfc4994e0a4780ba7536d7e79611468b6bde14cae?chain=berachain_mainnet",
      "description": "Acquired by depositing liquidity into the Ether.fi - WBTC | eBTC Pool on Kodiak",
      "owner": "Ether.fi"
    },
    {
      "stakingTokenAddress": "0xA0cAbFc04Fc420b3d31BA431d18eB5bD33B3f334",
      "vaultAddress": "0x77304193647B9DC09338b5976ad4C674B350FA30",
      "name": "Ether.fi - WETH | weETH",
      "logoURI": "https://res.cloudinary.com/duv0g402y/image/upload/v1744807509/tokens/xva0mbjtpl2k8qgvixmi.png",
      "protocol": "Kodiak",
      "url": "https://app.kodiak.finance/#/liquidity/pools/0xa0cabfc04fc420b3d31ba431d18eb5bd33b3f334?chain=berachain_mainnet",
      "description": "Acquired by depositing liquidity into the Ether.fi - WETH | weETH Pool on Kodiak",
      "owner": "Ether.fi"
    },
    {
      "stakingTokenAddress": "0x54c603173CA92A42B81f8838d705fd3E0f98D5D4",
      "vaultAddress": "0x359424085D84c490a7B276E4bC72ceF90a04068B",
      "name": "BakerDAO - BREAD | LBGT",
      "protocol": "Kodiak",
      "logoURI": "https://res.cloudinary.com/duv0g402y/image/upload/v1743511182/tokens/uy0260lxub5dn38een6a.png",
      "url": "https://app.kodiak.finance/#/liquidity/pools/0x54c603173CA92A42B81f8838d705fd3E0f98D5D4?farm=0x359424085d84c490a7b276e4bc72cef90a04068b&chain=berachain_mainnet",
      "description": "Acquired by depositing liquidity into the BREAD | LBGT Pool on Kodiak Finance",
      "owner": "BakerDAO"
    },
    {
      "stakingTokenAddress": "0x1b7B061091BD2C900723107889Fe44F825d6C921",
      "vaultAddress": "0xEC54b5D168e7128bC1f06d12ef0e5aB6F4c59ed9",
      "name": "Wizzwoods - WIZZ | WBERA",
      "protocol": "HUB",
      "logoURI": "https://res.cloudinary.com/duv0g402y/image/upload/v1744809769/vaults/xoeztwkfwreatd1zfjco.png",
      "url": "https://hub.berachain.com/pools/0x1b7B061091BD2C900723107889Fe44F825d6C92100020000000000000000010c/details/",
      "description": "Acquired by depositing liquidity into the Wizzwoods - WIZZ|WBERA Pool on Hub",
      "owner": "Wizzwoods"
    },
    {
      "stakingTokenAddress": "0x55a050f76541C2554e9dfA3A0b4e665914bF92EA",
      "vaultAddress": "0x5e747644Dd7A3e58485DB8E836cA7654242dAe2a",
      "name": "webera-vault-wbera",
      "protocol": "WeBera",
      "logoURI": "https://res.cloudinary.com/duv0g402y/image/upload/v1744810383/tokens/pnaomiavy5eu8outmnol.png",
      "url": "https://app.webera.finance/vault?token=bera&type=lst",
      "description": "$weWBERA is acquired by depositing $BERA into the BERA Vault on WeBera Finance",
      "owner": "WeBera"
    },
    {
      "stakingTokenAddress": "0x396A3D0B799B1a0B1EaA17e75B4DEa412400860b",
      "vaultAddress": "0x5Ecefd0F14b0085d5ec3600Fd1A97fA1366F97D9",
      "name": "webera-vault-ibera",
      "protocol": "WeBera",
      "logoURI": "https://res.cloudinary.com/duv0g402y/image/upload/v1744810404/tokens/g6rpupgxgkouozck7bqa.png",
      "url": "https://app.webera.finance/vault?token=ibera&type=bera-lst",
      "description": "$weiBERA is acquired by depositing $IBERA into the IBERA Vault on WeBera Finance",
      "owner": "WeBera"
    },
    {
      "stakingTokenAddress": "0x56449b16ff2b1E5EE61F532ceFFDa8F408f718a1",
      "vaultAddress": "0xED0fb3170390EF82E13102F36fA7FD5047722890",
      "name": "Bedrock - BR | WBERA",
      "logoURI": "https://res.cloudinary.com/duv0g402y/image/upload/v1744808447/tokens/fudxzeljryceklkujvuw.png",
      "protocol": "Kodiak",
      "url": "https://app.kodiak.finance/#/liquidity/pools/0x56449b16ff2b1E5EE61F532ceFFDa8F408f718a1?farm=0xed0fb3170390ef82e13102f36fa7fd5047722890&chain=berachain_mainnet",
      "description": "Acquired by depositing liquidity into the Bedrock - BR | WBERA Pool on Kodiak",
      "owner": "Bedrock"
    },
    {
      "stakingTokenAddress": "0xC857F2bA47B0560E0B8fCd4Dd82b943B5ee88d2b",
      "vaultAddress": "0x8412561FADDD6C85F5a17e07E0F29428B813E69B",
      "name": "Henlo - Henlocker100M",
      "logoURI": "https://res.cloudinary.com/duv0g402y/image/upload/v1744809287/vaults/jtwci2jihaa3qsken4st.png",
      "protocol": "Beradrome",
      "url": "https://app.henlo.com/lock",
      "description": "Acquired by price-locking tokens into a henlocker and staking on Henlo or Beradrome.",
      "owner": "HENLO"
    },
    {
      "stakingTokenAddress": "0x94CA1028eE60E5B28CdA22c0e7b6743017a9B7b6",
      "vaultAddress": "0xA713816E8d190EFdf35d66b723eb63f8c8c4d5D2",
      "name": "Henlo - Henlocker330M",
      "logoURI": "https://res.cloudinary.com/duv0g402y/image/upload/v1744809304/vaults/skd0lvbdpgl8sekmsal6.png",
      "protocol": "Beradrome",
      "url": "https://app.henlo.com/lock",
      "description": "Acquired by price-locking tokens into a henlocker and staking on Henlo or Beradrome.",
      "owner": "HENLO"
    },
    {
      "stakingTokenAddress": "0x94b12404D6163c3E49ED876fb25034A946A40Dd8",
      "vaultAddress": "0x15970fcf2dbb9FfCC4e2f79c3Fd777B871540D5b",
      "name": "Henlo - Henlocker420M",
      "logoURI": "https://res.cloudinary.com/duv0g402y/image/upload/v1744809324/vaults/axl1mvuynagmkd2ijf3d.png",
      "protocol": "Beradrome",
      "url": "https://app.henlo.com/lock",
      "description": "Acquired by price-locking tokens into a henlocker and staking on Henlo or Beradrome.",
      "owner": "HENLO"
    },
    {
      "stakingTokenAddress": "0x872130cED110e2a4325693C0802B6A0112B3615B",
      "vaultAddress": "0x610b6A27A3A83Cea0574C5001F30d9EEA3699b1a",
      "name": "Henlo - Henlocker690M",
      "logoURI": "https://res.cloudinary.com/duv0g402y/image/upload/v1744809339/vaults/h1eelb9pk0lfajxqdjg7.png",
      "protocol": "Beradrome",
      "url": "https://app.henlo.com/lock",
      "description": "Acquired by price-locking tokens into a henlocker and staking on Henlo or Beradrome.",
      "owner": "HENLO"
    },
    {
      "stakingTokenAddress": "0xFb32f8c7D363790A6CCd89f8d20047612aba633B",
      "vaultAddress": "0xA6A3E6fb89FA4C6554e82D05b449639EeBfc564f",
      "name": "Henlo - Henlocker1B",
      "logoURI": "https://res.cloudinary.com/duv0g402y/image/upload/v1744809364/vaults/kxovurpaj05qh1nqnsuq.png",
      "protocol": "Beradrome",
      "url": "https://app.henlo.com/lock",
      "description": "Acquired by price-locking tokens into a henlocker and staking on Henlo or Beradrome.",
      "owner": "HENLO"
    },
    {
      "stakingTokenAddress": "0x36b933554782b108bb9962ac00c498acbceb706d",
      "vaultAddress": "0xf53ee7a9ddbcd27f2a50c45f4e7a8e8b0eec043f",
      "name": "HyperBera.USDC",
      "logoURI": "https://res.cloudinary.com/duv0g402y/image/upload/v1745430686/vaults/d18ofokdlnmjbwcpyhfn.png",
      "protocol": "D2 Finance",
      "url": "https://d2.finance/strategies/HyperBera.USDC?chainId=80094&tab=1",
      "description": "Acquired by deposited USDC.e into the HyperBera.USDC strategy vault on D2 Finance (during funding periods).",
      "owner": "D2 Finance"
    },
    {
      "stakingTokenAddress": "0xbe75c8a7e58c7901d2e128dc8d3b6de2481f1f79",
      "vaultAddress": "0x70c359d85611e9a755997cc59281ef5edb04cf1b",
      "name": "dgnBeraland",
      "logoURI": "https://res.cloudinary.com/duv0g402y/image/upload/v1745430537/vaults/p0nih8r2zehi946dab98.png",
      "protocol": "D2 Finance",
      "url": "https://d2.finance/strategies/dgnBeraland?chainId=80094&tab=2",
      "description": "Acquired by deposited USDC.e into the dgnBeraland strategy vault on D2 Finance (during funding periods).",
      "owner": "D2 Finance"
    },
    {
      "stakingTokenAddress": "0x04fD6a7B02E2e48caedaD7135420604de5f834f8",
      "vaultAddress": "0x16e8031814E58F581C8a1d6e087458b5110879Fa",
      "name": "HENLO - WBERA | HENLO ",
      "logoURI": "https://res.cloudinary.com/duv0g402y/image/upload/v1744809255/vaults/zb9g0azdtve8difxpfb7.png",
      "protocol": "Aquabera",
      "url": "https://app.aquabera.com/vault/0x04fD6a7B02E2e48caedaD7135420604de5f834f8",
      "description": "Acquired by depositing liquidity into the Aquabera - WBERA-HENLO Pool on Kodiak.",
      "owner": "HENLO"
    },
    {
      "stakingTokenAddress": "0xD6620E78B89E8fdB5dFA675D55001C7FaD424bDc",
      "vaultAddress": "0x284f8d4b98fed32f154911102053a0c1ab621fc0",
      "name": "POLLEN | WBERA Kodiak Island",
      "protocol": "Kodiak",
      "logoURI": "https://res.cloudinary.com/duv0g402y/image/upload/v1745344460/vaults/0x284f8d4b98fed32f154911102053a0c1ab621fc0.png",
      "url": "https://app.kodiak.finance/#/liquidity/pools/0xd6620e78b89e8fdb5dfa675d55001c7fad424bdc?farm=0x284f8d4b98fed32f154911102053a0c1ab621fc0&chain=berachain_mainnet",
      "description": "Acquired by depositing liquidity into  the POLLEN | WBERA Island on Kodiak",
      "owner": "Beraborrow"
    },
    {
      "stakingTokenAddress": "0xaD445256Ff81171043A5e7Cd8831e4371B000176",
      "vaultAddress": "0x15f1156f56a06af851cbdc0aceb0780bbcb913c4",
      "name": "Kodiak - OpenState - osBGT/iBERA",
      "protocol": "Kodiak",
      "logoURI": "https://res.cloudinary.com/duv0g402y/image/upload/v1745684185/vaults/0x15f1156f56a06af851cbdc0aceb0780bbcb913c4.png",
      "url": "https://app.kodiak.finance/#/liquidity/pools/0xad445256ff81171043a5e7cd8831e4371b000176?farm=0x15f1156f56a06af851cbdc0aceb0780bbcb913c4&chain=berachain_mainnet",
      "description": "Acquired by staking KODI iBERA-osBGT LP Token from Kodiak",
      "owner": "OpenState"
    },
    {
      "stakingTokenAddress": "0x7f2B60fDff1494A0E3e060532c9980d7fad0404B",
      "vaultAddress": "0x0ec12590CBb9280ab22b81F62be587c5200A9711",
      "name": "Dolomite - dHONEY",
      "protocol": "Dolomite",
      "logoURI": "https://res.cloudinary.com/duv0g402y/image/upload/v1745684794/vaults/0x0ec12590CBb9280ab22b81F62be587c5200A9711.png",
      "url": "https://app.dolomite.io/",
      "description": "Acquire dHONEY by supplying HONEY on Dolomite.io",
      "owner": "Dolomite"
    },
    {
      "stakingTokenAddress": "0xAa97D791Afc02AF30cf0B046172bb05b3c306517",
      "vaultAddress": "0x3d0D211365C8a483394426DAcd5A73b0154FEEDB",
      "name": "Dolomite - dWBERA",
      "protocol": "Dolomite",
      "logoURI": "https://res.cloudinary.com/duv0g402y/image/upload/v1745684642/vaults/0x3d0D211365C8a483394426DAcd5A73b0154FEEDB.png",
      "url": "https://app.dolomite.io/",
      "description": "Acquire dwBERA by supplying BERA  on Dolomite.io",
      "owner": "Dolomite"
    },
    {
      "stakingTokenAddress": "0x5347e5133b22A680Ee94b7e62803E848F8d8C92e",
      "vaultAddress": "0xbD3d6db7b600B18252e2D5d21f29C5E61e1e3f05",
      "name": "BEARN - yBGT | yBERA",
      "protocol": "Kodiak",
      "logoURI": "https://res.cloudinary.com/duv0g402y/image/upload/v1745934110/vaults/0xbD3d6db7b600B18252e2D5d21f29C5E61e1e3f05.jpg",
      "url": "https://app.kodiak.finance/#/liquidity/pools/0x5347e5133b22A680Ee94b7e62803E848F8d8C92e?chain=berachain_mainnet",
      "description": "Deposit liquidity into the Kodiak yBGT/yBERA pool",
      "owner": "Bearn"
    },
    {
<<<<<<< HEAD
      "stakingTokenAddress": "0x1ac0E38eE5f66F6fa46E1644BB6B73bEe598b953",
      "vaultAddress": "0x6b9ae55362e65e2a615681824a6334cc3f29e658",
      "name": "Bedrock - brBTC | uniBTC",
      "protocol": "Kodiak",
      "logoURI": "https://res.cloudinary.com/duv0g402y/image/upload/v1745989730/vaults/0x6b9ae55362e65e2a615681824a6334cc3f29e658.png",
      "url": "https://app.kodiak.finance/#/liquidity/pools/0x1ac0e38ee5f66f6fa46e1644bb6b73bee598b953?farm=0x6b9ae55362e65e2a615681824a6334cc3f29e658&chain=berachain_mainnet",
      "description": "Acquired by depositing liquidity into the Bedrock - brBTC | uniBTC Pool on Kodiak",
      "owner": "Bedrock"
=======
      "stakingTokenAddress": "0x112b77a77753b092306b1c04bd70215fed4e00a1",
      "vaultAddress": "0xe4c24b1da97325b183df8e4e489d54d2f6e15d58",
      "name": "NECT - Euler",
      "protocol": "Euler",
      "logoURI": "https://res.cloudinary.com/duv0g402y/image/upload/v1743510678/tokens/pnjzpr95iabxbm3x4eql.png",
      "url": "https://app.euler.finance/vault/0x112B77A77753b092306b1c04Bd70215FeD4e00a1?network=berachain",
      "description": "Acquire eNECT-1 by supplying NECT on the ZeroLend market on Euler",
      "owner": "ZeroLend"
    },
    {
      "stakingTokenAddress": "0x68Cac522833F38E088EEC5e356956C02F0268063",
      "vaultAddress": "0xa7782ff04de0e7f7084eedb364f485efed3fcc49",
      "name": "GRQ-WBERA",
      "protocol": "Kodiak",
      "logoURI": "https://res.cloudinary.com/duv0g402y/image/upload/v1746108623/vaults/0xa7782ff04de0e7f7084eedb364f485efed3fcc49.jpg",
      "url": "https://app.kodiak.finance/#/liquidity/v2/add/ETH/0xcA9088895e3390E503cac9ae95abaccdba20822e?chain=berachain_mainnet",
      "description": "Stake GRQ-WBERA LP on our platform to earn sGRQ and BGT rewards.",
      "owner": "GetRichQuick"
    },
    {
      "stakingTokenAddress": "0xe96E0D5DdA2e24050F43AF92EbB3293f6e605C9a",
      "vaultAddress": "0x52fe4126d6991d1095369dfe1a8ca17fd1aa401b",
      "name": "Concrete - USDT",
      "protocol": "Concrete",
      "logoURI": "https://res.cloudinary.com/duv0g402y/image/upload/v1746472446/vaults/concrete_stables.png",
      "url": "https://app.concrete.xyz/vaults/berachain/stables/0xe96E0D5DdA2e24050F43AF92EbB3293f6e605C9a",
      "description": "Acquired by depositing USDT0 into Concrete’s Berachain Stables vault",
      "owner": "Concrete"
    },
    {
      "stakingTokenAddress": "0x585934AfBf1FA9f563b80283F8B916Dd8F66a9b6",
      "vaultAddress": "0x9a4CCbbA792ea0f64D62f15416517fcd9ce30283",
      "name": "Concrete - USDe",
      "protocol": "Concrete",
      "logoURI": "https://res.cloudinary.com/duv0g402y/image/upload/v1746472446/vaults/concrete_stables.png",
      "url": "https://app.concrete.xyz/vaults/berachain/stables/0x585934AfBf1FA9f563b80283F8B916Dd8F66a9b6",
      "description": "Acquired by depositing USDe into Concrete’s Berachain Stables vault",
      "owner": "Concrete"
    },
    {
      "stakingTokenAddress": "0xc3cac88fd629652BBe0C3454D5d3049368A73849",
      "vaultAddress": "0xd5e8006cb675d6556915e92c6253e5a9b9df5431",
      "name": "Concrete - USDC",
      "protocol": "Concrete",
      "logoURI": "https://res.cloudinary.com/duv0g402y/image/upload/v1746472446/vaults/concrete_stables.png",
      "url": "https://app.concrete.xyz/vaults/berachain/stables/0xc3cac88fd629652BBe0C3454D5d3049368A73849",
      "description": "Acquired by depositing USDC.e into Concrete’s Berachain Stables vault",
      "owner": "Concrete"
    },
    {
      "stakingTokenAddress": "0x81235952ad93987F74e074994Def2a7e1D6F1Fb0",
      "vaultAddress": "0x41abc5119830bedf86a3c587f50db41400ffee96",
      "name": "Concrete - HONEY",
      "protocol": "Concrete",
      "logoURI": "https://res.cloudinary.com/duv0g402y/image/upload/v1746472446/vaults/concrete_stables.png",
      "url": "https://app.concrete.xyz/vaults/berachain/stables/0x81235952ad93987F74e074994Def2a7e1D6F1Fb0",
      "description": "Acquired by depositing HONEY into Concrete’s Berachain Stables vault",
      "owner": "Concrete"
    },
    {
      "stakingTokenAddress": "0xd08E3652e6b29EBdD58fe93B422513862FB49899",
      "vaultAddress": "0xffb155ef53cb08a0722c9eeeea5cb362d77ba125",
      "name": "Concrete - sUSDe",
      "protocol": "Concrete ",
      "logoURI": "https://res.cloudinary.com/duv0g402y/image/upload/v1746472446/vaults/concrete_stables.png",
      "url": "https://app.concrete.xyz/vaults/berachain/stables/0xd08E3652e6b29EBdD58fe93B422513862FB49899",
      "description": "Acquired by depositing sUSDe into Concrete’s Berachain Stables vault",
      "owner": "Concrete "
    },
    {
      "stakingTokenAddress": "0x8d3e53f5521927E5c78D42B4f9e08ae8DF91B772",
      "vaultAddress": "0x238cb854d644cb9b7a08e65eb803bffc05cfb834",
      "name": "Concrete - WETH",
      "protocol": "Concrete",
      "logoURI": "https://res.cloudinary.com/duv0g402y/image/upload/v1746472446/vaults/concrete_ethereum.png",
      "url": "https://app.concrete.xyz/vaults/berachain/ethereum/0x8d3e53f5521927E5c78D42B4f9e08ae8DF91B772",
      "description": "Acquired by depositing WETH into Concrete’s Berachain Ethereum vault",
      "owner": "Concrete"
    },
    {
      "stakingTokenAddress": "0x49BEE393825BBAC404fEfE6E24f34854f30905D2",
      "vaultAddress": "0xf59e889f55777cd5a8dddca918500c5d062c8a57",
      "name": "Concrete - BeraETH",
      "protocol": "Concrete",
      "logoURI": "https://res.cloudinary.com/duv0g402y/image/upload/v1746472446/vaults/concrete_ethereum.png",
      "url": "https://app.concrete.xyz/vaults/berachain/ethereum/0x49BEE393825BBAC404fEfE6E24f34854f30905D2",
      "description": "Acquired by depositing BeraETH into Concrete’s Berachain Ethereum vault",
      "owner": "Concrete"
    },
    {
      "stakingTokenAddress": "0xB6E3C1154e07f8a3dc04a9a28648C7AA30511120",
      "vaultAddress": "0x894d3d9d4542a307a3c76c82695bf5581fcc1383",
      "name": "Concrete - LBTC",
      "protocol": "Concrete",
      "logoURI": "https://res.cloudinary.com/duv0g402y/image/upload/v1746472445/vaults/concrete_btc.png",
      "url": "https://app.concrete.xyz/vaults/berachain/bitcoin/0xB6E3C1154e07f8a3dc04a9a28648C7AA30511120",
      "description": "Acquired by depositing LBTC into Concrete’s Berachain Bitcoin vault",
      "owner": "Concrete"
    },
    {
      "stakingTokenAddress": "0x335e7b56054F830883D1509AFDce58DedceFb29C",
      "vaultAddress": "0x4132997563d7621644a13a2dfeb925df527455d6",
      "name": "Concrete - WBTC",
      "protocol": "Concrete",
      "logoURI": "https://res.cloudinary.com/duv0g402y/image/upload/v1746472445/vaults/concrete_btc.png",
      "url": "https://app.concrete.xyz/vaults/berachain/bitcoin/0x335e7b56054F830883D1509AFDce58DedceFb29C",
      "description": "Acquired by depositing WBTC into Concrete’s Berachain Bitcoin vault",
      "owner": "Concrete"
    },
    {
      "stakingTokenAddress": "0x068D072d1ee7647B9d649a7C2046166Aa81af3D3",
      "vaultAddress": "0xDd31Db00885C948F1A30Ce28678dF8Ad63B15bB6",
      "name": "Concrete - uniBTC",
      "protocol": "Concrete",
      "logoURI": "https://res.cloudinary.com/duv0g402y/image/upload/v1746472445/vaults/concrete_btc.png",
      "url": "https://app.concrete.xyz/vaults/berachain/bitcoin/0x068D072d1ee7647B9d649a7C2046166Aa81af3D3",
      "description": "Acquired by depositing uniBTC into Concrete’s Berachain Bitcoin vault",
      "owner": "Concrete"
    },
    {
      "stakingTokenAddress": "0x127BF6361ff7495F2A69d83d9Ad2092D3dfEE7Ab",
      "vaultAddress": "0x040f89fcbae6ce2b3fbe47fc84b1248c91d716c2",
      "name": "Concrete - FBTC",
      "protocol": "Concrete",
      "logoURI": "https://res.cloudinary.com/duv0g402y/image/upload/v1746472445/vaults/concrete_btc.png",
      "url": "https://app.concrete.xyz/vaults/berachain/bitcoin/0x127BF6361ff7495F2A69d83d9Ad2092D3dfEE7Ab",
      "description": "Acquired by depositing FTBC into Concrete’s Berachain Bitcoin vault",
      "owner": "Concrete"
    },
    {
      "stakingTokenAddress": "0xEC577E989c02b294D5b8f4324224a5B63F5beef7",
      "vaultAddress": "0xea31ae7f4b4205badba164b1469e8f71de9ea867",
      "name": "Concrete - BERA",
      "protocol": "Concrete",
      "logoURI": "https://res.cloudinary.com/duv0g402y/image/upload/v1746472445/vaults/concrete_bera.png",
      "url": "https://app.concrete.xyz/vaults/berachain/bera/0xEC577E989c02b294D5b8f4324224a5B63F5beef7",
      "description": "Acquired by depositing BERA or WBERA into Concrete’s Berachain Bera vault",
      "owner": "Concrete"
    },
    {
      "stakingTokenAddress": "0xe49Ff31B2B3Fd346b0d1832d9fE224ee0d1c1F9e",
      "vaultAddress": "0x310532d9d047c5972cd60852c1a4b675edc55fad",
      "name": "Concrete x Berabaddies - HONEY",
      "protocol": "Concrete",
      "logoURI": "https://res.cloudinary.com/duv0g402y/image/upload/v1746472445/vaults/concrete_berabaddies.png",
      "url": "https://app.concrete.xyz/vaults/berabaddies/earn/0xe49Ff31B2B3Fd346b0d1832d9fE224ee0d1c1F9e",
      "description": "Acquired by depositing HONEY into Concrete’s Berabaddies Earn Vault",
      "owner": "Concrete"
    },
    {
      "stakingTokenAddress": "0xA15E1De8a220Ca9C63DB4E8a1E9043fb953B3713",
      "vaultAddress": "0x6e0a95f6ac86ead002d58c83fc1b5a712ee9be7c",
      "name": "Concrete x Berabaddies - BERA",
      "protocol": "Concrete",
      "logoURI": "https://res.cloudinary.com/duv0g402y/image/upload/v1746472445/vaults/concrete_berabaddies.png",
      "url": "https://app.concrete.xyz/vaults/berabaddies/earn/0xA15E1De8a220Ca9C63DB4E8a1E9043fb953B3713",
      "description": "Acquired by depositing BERA or WBERA into Concrete’s Berabaddies Earn Vault",
      "owner": "Concrete"
>>>>>>> 8e139801
    },
    {
      "stakingTokenAddress": "0xdDD3Ea5De9c70973E224D938B8f392EC4CC0171C",
      "vaultAddress": "0x7E6E4DacFF9aB49804667e1d7B76E921a8fbBE44",
      "name": "Bull Ish V2",
      "protocol": "BULL ISH",
      "logoURI": "https://res.cloudinary.com/duv0g402y/image/upload/v1746110086/vaults/0x7E6E4DacFF9aB49804667e1d7B76E921a8fbBE44.png",
      "url": "https://game.bullas.xyz/",
      "description": "Deposit liquidity into the Kodiak yBGT/yBERA pool",
      "owner": "BULL ISH"
    },
    {
      "stakingTokenAddress": "0xe87E5456Cc78578D1FcD95048FA639e5e32eE63A",
      "vaultAddress": "0xd1dCa482d1AF3C2e23749a965Db3A74c4E29B928",
      "name": "SX Bet - Bera Betting Rewards",
      "protocol": "SX bet",
      "logoURI": "https://res.cloudinary.com/duv0g402y/image/upload/v1746467048/vaults/vsig2fewygwoxlvccbzd.png",
      "url": "https://www.bera.bet/",
      "description": "Bet on SX Bet (bera.bet) and earn SXBRT",
      "owner": "SX Bet"
    },
    {
      "stakingTokenAddress": "0xf6b16E73d3b0e2784AAe8C4cd06099BE65d092Bf",
      "vaultAddress": "0x9Df027Ed06635ecDfe811009f2291d347eA90357",
      "name": "Kodiak - WBTC | HONEY",
      "protocol": "Kodiak",
      "logoURI": "https://res.cloudinary.com/duv0g402y/image/upload/v1746488545/vaults/upc8cajystcwryckwhnt.jpg",
      "url": "https://hub.berachain.com/vaults/0x9df027ed06635ecdfe811009f2291d347ea90357/",
      "description": "Acquired by depositing liquidity into the Kodiak - WBTC | HONEY Island on Kodiak",
      "owner": "Kodiak"
    },
    {
      "stakingTokenAddress": "0x58FDB6EEbf7df7Ce4137994436fb0e629Bb84b84",
      "vaultAddress": "0x0308f87226efaCC51983bEa842Be57Dc45dE772c",
      "name": "Kodiak - WBTC | WETH",
      "protocol": "Kodiak",
      "logoURI": "https://res.cloudinary.com/duv0g402y/image/upload/v1746489354/vaults/uhozqpke4jhxf8z5akhl.jpg",
      "url": "https://hub.berachain.com/vaults/0x0308f87226efacc51983bea842be57dc45de772c/",
      "description": "Acquired by depositing liquidity into the Kodiak - WBTC | WETH Island on Kodiak",
      "owner": "Kodiak"
    }
  ]
}<|MERGE_RESOLUTION|>--- conflicted
+++ resolved
@@ -135,12 +135,12 @@
       "description": "BGT liquid locker and autocompounder"
     },
     {
-<<<<<<< HEAD
       "name": "Bedrock",
       "logoURI": "https://res.cloudinary.com/duv0g402y/image/upload/v1745989729/protocols/Bedrock.png",
       "url": "https://www.bedrock.technology/",
       "description": "Bedrock is the first multi-asset liquid restaking protocol, pioneering Bitcoin staking with uniBTC."
-=======
+    },
+    {
       "name": "ZeroLend",
       "logoURI": "https://assets.coingecko.com/coins/images/37375/standard/image.png?1714884543",
       "url": "https://zerolend.xyz",
@@ -151,7 +151,6 @@
       "logoURI": "https://res.cloudinary.com/duv0g402y/image/upload/v1746108622/protocols/GetRichQuick.png",
       "url": "https://www.grq.institute/",
       "description": "A parody-powered financial experiment designed for degens, dreamers, and anyone who's ever ignored a \"DYOR\" warning."
->>>>>>> 8e139801
     },
     {
       "name": "BULL ISH",
@@ -1003,7 +1002,6 @@
       "owner": "Bearn"
     },
     {
-<<<<<<< HEAD
       "stakingTokenAddress": "0x1ac0E38eE5f66F6fa46E1644BB6B73bEe598b953",
       "vaultAddress": "0x6b9ae55362e65e2a615681824a6334cc3f29e658",
       "name": "Bedrock - brBTC | uniBTC",
@@ -1012,7 +1010,8 @@
       "url": "https://app.kodiak.finance/#/liquidity/pools/0x1ac0e38ee5f66f6fa46e1644bb6b73bee598b953?farm=0x6b9ae55362e65e2a615681824a6334cc3f29e658&chain=berachain_mainnet",
       "description": "Acquired by depositing liquidity into the Bedrock - brBTC | uniBTC Pool on Kodiak",
       "owner": "Bedrock"
-=======
+    },
+    {
       "stakingTokenAddress": "0x112b77a77753b092306b1c04bd70215fed4e00a1",
       "vaultAddress": "0xe4c24b1da97325b183df8e4e489d54d2f6e15d58",
       "name": "NECT - Euler",
@@ -1171,7 +1170,6 @@
       "url": "https://app.concrete.xyz/vaults/berabaddies/earn/0xA15E1De8a220Ca9C63DB4E8a1E9043fb953B3713",
       "description": "Acquired by depositing BERA or WBERA into Concrete’s Berabaddies Earn Vault",
       "owner": "Concrete"
->>>>>>> 8e139801
     },
     {
       "stakingTokenAddress": "0xdDD3Ea5De9c70973E224D938B8f392EC4CC0171C",
