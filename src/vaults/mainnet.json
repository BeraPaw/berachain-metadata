--- conflicted
+++ resolved
@@ -657,11 +657,7 @@
       "stakingTokenAddress": "0xc857f2ba47b0560e0b8fcd4dd82b943b5ee88d2b",
       "vaultAddress": "0x8412561FADDD6C85F5a17e07E0F29428B813E69B",
       "name": "Henlo - Henlocker100M",
-<<<<<<< HEAD
       "logoURI": "https://res.cloudinary.com/duv0g402y/image/upload/v1744809287/vaults/jtwci2jihaa3qsken4st.png",
-=======
-      "logoURI": "https://raw.githubusercontent.com/berachain/metadata/main/src/assets/vaults/0xc857f2ba47b0560e0b8fcd4dd82b943b5ee88d2b.png",
->>>>>>> 6e2954fc
       "protocol": "Beradrome",
       "url": "https://app.henlo.com/lock",
       "description": "Acquired by price-locking tokens into a henlocker and staking on Henlo or Beradrome.",
@@ -671,11 +667,7 @@
       "stakingTokenAddress": "0x94CA1028eE60E5B28CdA22c0e7b6743017a9B7b6",
       "vaultAddress": "0xA713816E8d190EFdf35d66b723eb63f8c8c4d5D2",
       "name": "Henlo - Henlocker330M",
-<<<<<<< HEAD
       "logoURI": "https://res.cloudinary.com/duv0g402y/image/upload/v1744809304/vaults/skd0lvbdpgl8sekmsal6.png",
-=======
-      "logoURI": "https://raw.githubusercontent.com/berachain/metadata/main/src/assets/vaults/0x94CA1028eE60E5B28CdA22c0e7b6743017a9B7b6.png",
->>>>>>> 6e2954fc
       "protocol": "Beradrome",
       "url": "https://app.henlo.com/lock",
       "description": "Acquired by price-locking tokens into a henlocker and staking on Henlo or Beradrome.",
@@ -685,11 +677,7 @@
       "stakingTokenAddress": "0x94b12404D6163c3E49ED876fb25034A946A40Dd8",
       "vaultAddress": "0x15970fcf2dbb9FfCC4e2f79c3Fd777B871540D5b",
       "name": "Henlo - Henlocker420M",
-<<<<<<< HEAD
       "logoURI": "https://res.cloudinary.com/duv0g402y/image/upload/v1744809324/vaults/axl1mvuynagmkd2ijf3d.png",
-=======
-      "logoURI": "https://raw.githubusercontent.com/berachain/metadata/main/src/assets/vaults/0x94b12404D6163c3E49ED876fb25034A946A40Dd8.png",
->>>>>>> 6e2954fc
       "protocol": "Beradrome",
       "url": "https://app.henlo.com/lock",
       "description": "Acquired by price-locking tokens into a henlocker and staking on Henlo or Beradrome.",
@@ -699,11 +687,7 @@
       "stakingTokenAddress": "0x872130cED110e2a4325693C0802B6A0112B3615B",
       "vaultAddress": "0x610b6A27A3A83Cea0574C5001F30d9EEA3699b1a",
       "name": "Henlo - Henlocker690M",
-<<<<<<< HEAD
       "logoURI": "https://res.cloudinary.com/duv0g402y/image/upload/v1744809339/vaults/h1eelb9pk0lfajxqdjg7.png",
-=======
-      "logoURI": "https://raw.githubusercontent.com/berachain/metadata/main/src/assets/vaults/0x872130cED110e2a4325693C0802B6A0112B3615B.png",
->>>>>>> 6e2954fc
       "protocol": "Beradrome",
       "url": "https://app.henlo.com/lock",
       "description": "Acquired by price-locking tokens into a henlocker and staking on Henlo or Beradrome.",
@@ -713,11 +697,7 @@
       "stakingTokenAddress": "0xFb32f8c7D363790A6CCd89f8D20047612aba633B",
       "vaultAddress": "0xA6A3E6fb89FA4C6554e82D05b449639EeBfc564f",
       "name": "Henlo - Henlocker1B",
-<<<<<<< HEAD
       "logoURI": "https://res.cloudinary.com/duv0g402y/image/upload/v1744809364/vaults/kxovurpaj05qh1nqnsuq.png",
-=======
-      "logoURI": "https://raw.githubusercontent.com/berachain/metadata/main/src/assets/vaults/0xFb32f8c7D363790A6CCd89f8D20047612aba633B.png",
->>>>>>> 6e2954fc
       "protocol": "Beradrome",
       "url": "https://app.henlo.com/lock",
       "description": "Acquired by price-locking tokens into a henlocker and staking on Henlo or Beradrome.",
@@ -726,13 +706,8 @@
     {
       "stakingTokenAddress": "0x04fd6a7b02e2e48caedad7135420604de5f834f8",
       "vaultAddress": "0x16e8031814E58F581C8a1d6e087458b5110879Fa",
-<<<<<<< HEAD
       "name": "HENLO - WBERA | HENLO ",
       "logoURI": "https://res.cloudinary.com/duv0g402y/image/upload/v1744809255/vaults/zb9g0azdtve8difxpfb7.png",
-=======
-      "name": "Henlo - WBERA | HENLO ",
-      "logoURI": "https://raw.githubusercontent.com/berachain/metadata/main/src/assets/vaults/0x04fd6a7b02e2e48caedad7135420604de5f834f8.png",
->>>>>>> 6e2954fc
       "protocol": "Aquabera",
       "url": "https://app.aquabera.com/vault/0x04fD6a7B02E2e48caedaD7135420604de5f834f8",
       "description": "Acquired by depositing liquidity into the Aquabera - WBERA-HENLO Pool on Kodiak.",
