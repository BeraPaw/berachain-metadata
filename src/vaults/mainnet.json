--- conflicted
+++ resolved
@@ -129,17 +129,16 @@
       "description": "BGT liquid locker and autocompounder"
     },
     {
-<<<<<<< HEAD
+      "name": "BULL ISH",
+      "logoURI": "https://res.cloudinary.com/duv0g402y/image/upload/v1746109953/protocols/bullish.jpg",
+      "url": "https://game.bullas.xyz/",
+      "description": "Bull Ish is a Proof of Liquidity game where users spend BERA to 'spank a bera,' placing them in a queue to earn BGT while depositing the square root of their spank power into the Berachain vault."
+    },
+    {
       "name": "BeraPaw",
       "logoURI": "https://res.cloudinary.com/duv0g402y/image/upload/v1746111634/protocols/berapaw.png",
       "url": "https://www.berapaw.com/",
       "description": "BeraPaw is an innovative liquid staking protocol that converts Berachain’s native token into a more versatile and liquid asset, providing users with a seamless and hassle-free experience."
-=======
-      "name": "BULL ISH",
-      "logoURI": "https://res.cloudinary.com/duv0g402y/image/upload/v1746109953/protocols/bullish.jpg",
-      "url": "https://game.bullas.xyz/",
-      "description": "Bull Ish is a Proof of Liquidity game where users spend BERA to 'spank a bera,' placing them in a queue to earn BGT while depositing the square root of their spank power into the Berachain vault."
->>>>>>> 575a437c
     }
   ],
   "vaults": [
