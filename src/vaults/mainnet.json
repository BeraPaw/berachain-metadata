--- conflicted
+++ resolved
@@ -63,17 +63,16 @@
       "description": "bro.trade is a community-driven, decentralized cryptocurrency trading platform specializing in perpetual futures (perps)."
     },
     {
-<<<<<<< HEAD
+      "name": "Euler",
+      "logoURI": "https://res.cloudinary.com/duv0g402y/image/upload/v1743451813/protocols/o2jkgouehmjdptfcswp6.png",
+      "url": "https://euler.finance/",
+      "description": "Euler is a decentralized lending protocol."
+    },
+    {
       "name": "Beratardio",
       "logoURI": "https://res.cloudinary.com/duv0g402y/image/upload/v1743513356/tokens/wu5gnzwstmazfyvxydea.png",
       "url": "https://beratardio.xyz",
       "description": "Extra retarded (maybe sentient) bear smoking weed & buzzing off Mad Honey. First memecoin to graduate from @KodiakFi's Panda Factory."
-=======
-      "name": "Euler",
-      "logoURI": "https://res.cloudinary.com/duv0g402y/image/upload/v1743451813/protocols/o2jkgouehmjdptfcswp6.png",
-      "url": "https://euler.finance/",
-      "description": "Euler is a decentralized lending protocol."
->>>>>>> b58b2d52
     }
   ],
   "vaults": [
@@ -557,16 +556,6 @@
       "owner": "bro.trade"
     },
     {
-<<<<<<< HEAD
-      "stakingTokenAddress": "0xa2a3170f94b55c835f8483Bc2486D41Ff0c90F28",
-      "vaultAddress": "0x46accbeE0248A94527c65Cb8EEF916a7e74f6D66",
-      "name": "Beratardio - BERATARDIO | WBERA",
-      "protocol": "Kodiak",
-      "logoURI": "https://res.cloudinary.com/duv0g402y/image/upload/v1743513356/tokens/wu5gnzwstmazfyvxydea.png",
-      "url": "https://app.kodiak.finance/#/liquidity/pools/0xa2a3170f94b55c835f8483Bc2486D41Ff0c90F28?chain=berachain_mainnet",
-      "description": "Acquired by depositing liquidity into the Beratardio - BERATARDIO | WBERA pool on Kodiak v2",
-      "owner": "Beratardio"
-=======
       "stakingTokenAddress": "0xd538b6aeF78E4bDDe4FD4576E9E3A403704602bc",
       "vaultAddress": "0xfdDD0A98E6A3e447fE80ace97497B305A87FF716",
       "name": "Euler - EVK Vault eHONEY-1",
@@ -595,7 +584,16 @@
       "url": "https://app.euler.finance/vault/0x027DcAfB223f69d41Bd413C50854017718419585?network=berachain",
       "description": "Acquired by depositing HONEY into the Tulipa Hive HONEY Vault on Euler",
       "owner": "Euler"
->>>>>>> b58b2d52
+    },
+    {
+      "stakingTokenAddress": "0xa2a3170f94b55c835f8483Bc2486D41Ff0c90F28",
+      "vaultAddress": "0x46accbeE0248A94527c65Cb8EEF916a7e74f6D66",
+      "name": "Beratardio - BERATARDIO | WBERA",
+      "protocol": "Kodiak",
+      "logoURI": "https://res.cloudinary.com/duv0g402y/image/upload/v1743513356/tokens/wu5gnzwstmazfyvxydea.png",
+      "url": "https://app.kodiak.finance/#/liquidity/pools/0xa2a3170f94b55c835f8483Bc2486D41Ff0c90F28?chain=berachain_mainnet",
+      "description": "Acquired by depositing liquidity into the Beratardio - BERATARDIO | WBERA pool on Kodiak v2",
+      "owner": "Beratardio"
     }
   ]
 }