{
  "$schema": "../../schemas/vaults.schema.json",
  "name": "Berachain Mainnet Default Reward Vault List",
  "protocols": [
    {
      "name": "HUB",
      "logoURI": "https://res.cloudinary.com/duv0g402y/image/upload/c_thumb,w_200,g_face/v1738378765/dapps/hub/hoymyj8bfl3xfczeioch.png",
      "url": "https://hub.berachain.com",
      "description": "Swap a variety of tokens effortlessly on our decentralized platform. Provide liquidity to pools and earn BGT rewards."
    },
    {
      "name": "BurrBear",
      "logoURI": "https://res.cloudinary.com/duv0g402y/image/upload/c_thumb,w_200,g_face/v1742848966/reward-vaults/icons/daaf3ed9-9779-4854-bc99-6ad21ff42852.png",
      "url": "https://app.burrbear.io/",
      "description": ""
    },
    {
      "name": "Kodiak",
      "logoURI": "https://res.cloudinary.com/duv0g402y/image/upload/c_thumb,w_200,g_face/v1742841699/reward-vaults/icons/81d1ee15-aead-4395-be9b-cf9e52a704f0.png",
      "url": "https://app.kodiak.finance/",
      "description": "Kodiak is a decentralized exchange for the Berachain ecosystem."
    },
    {
      "name": "Infrared Finance",
      "logoURI": "https://res.cloudinary.com/duv0g402y/image/upload/c_thumb,w_200,g_face/v1742841457/reward-vaults/icons/decd0d82-b563-4f82-b9da-8b2f9e9a8101.png",
      "url": "https://infrared.finance/",
      "description": ""
    },
    {
      "name": "Beraborrow",
      "logoURI": "https://res.cloudinary.com/duv0g402y/image/upload/v1743510826/protocols/d6pf9wceogciddpbgkpy.png",
      "url": "https://app.beraborrow.com/",
      "description": "Beraborrow unlocks instant liquidity against Berachain assets through the first PoL powered stablecoin, Nectar"
    },
    {
      "name": "Beradrome",
      "logoURI": "https://res.cloudinary.com/duv0g402y/image/upload/c_thumb,w_200,g_face/v1742841609/reward-vaults/icons/544876aa-568f-4f78-b318-b16d02e23bd6.png",
      "url": "https://www.beradrome.com/",
      "description": ""
    },
    {
      "name": "Bulla Exchange",
      "logoURI": "https://res.cloudinary.com/duv0g402y/image/upload/c_thumb,w_200,g_face/v1742842241/reward-vaults/icons/1dd1de90-7d16-412b-8682-41d573d64d0a.png",
      "url": "https://www.bulla.exchange/",
      "description": ""
    },
    {
      "name": "Wasabi",
      "logoURI": "https://res.cloudinary.com/duv0g402y/image/upload/v1743451813/protocols/o2jkgouehmjdptfcswp6.png",
      "url": "https://wasabi.xyz/",
      "description": "Wasabi is a spot leverage DEX that allows you to long, short, swap, and earn on your favorite tokens."
    },
    {
      "name": "Kuma",
      "logoURI": "https://raw.githubusercontent.com/berachain/metadata/refs/heads/main/src/assets/tokens/0x273c832797Bfda1C0826a786670D041282Bd6aFc.png",
      "url": "https://kuma.bid",
      "description": "Kuma is a layer 2 perpetual futures DEX powered by Berachain’s Proof-of-Liquidity."
    },
    {
      "name": "D8X",
      "logoURI": "https://res.cloudinary.com/duv0g402y/image/upload/v1743510327/tokens/rvut4vnjcic8k9f5oaty.png",
      "url": "https://www.d8x.exchange/",
      "description": "D8X powers leveraged trading for the Berachain Ecosystem on DEXs like MadHoney.fi"
    },
    {
      "name": "bro.trade",
      "logoURI": "https://res.cloudinary.com/duv0g402y/image/upload/v1743448666/reward-vaults/icons/pxfsjxx3qu4rzyqlk9vr.jpg",
      "url": "https://app.bro.trade",
      "description": "bro.trade is a community-driven, decentralized cryptocurrency trading platform specializing in perpetual futures (perps)."
    },
    {
      "name": "Wasabee",
      "logoURI": "https://raw.githubusercontent.com/berachain/metadata/main/src/assets/protocols/wasabee.png",
      "url": "https://wasabee.xyz/",
      "description": "Wasabee is a meme DEX for the Berachain ecosystem"
    },
    {
      "name": "Euler",
      "logoURI": "https://res.cloudinary.com/duv0g402y/image/upload/v1743451813/protocols/o2jkgouehmjdptfcswp6.png",
      "url": "https://euler.finance/",
      "description": "Euler is a decentralized lending protocol."
    },
    {
      "name": "Beratardio",
      "logoURI": "https://res.cloudinary.com/duv0g402y/image/upload/v1743513356/tokens/wu5gnzwstmazfyvxydea.png",
      "url": "https://beratardio.xyz",
      "description": "Extra retarded (maybe sentient) bear smoking weed & buzzing off Mad Honey. First memecoin to graduate from @KodiakFi's Panda Factory."
    },
    {
      "name": "IVX Finance",
      "logoURI": "https://res.cloudinary.com/duv0g402y/image/upload/v1743538082/protocols/awmnyxwgvfitzn4vfpai.png",
      "url": "https://ivx.fi",
      "description": "IVX is a liquid options AMM built on top of Berachain network that allow users to trade zero days to expiry option contracts over a variety of assets."
    }
  ],
  "vaults": [
    {
      "stakingTokenAddress": "0xde04c469ad658163e2a5e860a03a86b52f6fa8c8",
      "vaultAddress": "0x6649bc987a7c0fb0199c523de1b1b330cd0457a8",
      "name": "BYUSD | HONEY",
      "protocol": "HUB",
      "logoURI": "https://res.cloudinary.com/duv0g402y/image/upload/c_thumb,w_200,g_face/v1738733620/reward-vaults/icons/c2q60zif1cetllqip0a6.png",
      "url": "https://hub.berachain.com/pools/0xde04c469ad658163e2a5e860a03a86b52f6fa8c8000000000000000000000000/details/",
      "description": "Acquired by depositing liquidity into the BYUSD | HONEY Pool on Hub",
      "owner": "Foundation"
    },
    {
      "stakingTokenAddress": "0xdd70a5ef7d8cfe5c5134b5f9874b09fb5ce812b4",
      "vaultAddress": "0x17376ad6167a5592fbeaa42e6068c132474a513d",
      "name": "WETH | WBERA",
      "protocol": "HUB",
      "logoURI": "https://res.cloudinary.com/duv0g402y/image/upload/c_thumb,w_200,g_face/v1738733618/reward-vaults/icons/cmiqewcekww0ckhqoe9d.png",
      "url": "https://hub.berachain.com/pools/0xdd70a5ef7d8cfe5c5134b5f9874b09fb5ce812b4000200000000000000000003/details/",
      "description": "Acquired by depositing liquidity into the WETH | WBERA Pool on Hub",
      "owner": "Foundation"
    },
    {
      "stakingTokenAddress": "0x38fdd999fe8783037db1bbfe465759e312f2d809",
      "vaultAddress": "0x086f82fa0ca310cc835a9db4f53697687ef149c7",
      "name": "WBTC | WBERA",
      "protocol": "HUB",
      "logoURI": "https://res.cloudinary.com/duv0g402y/image/upload/c_thumb,w_200,g_face/v1738378469/reward-vaults/icons/xqepqh4lifyybbt27f20.png",
      "url": "https://hub.berachain.com/pools/0x38fdd999fe8783037db1bbfe465759e312f2d809000200000000000000000004/details/",
      "description": "Acquired by depositing liquidity into the WBTC | WBERA Pool on Hub",
      "owner": "Foundation"
    },
    {
      "stakingTokenAddress": "0xf961a8f6d8c69e7321e78d254ecafbcc3a637621",
      "vaultAddress": "0xf99be47baf0c22b7eb5eac42c8d91b9942dc7e84",
      "name": "USDC.e | HONEY",
      "protocol": "HUB",
      "logoURI": "https://res.cloudinary.com/duv0g402y/image/upload/c_thumb,w_200,g_face/v1738378469/reward-vaults/icons/oqmqj7c4707nobigirw5.png",
      "url": "https://hub.berachain.com/pools/0xf961a8f6d8c69e7321e78d254ecafbcc3a637621000000000000000000000001/details/",
      "description": "Acquired by depositing liquidity into the USDC.e | HONEY Pool on Hub",
      "owner": "Foundation"
    },
    {
      "stakingTokenAddress": "0x2c4a603a2aa5596287a06886862dc29d56dbc354",
      "vaultAddress": "0xc2baa8443cda8ebe51a640905a8e6bc4e1f9872c",
      "name": "WBERA | HONEY",
      "protocol": "HUB",
      "logoURI": "https://res.cloudinary.com/duv0g402y/image/upload/c_thumb,w_200,g_face/v1738378469/reward-vaults/icons/soy9mfpovb1odtby9p02.png",
      "url": "https://hub.berachain.com/pools/0x2c4a603a2aa5596287a06886862dc29d56dbc354000200000000000000000002/details/",
      "description": "Acquired by depositing liquidity into the WBERA | HONEY Pool on Hub",
      "owner": "Foundation"
    },
    {
      "stakingTokenAddress": "0xE416C064946112c1626D6700D1081a750B1B1Dd7",
      "vaultAddress": "0x4974Ee5f484a3c05F181Aeb380cd7C411dd79c0E",
      "name": "Smilee - NECT | wgBERA",
      "protocol": "BurrBear",
      "logoURI": "https://res.cloudinary.com/duv0g402y/image/upload/c_thumb,w_200,g_face/v1742854063/reward-vaults/icons/jc7moazw8aeobb4sxbcz.png",
      "url": "https://app.burrbear.io/#/berachain/pool/0xe416c064946112c1626d6700d1081a750b1b1dd7000200000000000000000008",
      "description": "Acquired by depositing liquidity into the Smilee - NECT | wgBERA Pool on BurrBear",
      "owner": "Smilee"
    },
    {
      "stakingTokenAddress": "0x567f32E86BE3e3963CdBc1887b5043B701f113d9",
      "vaultAddress": "0x1Fe3C13B009eCfCe196E480180Db5f8990FFf5Fe",
      "name": "Smilee - WBERA | wgBERA",
      "protocol": "BurrBear",
      "logoURI": "https://res.cloudinary.com/duv0g402y/image/upload/v1743021065/tokens/nvpwbuegvulkccjmg0lm.png",
      "url": "https://app.burrbear.io/#/berachain/pool/0x567f32e86be3e3963cdbc1887b5043b701f113d9000000000000000000000006",
      "description": "The stable pool wgBERA-BERA, including the official Liquid Staking Token from Smilee Finance.",
      "owner": "Smilee"
    },
    {
      "stakingTokenAddress": "0x62C030B29a6Fef1B32677499e4a1F1852a8808c0",
      "vaultAddress": "0x92aF7d5fcDEF44C3df168ecfDCd03deA1807AF28",
      "name": "Infrared - WBERA | iBERA",
      "protocol": "HUB",
      "logoURI": "https://res.cloudinary.com/duv0g402y/image/upload/c_thumb,w_200,g_face/v1742841457/reward-vaults/icons/decd0d82-b563-4f82-b9da-8b2f9e9a8101.png",
      "url": "https://hub.berachain.com/pools/0x62c030b29a6fef1b32677499e4a1f1852a8808c00000000000000000000000c6/details/",
      "description": "Acquired by depositing liquidity into the Infrared - WBERA | iBERA Pool on Hub",
      "owner": "Infrared Finance"
    },
    {
      "stakingTokenAddress": "0xb66d97C1dE2BC2b61EEf8EF9c761a87521DF207d",
      "vaultAddress": "0xE06E0d35AA771929Df26d77f2bA3D6bc0235A811",
      "name": "Stride - stBGT | WBERA",
      "protocol": "HUB",
      "logoURI": "https://res.cloudinary.com/duv0g402y/image/upload/c_thumb,w_200,g_face/v1742841479/reward-vaults/icons/1c01b24a-0ff1-41c0-b16d-5b4fd5cd1958.png",
      "url": "https://hub.berachain.com/pools/0xb66d97c1de2bc2b61eef8ef9c761a87521df207d00020000000000000000005d/details/",
      "description": "Acquired by depositing liquidity into the Stride - stBGT | WBERA Pool on Hub",
      "owner": "Stride"
    },
    {
      "stakingTokenAddress": "0x2461e93D5963C2bB69de499676763E67A63c7Ba5",
      "vaultAddress": "0xCB522875373c5DB79F4B0816B381b4461d07B1af",
      "name": "Dinero - DINERO | WBERA",
      "protocol": "HUB",
      "logoURI": "https://res.cloudinary.com/duv0g402y/image/upload/c_thumb,w_200,g_face/v1742838274/Ecosystem/xhwgcvjmurj009s7csvt.png",
      "url": "https://hub.berachain.com/pools/0x2461e93d5963c2bb69de499676763e67a63c7ba50002000000000000000000c2/details/",
      "description": "Acquired by depositing liquidity into the Dinero - DINERO | WBERA Pool on Hub",
      "owner": "Dinero"
    },
    {
      "stakingTokenAddress": "0x03bCcF796cDef61064c4a2EffdD21f1AC8C29E92",
      "vaultAddress": "0xedD27cE3793d655E3d15E29e297F4848De1EF092",
      "name": "Dinero - WETH | beraETH",
      "protocol": "Kodiak",
      "logoURI": "https://res.cloudinary.com/duv0g402y/image/upload/v1742838274/Ecosystem/xhwgcvjmurj009s7csvt.png",
      "url": "https://app.kodiak.finance/#/liquidity/pools/0x03bccf796cdef61064c4a2effdd21f1ac8c29e92?chain=berachain_mainnet",
      "description": "Acquired by depositing liquidity into the Dinero - WETH | beraETH Pool on Kodiak",
      "owner": "Dinero"
    },
    {
      "stakingTokenAddress": "0x705Fc16BA5A1EB67051934F2Fb17EacaE660F6c7",
      "vaultAddress": "0xe8ed00b1b142e8d84ef773c4fccaa18682d5a401",
      "name": "BeraPaw - WBERA | LBGT",
      "protocol": "HUB",
      "logoURI": "https://res.cloudinary.com/duv0g402y/image/upload/c_thumb,w_200,g_face/v1742841502/reward-vaults/icons/92c4c740-339b-46ff-ae37-5b8a74010819.png",
      "url": "https://hub.berachain.com/pools/0x705fc16ba5a1eb67051934f2fb17eacae660f6c70002000000000000000000d5/details/",
      "description": "Acquired by depositing liquidity into the BeraPaw - WBERA | LBGT Pool on Hub",
      "owner": "BeraPaw"
    },
    {
      "stakingTokenAddress": "0xEc8BA456b4e009408d0776cdE8B91f8717D13Fa1",
      "vaultAddress": "0x0710abffb1a54211a5e88d18bf9854cba86d0819",
      "name": "Yeet - YEET | WBERA",
      "protocol": "Kodiak",
      "logoURI": "https://res.cloudinary.com/duv0g402y/image/upload/c_thumb,w_200,g_face/v1742841518/reward-vaults/icons/840ba0be-550d-40d1-a04e-24f78afae1ea.png",
      "url": "https://app.kodiak.finance/#/liquidity/pools/0xec8ba456b4e009408d0776cde8b91f8717d13fa1?farm=0x0710abffb1a54211a5e88d18bf9854cba86d0819&chain=berachain_mainnet",
      "description": "Acquired by depositing liquidity into the Yeet - YEET | WBERA Pool on Kodiak",
      "owner": "Yeet"
    },
    {
      "stakingTokenAddress": "0xf9845a03F7e6b06645A03a28b943C8A4B5fE7BCC",
      "vaultAddress": "0x4796039d56892a324585d77a76059b1cd2b9d02a",
      "name": "Beramonium - BERA | BERAMO",
      "protocol": "Kodiak",
      "logoURI": "https://res.cloudinary.com/duv0g402y/image/upload/c_thumb,w_200,g_face/v1742838273/Ecosystem/xw3dv15b4lzrlntdlkj1.png",
      "url": "https://v3.info.kodiak.finance/berachain_mainnet#/berachain_mainnet/pools/0x37640ccf25e5f189c3d8c1a188d28d09953fd612",
      "description": "Acquired by depositing liquidity into the Beramonium - BERA | BERAMO Pool on Kodiak",
      "owner": "Beramonium"
    },
    {
      "stakingTokenAddress": "0x7fd165B73775884a38AA8f2B384A53A3Ca7400E6",
      "vaultAddress": "0x34852C863D266100f573D4D1fD1D0CFE20602Da0",
      "name": "Reservoir rUSD | HONEY",
      "protocol": "Kodiak",
      "logoURI": "https://res.cloudinary.com/duv0g402y/image/upload/c_thumb,w_200,g_face/v1742841539/reward-vaults/icons/76d98bae-608c-4e57-95eb-f8691a8d2cee.png",
      "url": "https://app.kodiak.finance/#/liquidity/pools/0x7fd165b73775884a38aa8f2b384a53a3ca7400e6?farm=0x34852c863d266100f573d4d1fd1d0cfe20602da0&chain=berachain_mainnet",
      "description": "Acquired by depositing liquidity into the Reservoir rUSD | HONEY Pool on Kodiak",
      "owner": "Reservoir"
    },
    {
      "stakingTokenAddress": "0x98bDEEde9A45C28d229285d9d6e9139e9F505391",
      "vaultAddress": "0x815596fA7C4d983d1Ca5304e5b48978424C1B448",
      "name": "Olympus - OHM | HONEY",
      "protocol": "Kodiak",
      "logoURI": "https://res.cloudinary.com/duv0g402y/image/upload/c_thumb,w_200,g_face/v1742844655/reward-vaults/icons/fzhm2cubp35ezzfa1uhq.png",
      "url": "https://app.kodiak.finance/#/liquidity/pools/0x98bdeede9a45c28d229285d9d6e9139e9f505391?farm=0x815596fa7c4d983d1ca5304e5b48978424c1b448&chain=berachain_mainnet",
      "description": "Acquired by depositing liquidity into the Olympus - OHM | HONEY Pool on Kodiak",
      "owner": "Olympus"
    },
    {
      "stakingTokenAddress": "0x083a86797db5B6F738CE9E0599F6bE17d3059275",
      "vaultAddress": "0x63233e055847eD2526d9275a6cD1d01CAAFC09f0",
      "name": "Beradrome - hiBERO | HONEY",
      "protocol": "Beradrome",
      "logoURI": "https://res.cloudinary.com/duv0g402y/image/upload/c_thumb,w_200,g_face/v1742841609/reward-vaults/icons/544876aa-568f-4f78-b318-b16d02e23bd6.png",
      "url": "https://www.beradrome.com/swap",
      "owner": "Beradrome"
    },
    {
      "stakingTokenAddress": "0x4a254B11810B8EBb63C5468E438FC561Cb1bB1da",
      "vaultAddress": "0x45325df4a6a6ebd268f4693474aaaa1f3f0ce8ca",
      "name": "Kodiak - WBERA | HONEY",
      "protocol": "Kodiak",
      "logoURI": "https://res.cloudinary.com/duv0g402y/image/upload/c_thumb,w_200,g_face/v1742841699/reward-vaults/icons/81d1ee15-aead-4395-be9b-cf9e52a704f0.png",
      "url": "https://app.kodiak.finance/#/liquidity/pools/0x4a254B11810B8EBb63C5468E438FC561Cb1bB1da?chain=berachain_mainnet",
      "description": "Acquired by depositing liquidity into the Kodiak - WBERA | HONEY Pool on Kodiak",
      "owner": "Kodiak"
    },
    {
      "stakingTokenAddress": "0x9659dc8c1565E0bd82627267e3b4eEd1a377ebE6",
      "vaultAddress": "0xfb657cd154e661ddf3e229529d92545640b19292",
      "name": "Kodiak - WETH | WBERA",
      "protocol": "Kodiak",
      "logoURI": "https://res.cloudinary.com/duv0g402y/image/upload/c_thumb,w_200,g_face/v1742841699/reward-vaults/icons/81d1ee15-aead-4395-be9b-cf9e52a704f0.png",
      "url": "https://app.kodiak.finance/#/liquidity/pools/0x9659dc8c1565E0bd82627267e3b4eEd1a377ebE6?chain=berachain_mainnet",
      "description": "Acquired by depositing liquidity into the Kodiak - WETH | WBERA Pool on Kodiak",
      "owner": "Kodiak"
    },
    {
      "stakingTokenAddress": "0xF06EA29FCF4765200742d29E685973a1870EaC98",
      "vaultAddress": "0xeec2ad7bb37374229860265e644f4e2693b23fdd",
      "name": "Kodiak - WBTC | WBERA",
      "protocol": "Kodiak",
      "logoURI": "https://res.cloudinary.com/duv0g402y/image/upload/c_thumb,w_200,g_face/v1742841699/reward-vaults/icons/81d1ee15-aead-4395-be9b-cf9e52a704f0.png",
      "url": "https://app.kodiak.finance/#/liquidity/pools/0xF06EA29FCF4765200742d29E685973a1870EaC98?chain=berachain_mainnet",
      "description": "Acquired by depositing liquidity into the Kodiak - WBTC | WBERA Pool on Kodiak",
      "owner": "Kodiak"
    },
    {
      "stakingTokenAddress": "0xdcA120bd3A13250B67f6FAA5c29c1F38eC6EBeCE",
      "vaultAddress": "0x4551c0e216f59cc081b6610637668b770ffdf843",
      "name": "Holdstation - HOLD | WBERA",
      "protocol": "Kodiak",
      "logoURI": "https://res.cloudinary.com/duv0g402y/image/upload/c_thumb,w_200,g_face/v1742853978/reward-vaults/icons/byhm8z0lnhtwktwisaas.png",
      "url": "https://app.kodiak.finance/#/liquidity/pools/0xdcA120bd3A13250B67f6FAA5c29c1F38eC6EBeCE?chain=berachain_mainnet",
      "description": "Acquired by depositing liquidity into the Holdstation - HOLD | WBERA Pool on Kodiak",
      "owner": "Holdstation"
    },
    {
      "stakingTokenAddress": "0xcfFBFD665BEdB19B47837461A5aBf4388C560D35",
      "vaultAddress": "0xb4c32fD71C89f0195A8AC0c3fA9ebf2b4774bd26",
      "name": "Bulla - BERA | iBGT",
      "protocol": "Bulla Exchange",
      "logoURI": "https://res.cloudinary.com/duv0g402y/image/upload/c_thumb,w_200,g_face/v1742842241/reward-vaults/icons/1dd1de90-7d16-412b-8682-41d573d64d0a.png",
      "url": "https://www.bulla.exchange/pools/0x01ad86d9946c04917970578ff50f6ae4822214da",
      "description": "Acquired by depositing liquidity into the Bulla - BERA | iBGT Pool on Bulla Exchange",
      "owner": "Bulla Exchange"
    },
    {
      "stakingTokenAddress": "0x258d8933B625566fBe057874121783a2808aDafA",
      "vaultAddress": "0x1932d24df32ec4cFDecA7824F36fd06c1458434C",
      "name": "Dinero - WETH | beraETH",
      "protocol": "HUB",
      "logoURI": "https://res.cloudinary.com/duv0g402y/image/upload/v1742838274/Ecosystem/xhwgcvjmurj009s7csvt.png",
      "url": "https://hub.berachain.com/pools/0x258d8933b625566fbe057874121783a2808adafa0000000000000000000000c1/details/",
      "description": "Acquired by depositing liquidity into the Dinero - WETH | beraETH Pool on Hub",
      "owner": "Dinero"
    },
    {
      "stakingTokenAddress": "0x57161d6272F47cd48BA165646c802f001040C2E0",
      "vaultAddress": "0x19Ecf480652A7DE3A60dd7fd7012dAeD6C79E3E9",
      "name": "Dinero - STONE | beraETH",
      "protocol": "Kodiak",
      "logoURI": "https://res.cloudinary.com/duv0g402y/image/upload/c_thumb,w_200,g_face/v1742838274/Ecosystem/xhwgcvjmurj009s7csvt.png",
      "url": "https://app.kodiak.finance/#/liquidity/pools/0x57161d6272f47cd48ba165646c802f001040c2e0?farm=0x19ecf480652a7de3a60dd7fd7012daed6c79e3e9&chain=berachain_mainnet",
      "description": "Acquired by depositing liquidity into the Dinero - STONE | beraETH Pool on Kodiak",
      "owner": "Dinero"
    },
    {
      "stakingTokenAddress": "0xE3EeB9e48934634d8B5B39A0d15DD89eE0F969C4",
      "vaultAddress": "0xa2c5adB20A446Fa71A1762002E3C9B4Dd37DBAf4",
      "name": "Infrared - WBERA-iBERA",
      "protocol": "Kodiak",
      "logoURI": "https://res.cloudinary.com/duv0g402y/image/upload/c_thumb,w_200,g_face/v1742841457/reward-vaults/icons/decd0d82-b563-4f82-b9da-8b2f9e9a8101.png",
      "url": "https://app.kodiak.finance/#/liquidity/pools/0xE3EeB9e48934634d8B5B39A0d15DD89eE0F969C4?chain=berachain_mainnet",
      "description": "Acquired by depositing liquidity into the Infrared - WBERA-iBERA Pool on Kodiak",
      "owner": "Infrared Finance"
    },
    {
      "stakingTokenAddress": "0x564f011D557aAd1cA09BFC956Eb8a17C35d490e0",
      "vaultAddress": "0x3Be1bE98eFAcA8c1Eb786Cbf38234c84B5052EeB",
      "name": "Infrared - WBERA-iBGT",
      "protocol": "Kodiak",
      "logoURI": "https://res.cloudinary.com/duv0g402y/image/upload/c_thumb,w_200,g_face/v1742841457/reward-vaults/icons/decd0d82-b563-4f82-b9da-8b2f9e9a8101.png",
      "url": "https://app.kodiak.finance/#/liquidity/pools/0x564f011D557aAd1cA09BFC956Eb8a17C35d490e0?chain=berachain_mainnet",
      "description": "Acquired by depositing liquidity into the Infrared - WBERA-iBGT Pool on Kodiak",
      "owner": "Infrared Finance"
    },
    {
      "stakingTokenAddress": "0x93A913351CaE2D8C82C4b85f699726947eB76d32",
      "vaultAddress": "0x6B23E121C6A13c959d69493Ea5cA015A5847596A",
      "name": "Ramen - RAMEN | BERA",
      "protocol": "Kodiak",
      "logoURI": "https://res.cloudinary.com/duv0g402y/image/upload/v1743016529/tokens/civrkmzek6unskt82ssx.png",
      "url": "https://app.kodiak.finance/#/liquidity/pools/0x93A913351CaE2D8C82C4b85f699726947eB76d32?chain=berachain_mainnet",
      "description": "Acquired by depositing liquidity into the Ramen - RAMEN | BERA Pool on Kodiak",
      "owner": "Ramen Finance"
    },
    {
      "stakingTokenAddress": "0x0FD67ac75F9DF51f5d81F582417B318F44b45f5c",
      "vaultAddress": "0x193ff57dc9efa1dec154946c10332ba31c8e72b2",
      "name": "BM - WBERA | BM",
      "protocol": "Kodiak",
      "logoURI": "https://res.cloudinary.com/duv0g402y/image/upload/c_thumb,w_200,g_face/v1742838273/Ecosystem/hbt1hvsanbb0mgddvnjb.png",
      "url": "https://app.kodiak.finance/#/liquidity/pools/0x0FD67ac75F9DF51f5d81F582417B318F44b45f5c?chain=berachain_mainnet",
      "description": "Acquired by depositing liquidity into the BM - WBERA | BM Pool on Kodiak",
      "owner": "BM"
    },
    {
      "stakingTokenAddress": "0xEf8C3239E0D8Be9d58f145E18F5909Ddad681365",
      "vaultAddress": "0x66EB42C499372E897929eFBF6026821B0a148119",
      "name": "NAV - NAV | BERA",
      "protocol": "Kodiak",
      "logoURI": "https://res.cloudinary.com/duv0g402y/image/upload/c_thumb,w_200,g_face/v1742842382/reward-vaults/icons/314c3712-9449-4bcb-8923-da054c96a2f4.png",
      "url": "https://app.kodiak.finance/#/liquidity/pools/0xEf8C3239E0D8Be9d58f145E18F5909Ddad681365?chain=berachain_mainnet",
      "description": "Acquired by depositing liquidity into the NAV - NAV | BERA Pool on Kodiak",
      "owner": "Kodiak"
    },
    {
      "stakingTokenAddress": "0x97431F104be73FC0e6fc731cE84486DA05C48871",
      "vaultAddress": "0xcd1982b07adfa787a88dc1157b9fa3221d25fcaf",
      "name": "StakeStone - WETH | STONE",
      "protocol": "Kodiak",
      "logoURI": "https://res.cloudinary.com/duv0g402y/image/upload/c_thumb,w_200,g_face/v1742842397/reward-vaults/icons/06281214-e6a0-4f83-87af-9d227b2bdede.png",
      "url": "https://app.kodiak.finance/#/liquidity/pools/0x97431f104be73fc0e6fc731ce84486da05c48871?farm=0xcd1982b07adfa787a88dc1157b9fa3221d25fcaf&chain=berachain_mainnet",
      "description": "Acquired by depositing liquidity into the StakeStone - WETH | STONE Pool on Kodiak",
      "owner": "StakeStone"
    },
    {
      "stakingTokenAddress": "0x8b161685135e9FbC5475169e1adDc0F2C4b7c343",
      "vaultAddress": "0xCf77d23cFC561E34e3b6137C736EA5CB395BcDA0",
      "name": "Stride - stBGT | BERA",
      "protocol": "Kodiak",
      "logoURI": "https://res.cloudinary.com/duv0g402y/image/upload/c_thumb,w_200,g_face/v1742841479/reward-vaults/icons/1c01b24a-0ff1-41c0-b16d-5b4fd5cd1958.png",
      "url": "https://app.kodiak.finance/#/liquidity/pools/0x8b161685135e9fbc5475169e1addc0f2c4b7c343?chain=berachain_mainnet",
      "description": "Acquired by depositing liquidity into the Stride - stBGT | BERA Pool on Kodiak",
      "owner": "Stride"
    },
    {
      "stakingTokenAddress": "0x3879451f4f69F0c2d37CaD45319cFf2E7d29C596",
      "vaultAddress": "0x11fadf69a02340a676b4bd2a27ffd952094fae99",
      "name": "SolvProtocol - SolvBTC | WBTC",
      "protocol": "Kodiak",
      "logoURI": "https://res.cloudinary.com/duv0g402y/image/upload/c_thumb,w_200,g_face/v1742842438/reward-vaults/icons/c1ee4ab9-d1cf-4850-a9a4-c73d13749afd.png",
      "url": "https://app.kodiak.finance/#/liquidity/pools/0x3879451f4f69f0c2d37cad45319cff2e7d29c596?farm=0x11fadf69a02340a676b4bd2a27ffd952094fae99&chain=berachain_mainnet",
      "description": "Acquired by depositing liquidity into the SolvProtocol - SolvBTC | WBTC Pool on Kodiak",
      "owner": "Solv Protocol"
    },
    {
      "stakingTokenAddress": "0xE8b92cd9771ebaad873A8E1b1B55404aECfDBc9d",
      "vaultAddress": "0xA6cAB22B1b64532aF6779d7227983D1Be1Bd317E",
      "name": "Beraplug - PLUG | WBERA",
      "protocol": "Kodiak",
      "logoURI": "https://res.cloudinary.com/duv0g402y/image/upload/v1743022530/tokens/hcvy0j5uaoeornxzhbft.png",
      "url": "https://v2.info.kodiak.finance/pair/0xac1d44f0284634eb04ffa56c76d47e839224b46f?chain=berachain_mainnet",
      "description": "Acquired by depositing liquidity into the Beraplug - PLUG | WBERA Pool on Kodiak",
      "owner": "Beraplug"
    },
    {
      "stakingTokenAddress": "0x43E487126c4F37D1915cF02a90B5C5295AFb1790",
      "vaultAddress": "0x3fc5cb0290c82680afe9ef8cdde5468d74c85705",
      "name": "SolvProtocol - SolvBTC.BBN | SolvBTC",
      "protocol": "Kodiak",
      "logoURI": "https://res.cloudinary.com/duv0g402y/image/upload/c_thumb,w_200,g_face/v1742842438/reward-vaults/icons/c1ee4ab9-d1cf-4850-a9a4-c73d13749afd.png",
      "url": "https://app.kodiak.finance/#/liquidity/pools/0x43e487126c4f37d1915cf02a90b5c5295afb1790?farm=0x3fc5cb0290c82680afe9ef8cdde5468d74c85705&chain=berachain_mainnet",
      "description": "Acquired by depositing liquidity into the SolvProtocol - SolvBTC.BBN | SolvBTC Pool on Kodiak",
      "owner": "Solv Protocol"
    },
    {
      "stakingTokenAddress": "0xB67D60fc02E0870EdDca24D4fa8eA516c890152b",
      "vaultAddress": "0x8ee2627aff73e285f1a83b6e8bb7e9945f404a1b",
      "name": "Bedrock - WBTC | uniBTC",
      "protocol": "Kodiak",
      "logoURI": "https://res.cloudinary.com/duv0g402y/image/upload/c_thumb,w_200,g_face/v1742842539/reward-vaults/icons/df7a2ce9-3ff4-4c7c-9645-c9df78fd8a78.png",
      "url": "https://app.kodiak.finance/#/liquidity/pools/0xb67d60fc02e0870eddca24d4fa8ea516c890152b?farm=0x8ee2627aff73e285f1a83b6e8bb7e9945f404a1b&chain=berachain_mainnet",
      "description": "Acquired by depositing liquidity into the Bedrock - WBTC | uniBTC Pool on Kodiak",
      "owner": "Bedrock"
    },
    {
      "stakingTokenAddress": "0x7CeBCc76A2faecC0aE378b340815fcbb71eC1Fe0",
      "vaultAddress": "0xc196d595dece185ea39f8e1c3ce07a274ac31985",
      "name": "Avalon Labs - USDa | sUSDa",
      "protocol": "Kodiak",
      "logoURI": "https://res.cloudinary.com/duv0g402y/image/upload/c_thumb,w_200,g_face/v1742838273/Ecosystem/rg1yb9jyfthwpg4prrln.avif",
      "url": "https://app.kodiak.finance/#/liquidity/pools/0x7cebcc76a2faecc0ae378b340815fcbb71ec1fe0?farm=0xc196d595dece185ea39f8e1c3ce07a274ac31985&chain=berachain_mainnet",
      "description": "Acquired by depositing liquidity into the Avalon Labs - USDa | sUSDa Pool on Kodiak",
      "owner": "Avalon Labs"
    },
    {
      "stakingTokenAddress": "0x2CaFe99dB26Cf86Ae8587F5934830d25aD5C3Cb3",
      "vaultAddress": "0x524FC4F013d66E9fED424e58C5ada7d5B139761d",
      "name": "HPOS10I - WBERA | BITCOIN",
      "protocol": "Kodiak",
      "logoURI": "https://res.cloudinary.com/duv0g402y/image/upload/c_thumb,w_200,g_face/v1742838273/Ecosystem/i4paodhr59anubt8rvlj.png",
      "url": "https://app.kodiak.finance/#/liquidity/pools/0x2CaFe99dB26Cf86Ae8587F5934830d25aD5C3Cb3?chain=berachain_mainnet",
      "description": "Acquired by depositing liquidity into the HPOS10I - WBERA | BITCOIN Pool on Kodiak",
      "owner": "HarryPotterObamaSonic10inu ($BITCOIN)"
    },
    {
      "stakingTokenAddress": "0xb5D46214F4ec7f910CB433E412d32ee817986E90",
      "vaultAddress": "0x2Ee022f42564A6B23231155850Acf185DA298509",
      "name": "Bulla - BERA | HONEY",
      "protocol": "Bulla Exchange",
      "logoURI": "https://res.cloudinary.com/duv0g402y/image/upload/c_thumb,w_200,g_face/v1742842241/reward-vaults/icons/1dd1de90-7d16-412b-8682-41d573d64d0a.png",
      "url": "https://www.bulla.exchange/pools/0x901c19842e400c6a0c214dc0960f84fcfd4ee3d0",
      "description": "Acquired by depositing liquidity into the Bulla - BERA | HONEY Pool on Bulla Exchange",
      "owner": "Bulla Exchange"
    },
    {
      "stakingTokenAddress": "0x5fADc07d47D3dC1e81932eaFBE39fdEF9ba11865",
      "vaultAddress": "0xaa9c3d4ac242ab6eb9790861e1b4d6fbd6619cf4",
      "name": "Renzo - ezETH | wETH",
      "protocol": "Kodiak",
      "logoURI": "https://res.cloudinary.com/duv0g402y/image/upload/c_thumb,w_200,g_face/v1742838273/Ecosystem/yqimvlhemawtveif7cbz.png",
      "url": "https://app.kodiak.finance/#/liquidity/pools/0x5fadc07d47d3dc1e81932eafbe39fdef9ba11865?farm=0xaa9c3d4ac242ab6eb9790861e1b4d6fbd6619cf4&chain=berachain_mainnet",
      "description": "Acquired by depositing liquidity into the Renzo - ezETH | wETH Pool on Kodiak",
      "owner": "Renzo"
    },
    {
      "stakingTokenAddress": "0x28a54eaeec63fbb1175d13466a9ada5f3175d577",
      "vaultAddress": "0x31a484f7e09513ae9f481eaf8eeea76153184c44",
      "name": "NOME - USDbr | HONEY",
      "protocol": "Kodiak",
      "logoURI": "https://res.cloudinary.com/duv0g402y/image/upload/c_thumb,w_200,g_face/v1742838273/Ecosystem/ksxg4louivbp0bjpzlus.png",
      "url": "https://app.kodiak.finance/#/liquidity/pools/0x28a54EaeEc63fBb1175d13466a9ada5f3175D577?chain=berachain_mainnet",
      "description": "Acquired by depositing liquidity into the NOME - USDbr | HONEY Pool on Kodiak",
      "owner": "NOME"
    },
    {
      "stakingTokenAddress": "0xc227C8639A41db8393DD1B4EAc41464a62D64Fb4",
      "vaultAddress": "0xde9d49a63fbb7c7d211b26a7d0dabdf8e0d4b4fe",
      "name": "Olympus - OHM | wBERA",
      "protocol": "Kodiak",
      "logoURI": "https://res.cloudinary.com/duv0g402y/image/upload/c_thumb,w_200,g_face/v1742844655/reward-vaults/icons/fzhm2cubp35ezzfa1uhq.png",
      "url": "https://app.kodiak.finance/#/liquidity/pools/0xc227c8639a41db8393dd1b4eac41464a62d64fb4?farm=0x3c8e4d4324f7ab2e3238c23a2838a762ecb7051d&chain=berachain_mainnet",
      "description": "Acquired by depositing liquidity into the Olympus - OHM | wBERA Pool on Kodiak",
      "owner": "Olympus"
    },
    {
      "stakingTokenAddress": "0xd10e65a5f8ca6f835f2b1832e37cf150fb955f23",
      "vaultAddress": "0x436022b9f853bd6cbc168b45fbf12ffa50b6f79c",
      "name": "BurrBear - NECT | USDC.e | HONEY",
      "protocol": "BurrBear",
      "logoURI": "https://res.cloudinary.com/duv0g402y/image/upload/v1743429746/tokens/ejojqpuicz5nvimiyjzq.png",
      "url": "https://app.burrbear.io/#/berachain/pool/0xd10e65a5f8ca6f835f2b1832e37cf150fb955f23000000000000000000000004",
      "description": "Acquired by depositing liquidity into the NECT | USDC.e | HONEY Pool on BurrBear",
      "owner": "BurrBear"
    },
    {
      "stakingTokenAddress": "0xc95ab9eff8fb48760703c74416764b8f898afa1b",
      "vaultAddress": "0x4eA84882228a5C881675151E951235e45256a484",
      "name": "Wasabi - sWBERA",
      "protocol": "Wasabi",
      "logoURI": "https://res.cloudinary.com/duv0g402y/image/upload/v1743451864/tokens/oahudbpuy2h7mooma5wv.png",
      "url": "https://app.wasabi.xyz/earn?vault=sWBERA&network=berachain",
      "description": "Acquired by depositing BERA into the sWBERA Vault on Wasabi",
      "owner": "Wasabi"
    },
    {
      "stakingTokenAddress": "0xd948212f077e552533158becbc1882c1b19c40fe",
      "vaultAddress": "0x49FCaA48e59e3d634Ae6c6953cc30ce953Dfba2c",
      "name": "Wasabi - sHONEY",
      "protocol": "Wasabi",
      "logoURI": "https://res.cloudinary.com/duv0g402y/image/upload/v1743451885/tokens/lynhonn8pp4yeglgjth4.png",
      "url": "https://app.wasabi.xyz/earn?vault=sHONEY&network=berachain",
      "description": "Acquired by depositing BERA into the sWBERA Vault on Wasabi",
      "owner": "Wasabi"
    },
    {
      "stakingTokenAddress": "0xe454C546C8F3875e928910Abc653De5f8c432F11",
      "vaultAddress": "0xDf5C6c28479e21C5F36cEB0C44Ae15975dE844ba",
      "name": "BeraXBT - BIXBT | WBERA",
      "protocol": "Kodiak",
      "logoURI": "https://res.cloudinary.com/duv0g402y/image/upload/v1743429746/tokens/0x147c9A7F5265D7cA9a671C3817b212a0cF88856e.png",
      "url": "https://app.kodiak.finance/#/liquidity/v2/add/ETH/0x147c9A7F5265D7cA9a671C3817b212a0cF88856e?chain=berachain_mainnet",
      "description": "virtual, analytical consciousness bringing deep analysis to berachain",
      "owner": "BeraXBT"
    },
    {
      "stakingTokenAddress": "0x273c832797Bfda1C0826a786670D041282Bd6aFc",
      "vaultAddress": "0x5540e29749f6c8f5dcf49fcc17c67e97a8e7335b",
      "name": "Kuma - Trade Rewards",
      "protocol": "Kuma",
      "logoURI": "https://raw.githubusercontent.com/berachain/metadata/refs/heads/main/src/assets/tokens/0x273c832797Bfda1C0826a786670D041282Bd6aFc.png",
      "url": "https://exchange.kuma.bid/rewards/taker",
      "description": "Earned by trading on the Kuma Perps DEX",
      "owner": "Kuma"
    },
    {
      "stakingTokenAddress": "0xd9a747880393f7c33cef1aea36909b36d421f7e5",
      "vaultAddress": "0xf10f34547f4b8659058f10d29759a89eb790aa80",
      "name": "BakerDAO - BREAD | OHM",
      "protocol": "Kodiak",
      "logoURI": "https://res.cloudinary.com/duv0g402y/image/upload/v1743511182/tokens/uy0260lxub5dn38een6a.png",
      "url": "https://app.kodiak.finance/#/liquidity/pools/0xd9a747880393f7c33cef1aea36909b36d421f7e5?farm=0xc080b212caaa1ebbccde1434d6efe6359eda2084&chain=berachain_mainnet",
      "description": "Acquired by depositing liquidity into the BREAD | OHM Pool on Kodiak Finance",
      "owner": "BakerDAO"
    },
    {
      "stakingTokenAddress": "0x26bbc26415c6316890565f5f73017f85ee70b60c",
      "vaultAddress": "0x347106734e7b129dde92333a0007d64a4b08e266",
      "name": "D8X - NECT | HONEY",
      "protocol": "D8X",
      "logoURI": "https://res.cloudinary.com/duv0g402y/image/upload/v1743510327/tokens/rvut4vnjcic8k9f5oaty.png",
      "url": "https://app.madhoney.fi/vault",
      "description": "Acquired by depositing liquidity into the NECT | HONEY Pool on a D8X powered DEX like MadHoney.fi",
      "owner": "D8X"
    },
    {
      "stakingTokenAddress": "0x561fd767eec89cfd94048df7c5402c7194ef4580",
      "vaultAddress": "0x212a9b9b9cc7a935e15f4370f29705236ef709dd",
      "name": "bro.trade - Trading Rewards",
      "protocol": "bro.trade",
      "logoURI": "https://res.cloudinary.com/duv0g402y/image/upload/v1743448666/reward-vaults/icons/pxfsjxx3qu4rzyqlk9vr.jpg",
      "url": "https://app.bro.trade",
      "description": "Acquired by trading on bro.trade",
      "owner": "bro.trade"
    },
    {
      "stakingTokenAddress": "0xEC06041013b3a97c58b9ab61eAE9079Bc594EdA3",
      "vaultAddress": "0xaf0C4454bb84C64B5c6ef9292B1527C5dFD2F8B7",
      "name": "Wasabee - WETH | WBERA",
      "protocol": "Wasabee",
      "logoURI": "https://res.cloudinary.com/duv0g402y/image/upload/v1743534776/tokens/nee2adg8gdaatapv9scu.png",
      "url": "https://wasabee.honeypotfinance.xyz/vault/0xec06041013b3a97c58b9ab61eae9079bc594eda3",
      "description": "Acquired by depositing liquidity into the WETH | WBERA Pool on Wasabee",
      "owner": "Wasabee"
    },
    {
      "stakingTokenAddress": "0xd538b6aeF78E4bDDe4FD4576E9E3A403704602bc",
      "vaultAddress": "0xfdDD0A98E6A3e447fE80ace97497B305A87FF716",
      "name": "Euler - EVK Vault eHONEY-1",
      "protocol": "Euler",
      "logoURI": "https://res.cloudinary.com/duv0g402y/image/upload/v1743533405/tokens/dnhhcqnluuosehi0sriv.png",
      "url": "https://app.euler.finance/vault/0xd538b6aeF78E4bDDe4FD4576E9E3A403704602bc?network=berachain",
      "description": "Acquired by depositing HONEY into the MEV Capital Berchain Cluster HONEY Vault on Euler",
      "owner": "Euler"
    },
    {
      "stakingTokenAddress": "0x89FD57175EcEEC45992e07c206e5A864Fa6aF433",
      "vaultAddress": "0x31678555425C773c93F8DC6c1297eB224456B0B0",
      "name": "Euler - EVK Vault eHONEY-2",
      "protocol": "Euler",
      "logoURI": "https://res.cloudinary.com/duv0g402y/image/upload/v1743533423/tokens/yrqz3lw0epqgdflcmhyg.png",
      "url": "https://app.euler.finance/vault/0x89FD57175EcEEC45992e07c206e5A864Fa6aF433?network=berachain",
      "description": "Acquired by depositing HONEY into the Tulipa Hive HONEY Vault on Euler",
      "owner": "Euler"
    },
    {
      "stakingTokenAddress": "0x027DcAfB223f69d41Bd413C50854017718419585",
      "vaultAddress": "0x4426220787Fb7C195677BC1753C14E84f9a7692C",
      "name": "Euler - EVK Vault eHONEY-3",
      "protocol": "Euler",
      "logoURI": "https://res.cloudinary.com/duv0g402y/image/upload/v1743533444/tokens/m989y6nbek5eajnczkik.png",
      "url": "https://app.euler.finance/vault/0x027DcAfB223f69d41Bd413C50854017718419585?network=berachain",
      "description": "Acquired by depositing HONEY into the Tulipa Hive HONEY Vault on Euler",
      "owner": "Euler"
    },
    {
      "stakingTokenAddress": "0xa2a3170f94b55c835f8483Bc2486D41Ff0c90F28",
      "vaultAddress": "0x46accbeE0248A94527c65Cb8EEF916a7e74f6D66",
      "name": "Beratardio - BERATARDIO | WBERA",
      "protocol": "Kodiak",
      "logoURI": "https://res.cloudinary.com/duv0g402y/image/upload/v1743513356/tokens/wu5gnzwstmazfyvxydea.png",
      "url": "https://app.kodiak.finance/#/liquidity/pools/0xa2a3170f94b55c835f8483Bc2486D41Ff0c90F28?chain=berachain_mainnet",
      "description": "Acquired by depositing liquidity into the Beratardio - BERATARDIO | WBERA pool on Kodiak v2",
      "owner": "Beratardio"
    },
    {
      "stakingTokenAddress": "0x597877ccf65be938bd214c4c46907669e3e62128",
      "vaultAddress": "0x1161e6a6600C08c21cFF7Ac689e781b41Db56d85",
      "name": "sNECT",
      "protocol": "Beraborrow",
      "logoURI": "https://res.cloudinary.com/duv0g402y/image/upload/v1743510678/tokens/pnjzpr95iabxbm3x4eql.png",
      "url": "https://app.beraborrow.com/pool/deposit",
      "description": "Acquired by depositing NECT into the Liquid Stability Pool on Beraborrow",
      "owner": "Beraborrow"
    },
    {
      "stakingTokenAddress": "0x3b8B155E3C44f07f6EAd507570f4047C8B450A7F",
      "vaultAddress": "0xd62Af49eaB059144461E8D12CA1320A67d24A22A",
      "name": "IVLP",
      "logoURI": "https://res.cloudinary.com/duv0g402y/image/upload/v1743537789/tokens/gljjwxv5zw5a86lhkwjj.png",
      "protocol": "IVX Finance",
      "url": "https://ivx.fi",
      "description": "IVLP is the liquidity token for IVX's 0dte options AMM. Acquired by depositing liquidity into IVLP on IVX.",
      "owner": "IVX Finance"
    },
    {
<<<<<<< HEAD
      "stakingTokenAddress": "0x56449b16ff2b1e5ee61f532ceffda8f408f718a1",
      "vaultAddress": "0xed0fb3170390ef82e13102f36fa7fd5047722890",
      "name": "Bedrock - BR | WBERA",
      "logoURI": "https://res.cloudinary.com/duv0g402y/image/upload/c_thumb,w_200,g_face/v1742842539/reward-vaults/icons/df7a2ce9-3ff4-4c7c-9645-c9df78fd8a78.png",
      "protocol": "Kodiak",
      "url": "https://hub.berachain.com/vaults/0xed0fb3170390ef82e13102f36fa7fd5047722890/",
      "description": "Acquired by depositing liquidity into the Bedrock - BR | WBERA Pool on Kodiak",
      "owner": "Bedrock"
=======
      "stakingTokenAddress": "0x337eF1eB6c8BBeD571170Fc2b468608ab9e2Aac8",
      "vaultAddress": "0x9d65dA133391b2c055509d049C835A821d84e922",
      "name": "LBGT | WBERA KODIAK ISLAND",
      "protocol": "Kodiak",
      "logoURI": "https://res.cloudinary.com/duv0g402y/image/upload/v1744727470/tokens/yabdvrhsxkiu4cgrhatt.png",
      "url": "https://app.kodiak.finance/#/liquidity/pools/0x337ef1eb6c8bbed571170fc2b468608ab9e2aac8?chain=berachain_mainnet",
      "description": "Acquired by depositing liquidity into the LBGT | WBERA Pool on Kodiak",
      "owner": "BeraPaw"
    },
    {
      "stakingTokenAddress": "0x9B155cF7a4E5911AC35AB2173D0f58e1d39570Fd",
      "vaultAddress": "0x124ca134dd2cd67362e259fb33a2c762d8baf961",
      "name": "Kodiak Island OOGA-WBERA-1%",
      "protocol": "Kodiak",
      "logoURI": "https://res.cloudinary.com/duv0g402y/image/upload/v1744728609/tokens/sea9bvshsrz8su6omcpl.png",
      "url": "https://app.kodiak.finance/#/liquidity/pools/0x9b155cf7a4e5911ac35ab2173d0f58e1d39570fd?chain=berachain_mainnet",
      "description": "",
      "owner": "Ooga Booga"
>>>>>>> 57cc171d
    }
  ]
}<|MERGE_RESOLUTION|>--- conflicted
+++ resolved
@@ -654,16 +654,6 @@
       "owner": "IVX Finance"
     },
     {
-<<<<<<< HEAD
-      "stakingTokenAddress": "0x56449b16ff2b1e5ee61f532ceffda8f408f718a1",
-      "vaultAddress": "0xed0fb3170390ef82e13102f36fa7fd5047722890",
-      "name": "Bedrock - BR | WBERA",
-      "logoURI": "https://res.cloudinary.com/duv0g402y/image/upload/c_thumb,w_200,g_face/v1742842539/reward-vaults/icons/df7a2ce9-3ff4-4c7c-9645-c9df78fd8a78.png",
-      "protocol": "Kodiak",
-      "url": "https://hub.berachain.com/vaults/0xed0fb3170390ef82e13102f36fa7fd5047722890/",
-      "description": "Acquired by depositing liquidity into the Bedrock - BR | WBERA Pool on Kodiak",
-      "owner": "Bedrock"
-=======
       "stakingTokenAddress": "0x337eF1eB6c8BBeD571170Fc2b468608ab9e2Aac8",
       "vaultAddress": "0x9d65dA133391b2c055509d049C835A821d84e922",
       "name": "LBGT | WBERA KODIAK ISLAND",
@@ -682,7 +672,16 @@
       "url": "https://app.kodiak.finance/#/liquidity/pools/0x9b155cf7a4e5911ac35ab2173d0f58e1d39570fd?chain=berachain_mainnet",
       "description": "",
       "owner": "Ooga Booga"
->>>>>>> 57cc171d
+    },
+    {
+      "stakingTokenAddress": "0x56449b16ff2b1e5ee61f532ceffda8f408f718a1",
+      "vaultAddress": "0xed0fb3170390ef82e13102f36fa7fd5047722890",
+      "name": "Bedrock - BR | WBERA",
+      "logoURI": "https://res.cloudinary.com/dhltujx2f/image/upload/v1744776867/bedrock-logo_mfohob.png",
+      "protocol": "Kodiak",
+      "url": "https://hub.berachain.com/vaults/0xed0fb3170390ef82e13102f36fa7fd5047722890/",
+      "description": "Acquired by depositing liquidity into the Bedrock - BR | WBERA Pool on Kodiak",
+      "owner": "Bedrock"
     }
   ]
 }