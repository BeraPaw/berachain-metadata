--- conflicted
+++ resolved
@@ -57,17 +57,16 @@
       "description": "D8X powers leveraged trading for the Berachain Ecosystem on DEXs like MadHoney.fi"
     },
     {
-<<<<<<< HEAD
+      "name": "bro.trade",
+      "logoURI": "https://res.cloudinary.com/duv0g402y/image/upload/v1743448666/reward-vaults/icons/pxfsjxx3qu4rzyqlk9vr.jpg",
+      "url": "https://app.bro.trade",
+      "description": "bro.trade is a community-driven, decentralized cryptocurrency trading platform specializing in perpetual futures (perps)."
+    },
+    {
       "name": "Beratardio",
       "logoURI": "https://res.cloudinary.com/duv0g402y/image/upload/v1743513356/tokens/wu5gnzwstmazfyvxydea.png",
       "url": "https://beratardio.xyz",
       "description": "Extra retarded (maybe sentient) bear smoking weed & buzzing off Mad Honey. First memecoin to graduate from @KodiakFi's Panda Factory."
-=======
-      "name": "bro.trade",
-      "logoURI": "https://res.cloudinary.com/duv0g402y/image/upload/v1743448666/reward-vaults/icons/pxfsjxx3qu4rzyqlk9vr.jpg",
-      "url": "https://app.bro.trade",
-      "description": "bro.trade is a community-driven, decentralized cryptocurrency trading platform specializing in perpetual futures (perps)."
->>>>>>> 43182528
     }
   ],
   "vaults": [
@@ -541,16 +540,6 @@
       "owner": "D8X"
     },
     {
-<<<<<<< HEAD
-      "stakingTokenAddress": "0xa2a3170f94b55c835f8483Bc2486D41Ff0c90F28",
-      "vaultAddress": "0x46accbeE0248A94527c65Cb8EEF916a7e74f6D66",
-      "name": "Beratardio - BERATARDIO | WBERA",
-      "protocol": "Kodiak",
-      "logoURI": "https://res.cloudinary.com/duv0g402y/image/upload/v1743513356/tokens/wu5gnzwstmazfyvxydea.png",
-      "url": "https://app.kodiak.finance/#/liquidity/pools/0xa2a3170f94b55c835f8483Bc2486D41Ff0c90F28?chain=berachain_mainnet",
-      "description": "Acquired by depositing liquidity into the Beratardio - BERATARDIO | WBERA pool on Kodiak v2",
-      "owner": "Beratardio"
-=======
       "stakingTokenAddress": "0x561fd767eec89cfd94048df7c5402c7194ef4580",
       "vaultAddress": "0x212a9b9b9cc7a935e15f4370f29705236ef709dd",
       "name": "bro.trade - Staking Token",
@@ -559,7 +548,16 @@
       "url": "https://app.bro.trade",
       "description": "Acquired by trading on bro.trade",
       "owner": "bro.trade"
->>>>>>> 43182528
+    },
+    {
+      "stakingTokenAddress": "0xa2a3170f94b55c835f8483Bc2486D41Ff0c90F28",
+      "vaultAddress": "0x46accbeE0248A94527c65Cb8EEF916a7e74f6D66",
+      "name": "Beratardio - BERATARDIO | WBERA",
+      "protocol": "Kodiak",
+      "logoURI": "https://res.cloudinary.com/duv0g402y/image/upload/v1743513356/tokens/wu5gnzwstmazfyvxydea.png",
+      "url": "https://app.kodiak.finance/#/liquidity/pools/0xa2a3170f94b55c835f8483Bc2486D41Ff0c90F28?chain=berachain_mainnet",
+      "description": "Acquired by depositing liquidity into the Beratardio - BERATARDIO | WBERA pool on Kodiak v2",
+      "owner": "Beratardio"
     }
   ]
 }