--- conflicted
+++ resolved
@@ -129,17 +129,16 @@
       "description": "BGT liquid locker and autocompounder"
     },
     {
-<<<<<<< HEAD
       "name": "GetRichQuick",
       "logoURI": "https://res.cloudinary.com/duv0g402y/image/upload/v1746108622/protocols/GetRichQuick.png",
       "url": "https://www.grq.institute/",
       "description": "A parody-powered financial experiment designed for degens, dreamers, and anyone who's ever ignored a \"DYOR\" warning."
-=======
+    },
+    {
       "name": "BULL ISH",
       "logoURI": "https://res.cloudinary.com/duv0g402y/image/upload/v1746109953/protocols/bullish.jpg",
       "url": "https://game.bullas.xyz/",
       "description": "Bull Ish is a Proof of Liquidity game where users spend BERA to 'spank a bera,' placing them in a queue to earn BGT while depositing the square root of their spank power into the Berachain vault."
->>>>>>> 575a437c
     }
   ],
   "vaults": [
@@ -953,7 +952,6 @@
       "owner": "Bearn"
     },
     {
-<<<<<<< HEAD
       "stakingTokenAddress": "0x68Cac522833F38E088EEC5e356956C02F0268063",
       "vaultAddress": "0xa7782ff04de0e7f7084eedb364f485efed3fcc49",
       "name": "GRQ-WBERA",
@@ -962,7 +960,8 @@
       "url": "https://app.kodiak.finance/#/liquidity/v2/add/ETH/0xcA9088895e3390E503cac9ae95abaccdba20822e?chain=berachain_mainnet",
       "description": "Stake GRQ-WBERA LP on our platform to earn sGRQ and BGT rewards.",
       "owner": "GetRichQuick"
-=======
+    },
+    {
       "stakingTokenAddress": "0xdDD3Ea5De9c70973E224D938B8f392EC4CC0171C",
       "vaultAddress": "0x7E6E4DacFF9aB49804667e1d7B76E921a8fbBE44",
       "name": "Bull Ish V2",
@@ -971,7 +970,6 @@
       "url": "https://game.bullas.xyz/",
       "description": "Deposit liquidity into the Kodiak yBGT/yBERA pool",
       "owner": "BULL ISH"
->>>>>>> 575a437c
     }
   ]
 }