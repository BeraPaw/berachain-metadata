{
  "$schema": "../../schemas/vaults.schema.json",
  "name": "Berachain Mainnet Default Reward Vault List",
  "protocols": [
    {
      "name": "HUB",
      "logoURI": "https://res.cloudinary.com/duv0g402y/image/upload/v1745505341/protocols/berachainhub.png",
      "url": "https://hub.berachain.com",
      "description": "Swap a variety of tokens effortlessly on our decentralized platform. Provide liquidity to pools and earn BGT rewards."
    },
    {
      "name": "BurrBear",
      "logoURI": "https://res.cloudinary.com/duv0g402y/image/upload/v1745505613/protocols/burrbear.png",
      "url": "https://app.burrbear.io/",
      "description": ""
    },
    {
      "name": "Kodiak",
      "logoURI": "https://res.cloudinary.com/duv0g402y/image/upload/v1745504629/protocols/kodiak.png",
      "url": "https://app.kodiak.finance/",
      "description": "Kodiak is a decentralized exchange for the Berachain ecosystem."
    },
    {
      "name": "Infrared Finance",
      "logoURI": "https://res.cloudinary.com/duv0g402y/image/upload/v1745504839/protocols/infrared.png",
      "url": "https://infrared.finance/",
      "description": ""
    },
    {
      "name": "Dolomite",
      "logoURI": "https://res.cloudinary.com/duv0g402y/image/upload/c_thumb,w_200,g_face/v1745319674/protocols/dolomite.jpg",
      "url": "https://dolomite.io/",
      "description": "Dolomite is a decentralized money market protocol."
    },
    {
      "name": "D2 Finance",
      "logoURI": "https://res.cloudinary.com/duv0g402y/image/upload/v1745430644/protocols/d2finance.png",
      "url": "https://d2.finance/strategies",
      "description": "D2 Finance is a multi-strategy fund delivering tokenized derivatives strategies and derivatives trading, in a 100% on-chain solution."
    },
    {
      "name": "Beraborrow",
      "logoURI": "https://res.cloudinary.com/duv0g402y/image/upload/v1745505738/protocols/beraborrow.png",
      "url": "https://app.beraborrow.com/",
      "description": "Beraborrow unlocks instant liquidity against Berachain assets through the first PoL powered stablecoin, Nectar"
    },
    {
      "name": "Beradrome",
      "logoURI": "https://res.cloudinary.com/duv0g402y/image/upload/c_thumb,w_200,g_face/v1742841609/reward-vaults/icons/544876aa-568f-4f78-b318-b16d02e23bd6.png",
      "url": "https://www.beradrome.com/",
      "description": ""
    },
    {
      "name": "Bulla Exchange",
      "logoURI": "https://res.cloudinary.com/duv0g402y/image/upload/c_thumb,w_200,g_face/v1742842241/reward-vaults/icons/1dd1de90-7d16-412b-8682-41d573d64d0a.png",
      "url": "https://www.bulla.exchange/",
      "description": ""
    },
    {
      "name": "Wasabi",
      "logoURI": "https://res.cloudinary.com/duv0g402y/image/upload/v1743451813/protocols/o2jkgouehmjdptfcswp6.png",
      "url": "https://wasabi.xyz/",
      "description": "Wasabi is a spot leverage DEX that allows you to long, short, swap, and earn on your favorite tokens."
    },
    {
      "name": "Kuma",
      "logoURI": "https://raw.githubusercontent.com/berachain/metadata/refs/heads/main/src/assets/tokens/0x273c832797Bfda1C0826a786670D041282Bd6aFc.png",
      "url": "https://kuma.bid",
      "description": "Kuma is a layer 2 perpetual futures DEX powered by Berachain’s Proof-of-Liquidity."
    },
    {
      "name": "D8X",
      "logoURI": "https://res.cloudinary.com/duv0g402y/image/upload/v1743510327/tokens/rvut4vnjcic8k9f5oaty.png",
      "url": "https://www.d8x.exchange/",
      "description": "D8X powers leveraged trading for the Berachain Ecosystem on DEXs like MadHoney.fi"
    },
    {
      "name": "bro.trade",
      "logoURI": "https://res.cloudinary.com/duv0g402y/image/upload/v1743448666/reward-vaults/icons/pxfsjxx3qu4rzyqlk9vr.jpg",
      "url": "https://app.bro.trade",
      "description": "bro.trade is a community-driven, decentralized cryptocurrency trading platform specializing in perpetual futures (perps)."
    },
    {
      "name": "Wasabee",
      "logoURI": "https://res.cloudinary.com/duv0g402y/image/upload/v1745502280/protocols/wasabee.png",
      "url": "https://wasabee.xyz/",
      "description": "Wasabee is a meme DEX for the Berachain ecosystem"
    },
    {
      "name": "Euler",
      "logoURI": "https://res.cloudinary.com/duv0g402y/image/upload/v1743451813/protocols/o2jkgouehmjdptfcswp6.png",
      "url": "https://euler.finance/",
      "description": "Euler is a decentralized lending protocol."
    },
    {
      "name": "Beratardio",
      "logoURI": "https://res.cloudinary.com/duv0g402y/image/upload/v1743513356/tokens/wu5gnzwstmazfyvxydea.png",
      "url": "https://beratardio.xyz",
      "description": "Extra retarded (maybe sentient) bear smoking weed & buzzing off Mad Honey. First memecoin to graduate from @KodiakFi's Panda Factory."
    },
    {
      "name": "IVX Finance",
      "logoURI": "https://res.cloudinary.com/duv0g402y/image/upload/v1743538082/protocols/awmnyxwgvfitzn4vfpai.png",
      "url": "https://ivx.fi",
      "description": "IVX is a liquid options AMM built on top of Berachain network that allow users to trade zero days to expiry option contracts over a variety of assets."
    },
    {
      "name": "Lode Trade",
      "logoURI": "https://res.cloudinary.com/duv0g402y/image/upload/v1744806398/tokens/xqq0lntwsthjkfzskg9q.png",
      "url": "https://lode.trade",
      "description": "LODE is a decentralized trading platform that aggregates liquidity from both centralized and decentralized exchanges, offering deep liquidity, minimal slippage, and innovative risk management."
    },
    {
      "name": "Wizzwoods",
      "logoURI": "https://res.cloudinary.com/duv0g402y/image/upload/v1744809769/vaults/xoeztwkfwreatd1zfjco.png",
      "url": "https://www.wizzwoods.com",
      "description": "1st pixel farm game integrates interchain capabilities with a SocialFi twist."
    },
    {
      "name": "OpenState",
      "logoURI": "https://res.cloudinary.com/duv0g402y/image/upload/v1745684774/protocols/openstate.png",
      "url": "https://openstate.com/?chain=berachain",
      "description": "Openstate enables scalable yield infrastructure. Earn top yields and enjoy instant liquidity for BGT and more - all on Openstate."
    },
    {
<<<<<<< HEAD
      "name": "Bedrock",
      "logoURI": "https://res.cloudinary.com/duv0g402y/image/upload/v1745989729/protocols/Bedrock.png",
      "url": "https://www.bedrock.technology/",
      "description": "Bedrock is the first multi-asset liquid restaking protocol, pioneering Bitcoin staking with uniBTC."
=======
      "name": "Bearn",
      "logoURI": "https://res.cloudinary.com/duv0g402y/image/upload/v1745934109/protocols/Bearn.png",
      "url": "https://bearn.sucks/",
      "description": "BGT liquid locker and autocompounder"
>>>>>>> 2630af03
    }
  ],
  "vaults": [
    {
      "stakingTokenAddress": "0xdE04c469Ad658163e2a5E860a03A86B52f6FA8C8",
      "vaultAddress": "0x6649Bc987a7c0fB0199c523de1b1b330cd0457A8",
      "name": "BYUSD | HONEY",
      "protocol": "HUB",
      "logoURI": "https://res.cloudinary.com/duv0g402y/image/upload/c_thumb,w_200,g_face/v1738733620/reward-vaults/icons/c2q60zif1cetllqip0a6.png",
      "url": "https://hub.berachain.com/pools/0xde04c469ad658163e2a5e860a03a86b52f6fa8c8000000000000000000000000/details/",
      "description": "Acquired by depositing liquidity into the BYUSD | HONEY Pool on Hub",
      "owner": "Foundation"
    },
    {
      "stakingTokenAddress": "0xDd70A5eF7d8CfE5C5134b5f9874b09Fb5Ce812b4",
      "vaultAddress": "0x17376aD6167a5592FbEAA42e6068c132474a513d",
      "name": "WETH | WBERA",
      "protocol": "HUB",
      "logoURI": "https://res.cloudinary.com/duv0g402y/image/upload/c_thumb,w_200,g_face/v1738733618/reward-vaults/icons/cmiqewcekww0ckhqoe9d.png",
      "url": "https://hub.berachain.com/pools/0xdd70a5ef7d8cfe5c5134b5f9874b09fb5ce812b4000200000000000000000003/details/",
      "description": "Acquired by depositing liquidity into the WETH | WBERA Pool on Hub",
      "owner": "Foundation"
    },
    {
      "stakingTokenAddress": "0x38fdD999Fe8783037dB1bBFE465759e312f2d809",
      "vaultAddress": "0x086f82fa0cA310Cc835a9DB4f53697687ef149c7",
      "name": "WBTC | WBERA",
      "protocol": "HUB",
      "logoURI": "https://res.cloudinary.com/duv0g402y/image/upload/c_thumb,w_200,g_face/v1738378469/reward-vaults/icons/xqepqh4lifyybbt27f20.png",
      "url": "https://hub.berachain.com/pools/0x38fdd999fe8783037db1bbfe465759e312f2d809000200000000000000000004/details/",
      "description": "Acquired by depositing liquidity into the WBTC | WBERA Pool on Hub",
      "owner": "Foundation"
    },
    {
      "stakingTokenAddress": "0xF961a8f6d8c69E7321e78d254ecAfBcc3A637621",
      "vaultAddress": "0xF99be47baf0c22B7eB5EAC42c8D91b9942Dc7e84",
      "name": "USDC.e | HONEY",
      "protocol": "HUB",
      "logoURI": "https://res.cloudinary.com/duv0g402y/image/upload/c_thumb,w_200,g_face/v1738378469/reward-vaults/icons/oqmqj7c4707nobigirw5.png",
      "url": "https://hub.berachain.com/pools/0xf961a8f6d8c69e7321e78d254ecafbcc3a637621000000000000000000000001/details/",
      "description": "Acquired by depositing liquidity into the USDC.e | HONEY Pool on Hub",
      "owner": "Foundation"
    },
    {
      "stakingTokenAddress": "0x2c4a603A2aA5596287A06886862dc29d56DbC354",
      "vaultAddress": "0xC2BaA8443cDA8EBE51a640905A8E6bc4e1f9872c",
      "name": "WBERA | HONEY",
      "protocol": "HUB",
      "logoURI": "https://res.cloudinary.com/duv0g402y/image/upload/c_thumb,w_200,g_face/v1738378469/reward-vaults/icons/soy9mfpovb1odtby9p02.png",
      "url": "https://hub.berachain.com/pools/0x2c4a603a2aa5596287a06886862dc29d56dbc354000200000000000000000002/details/",
      "description": "Acquired by depositing liquidity into the WBERA | HONEY Pool on Hub",
      "owner": "Foundation"
    },
    {
      "stakingTokenAddress": "0xE416C064946112c1626D6700D1081a750B1B1Dd7",
      "vaultAddress": "0x4974Ee5f484a3c05F181Aeb380cd7C411dd79c0E",
      "name": "Smilee - NECT | wgBERA",
      "protocol": "BurrBear",
      "logoURI": "https://res.cloudinary.com/duv0g402y/image/upload/c_thumb,w_200,g_face/v1742854063/reward-vaults/icons/jc7moazw8aeobb4sxbcz.png",
      "url": "https://app.burrbear.io/#/berachain/pool/0xe416c064946112c1626d6700d1081a750b1b1dd7000200000000000000000008",
      "description": "Acquired by depositing liquidity into the Smilee - NECT | wgBERA Pool on BurrBear",
      "owner": "Smilee"
    },
    {
      "stakingTokenAddress": "0x567f32E86BE3e3963CdBc1887b5043B701f113d9",
      "vaultAddress": "0x1Fe3C13B009eCfCe196E480180Db5f8990FFf5Fe",
      "name": "Smilee - WBERA | wgBERA",
      "protocol": "BurrBear",
      "logoURI": "https://res.cloudinary.com/duv0g402y/image/upload/v1743021065/tokens/nvpwbuegvulkccjmg0lm.png",
      "url": "https://app.burrbear.io/#/berachain/pool/0x567f32e86be3e3963cdbc1887b5043b701f113d9000000000000000000000006",
      "description": "The stable pool wgBERA-BERA, including the official Liquid Staking Token from Smilee Finance.",
      "owner": "Smilee"
    },
    {
      "stakingTokenAddress": "0x62C030B29a6Fef1B32677499e4a1F1852a8808c0",
      "vaultAddress": "0x92aF7d5fcDEF44C3df168ecfDCd03deA1807AF28",
      "name": "Infrared - WBERA | iBERA",
      "protocol": "HUB",
      "logoURI": "https://res.cloudinary.com/duv0g402y/image/upload/c_thumb,w_200,g_face/v1742841457/reward-vaults/icons/decd0d82-b563-4f82-b9da-8b2f9e9a8101.png",
      "url": "https://hub.berachain.com/pools/0x62c030b29a6fef1b32677499e4a1f1852a8808c00000000000000000000000c6/details/",
      "description": "Acquired by depositing liquidity into the Infrared - WBERA | iBERA Pool on Hub",
      "owner": "Infrared Finance"
    },
    {
      "stakingTokenAddress": "0xb66d97C1dE2BC2b61EEf8EF9c761a87521DF207d",
      "vaultAddress": "0xE06E0d35AA771929Df26d77f2bA3D6bc0235A811",
      "name": "Stride - stBGT | WBERA",
      "protocol": "HUB",
      "logoURI": "https://res.cloudinary.com/duv0g402y/image/upload/c_thumb,w_200,g_face/v1742841479/reward-vaults/icons/1c01b24a-0ff1-41c0-b16d-5b4fd5cd1958.png",
      "url": "https://hub.berachain.com/pools/0xb66d97c1de2bc2b61eef8ef9c761a87521df207d00020000000000000000005d/details/",
      "description": "Acquired by depositing liquidity into the Stride - stBGT | WBERA Pool on Hub",
      "owner": "Stride"
    },
    {
      "stakingTokenAddress": "0x2461e93D5963C2bB69de499676763E67A63c7Ba5",
      "vaultAddress": "0xCB522875373c5DB79F4B0816B381b4461d07B1af",
      "name": "Dinero - DINERO | WBERA",
      "protocol": "HUB",
      "logoURI": "https://res.cloudinary.com/duv0g402y/image/upload/c_thumb,w_200,g_face/v1742838274/Ecosystem/xhwgcvjmurj009s7csvt.png",
      "url": "https://hub.berachain.com/pools/0x2461e93d5963c2bb69de499676763e67a63c7ba50002000000000000000000c2/details/",
      "description": "Acquired by depositing liquidity into the Dinero - DINERO | WBERA Pool on Hub",
      "owner": "Dinero"
    },
    {
      "stakingTokenAddress": "0x03bCcF796cDef61064c4a2EffdD21f1AC8C29E92",
      "vaultAddress": "0xedD27cE3793d655E3d15E29e297F4848De1EF092",
      "name": "Dinero - WETH | beraETH",
      "protocol": "Kodiak",
      "logoURI": "https://res.cloudinary.com/duv0g402y/image/upload/v1742838274/Ecosystem/xhwgcvjmurj009s7csvt.png",
      "url": "https://app.kodiak.finance/#/liquidity/pools/0x03bccf796cdef61064c4a2effdd21f1ac8c29e92?chain=berachain_mainnet",
      "description": "Acquired by depositing liquidity into the Dinero - WETH | beraETH Pool on Kodiak",
      "owner": "Dinero"
    },
    {
      "stakingTokenAddress": "0x705Fc16BA5A1EB67051934F2Fb17EacaE660F6c7",
      "vaultAddress": "0xE8ED00B1B142E8D84eF773C4FCcaA18682d5a401",
      "name": "BeraPaw - WBERA | LBGT",
      "protocol": "HUB",
      "logoURI": "https://res.cloudinary.com/duv0g402y/image/upload/c_thumb,w_200,g_face/v1742841502/reward-vaults/icons/92c4c740-339b-46ff-ae37-5b8a74010819.png",
      "url": "https://hub.berachain.com/pools/0x705fc16ba5a1eb67051934f2fb17eacae660f6c70002000000000000000000d5/details/",
      "description": "Acquired by depositing liquidity into the BeraPaw - WBERA | LBGT Pool on Hub",
      "owner": "BeraPaw"
    },
    {
      "stakingTokenAddress": "0xEc8BA456b4e009408d0776cdE8B91f8717D13Fa1",
      "vaultAddress": "0x0710ABFfB1A54211a5e88d18Bf9854Cba86d0819",
      "name": "Yeet - YEET | WBERA",
      "protocol": "Kodiak",
      "logoURI": "https://res.cloudinary.com/duv0g402y/image/upload/c_thumb,w_200,g_face/v1742841518/reward-vaults/icons/840ba0be-550d-40d1-a04e-24f78afae1ea.png",
      "url": "https://app.kodiak.finance/#/liquidity/pools/0xec8ba456b4e009408d0776cde8b91f8717d13fa1?farm=0x0710abffb1a54211a5e88d18bf9854cba86d0819&chain=berachain_mainnet",
      "description": "Acquired by depositing liquidity into the Yeet - YEET | WBERA Pool on Kodiak",
      "owner": "Yeet"
    },
    {
      "stakingTokenAddress": "0xf9845a03F7e6b06645A03a28b943C8A4B5fE7BCC",
      "vaultAddress": "0x4796039d56892A324585d77A76059b1cD2b9D02a",
      "name": "Beramonium - BERA | BERAMO",
      "protocol": "Kodiak",
      "logoURI": "https://res.cloudinary.com/duv0g402y/image/upload/c_thumb,w_200,g_face/v1742838273/Ecosystem/xw3dv15b4lzrlntdlkj1.png",
      "url": "https://v3.info.kodiak.finance/berachain_mainnet#/berachain_mainnet/pools/0x37640ccf25e5f189c3d8c1a188d28d09953fd612",
      "description": "Acquired by depositing liquidity into the Beramonium - BERA | BERAMO Pool on Kodiak",
      "owner": "Beramonium"
    },
    {
      "stakingTokenAddress": "0x7fd165B73775884a38AA8f2B384A53A3Ca7400E6",
      "vaultAddress": "0x34852C863D266100f573D4D1fD1D0CFE20602Da0",
      "name": "Reservoir rUSD | HONEY",
      "protocol": "Kodiak",
      "logoURI": "https://res.cloudinary.com/duv0g402y/image/upload/c_thumb,w_200,g_face/v1742841539/reward-vaults/icons/76d98bae-608c-4e57-95eb-f8691a8d2cee.png",
      "url": "https://app.kodiak.finance/#/liquidity/pools/0x7fd165b73775884a38aa8f2b384a53a3ca7400e6?farm=0x34852c863d266100f573d4d1fd1d0cfe20602da0&chain=berachain_mainnet",
      "description": "Acquired by depositing liquidity into the Reservoir rUSD | HONEY Pool on Kodiak",
      "owner": "Reservoir"
    },
    {
      "stakingTokenAddress": "0x98bDEEde9A45C28d229285d9d6e9139e9F505391",
      "vaultAddress": "0x815596fA7C4d983d1Ca5304e5b48978424C1B448",
      "name": "Olympus - OHM | HONEY",
      "protocol": "Kodiak",
      "logoURI": "https://res.cloudinary.com/duv0g402y/image/upload/c_thumb,w_200,g_face/v1742844655/reward-vaults/icons/fzhm2cubp35ezzfa1uhq.png",
      "url": "https://app.kodiak.finance/#/liquidity/pools/0x98bdeede9a45c28d229285d9d6e9139e9f505391?farm=0x815596fa7c4d983d1ca5304e5b48978424c1b448&chain=berachain_mainnet",
      "description": "Acquired by depositing liquidity into the Olympus - OHM | HONEY Pool on Kodiak",
      "owner": "Olympus"
    },
    {
      "stakingTokenAddress": "0x083a86797db5B6F738CE9E0599F6bE17d3059275",
      "vaultAddress": "0x63233e055847eD2526d9275a6cD1d01CAAFC09f0",
      "name": "Beradrome - hiBERO | HONEY",
      "protocol": "Beradrome",
      "logoURI": "https://res.cloudinary.com/duv0g402y/image/upload/c_thumb,w_200,g_face/v1742841609/reward-vaults/icons/544876aa-568f-4f78-b318-b16d02e23bd6.png",
      "url": "https://www.beradrome.com/swap",
      "owner": "Beradrome"
    },
    {
      "stakingTokenAddress": "0x4a254B11810B8EBb63C5468E438FC561Cb1bB1da",
      "vaultAddress": "0x45325Df4A6A6ebD268f4693474AaAa1f3f0ce8Ca",
      "name": "Kodiak - WBERA | HONEY",
      "protocol": "Kodiak",
      "logoURI": "https://res.cloudinary.com/duv0g402y/image/upload/c_thumb,w_200,g_face/v1742841699/reward-vaults/icons/81d1ee15-aead-4395-be9b-cf9e52a704f0.png",
      "url": "https://app.kodiak.finance/#/liquidity/pools/0x4a254B11810B8EBb63C5468E438FC561Cb1bB1da?chain=berachain_mainnet",
      "description": "Acquired by depositing liquidity into the Kodiak - WBERA | HONEY Pool on Kodiak",
      "owner": "Kodiak"
    },
    {
      "stakingTokenAddress": "0x9659dc8c1565E0bd82627267e3b4eEd1a377ebE6",
      "vaultAddress": "0xFB657cd154E661dDF3E229529D92545640b19292",
      "name": "Kodiak - WETH | WBERA",
      "protocol": "Kodiak",
      "logoURI": "https://res.cloudinary.com/duv0g402y/image/upload/c_thumb,w_200,g_face/v1742841699/reward-vaults/icons/81d1ee15-aead-4395-be9b-cf9e52a704f0.png",
      "url": "https://app.kodiak.finance/#/liquidity/pools/0x9659dc8c1565E0bd82627267e3b4eEd1a377ebE6?chain=berachain_mainnet",
      "description": "Acquired by depositing liquidity into the Kodiak - WETH | WBERA Pool on Kodiak",
      "owner": "Kodiak"
    },
    {
      "stakingTokenAddress": "0xF06EA29FCF4765200742d29E685973a1870EaC98",
      "vaultAddress": "0xeec2AD7bb37374229860265e644F4E2693b23fdd",
      "name": "Kodiak - WBTC | WBERA",
      "protocol": "Kodiak",
      "logoURI": "https://res.cloudinary.com/duv0g402y/image/upload/c_thumb,w_200,g_face/v1742841699/reward-vaults/icons/81d1ee15-aead-4395-be9b-cf9e52a704f0.png",
      "url": "https://app.kodiak.finance/#/liquidity/pools/0xF06EA29FCF4765200742d29E685973a1870EaC98?chain=berachain_mainnet",
      "description": "Acquired by depositing liquidity into the Kodiak - WBTC | WBERA Pool on Kodiak",
      "owner": "Kodiak"
    },
    {
      "stakingTokenAddress": "0xdcA120bd3A13250B67f6FAA5c29c1F38eC6EBeCE",
      "vaultAddress": "0x4551C0e216f59cC081B6610637668b770FFdf843",
      "name": "Holdstation - HOLD | WBERA",
      "protocol": "Kodiak",
      "logoURI": "https://res.cloudinary.com/duv0g402y/image/upload/c_thumb,w_200,g_face/v1742853978/reward-vaults/icons/byhm8z0lnhtwktwisaas.png",
      "url": "https://app.kodiak.finance/#/liquidity/pools/0xdcA120bd3A13250B67f6FAA5c29c1F38eC6EBeCE?chain=berachain_mainnet",
      "description": "Acquired by depositing liquidity into the Holdstation - HOLD | WBERA Pool on Kodiak",
      "owner": "Holdstation"
    },
    {
      "stakingTokenAddress": "0xcfFBFD665BEdB19B47837461A5aBf4388C560D35",
      "vaultAddress": "0xb4c32fD71C89f0195A8AC0c3fA9ebf2b4774bd26",
      "name": "Bulla - BERA | iBGT",
      "protocol": "Bulla Exchange",
      "logoURI": "https://res.cloudinary.com/duv0g402y/image/upload/c_thumb,w_200,g_face/v1742842241/reward-vaults/icons/1dd1de90-7d16-412b-8682-41d573d64d0a.png",
      "url": "https://www.bulla.exchange/pools/0x01ad86d9946c04917970578ff50f6ae4822214da",
      "description": "Acquired by depositing liquidity into the Bulla - BERA | iBGT Pool on Bulla Exchange",
      "owner": "Bulla Exchange"
    },
    {
      "stakingTokenAddress": "0x258d8933B625566fBe057874121783a2808aDafA",
      "vaultAddress": "0x1932d24df32ec4cFDecA7824F36fd06c1458434C",
      "name": "Dinero - WETH | beraETH",
      "protocol": "HUB",
      "logoURI": "https://res.cloudinary.com/duv0g402y/image/upload/v1742838274/Ecosystem/xhwgcvjmurj009s7csvt.png",
      "url": "https://hub.berachain.com/pools/0x258d8933b625566fbe057874121783a2808adafa0000000000000000000000c1/details/",
      "description": "Acquired by depositing liquidity into the Dinero - WETH | beraETH Pool on Hub",
      "owner": "Dinero"
    },
    {
      "stakingTokenAddress": "0x57161d6272F47cd48BA165646c802f001040C2E0",
      "vaultAddress": "0x19Ecf480652A7DE3A60dd7fd7012dAeD6C79E3E9",
      "name": "Dinero - STONE | beraETH",
      "protocol": "Kodiak",
      "logoURI": "https://res.cloudinary.com/duv0g402y/image/upload/c_thumb,w_200,g_face/v1742838274/Ecosystem/xhwgcvjmurj009s7csvt.png",
      "url": "https://app.kodiak.finance/#/liquidity/pools/0x57161d6272f47cd48ba165646c802f001040c2e0?farm=0x19ecf480652a7de3a60dd7fd7012daed6c79e3e9&chain=berachain_mainnet",
      "description": "Acquired by depositing liquidity into the Dinero - STONE | beraETH Pool on Kodiak",
      "owner": "Dinero"
    },
    {
      "stakingTokenAddress": "0xE3EeB9e48934634d8B5B39A0d15DD89eE0F969C4",
      "vaultAddress": "0xa2c5adB20A446Fa71A1762002E3C9B4Dd37DBAf4",
      "name": "Infrared - WBERA-iBERA",
      "protocol": "Kodiak",
      "logoURI": "https://res.cloudinary.com/duv0g402y/image/upload/c_thumb,w_200,g_face/v1742841457/reward-vaults/icons/decd0d82-b563-4f82-b9da-8b2f9e9a8101.png",
      "url": "https://app.kodiak.finance/#/liquidity/pools/0xE3EeB9e48934634d8B5B39A0d15DD89eE0F969C4?chain=berachain_mainnet",
      "description": "Acquired by depositing liquidity into the Infrared - WBERA-iBERA Pool on Kodiak",
      "owner": "Infrared Finance"
    },
    {
      "stakingTokenAddress": "0x564f011D557aAd1cA09BFC956Eb8a17C35d490e0",
      "vaultAddress": "0x3Be1bE98eFAcA8c1Eb786Cbf38234c84B5052EeB",
      "name": "Infrared - WBERA-iBGT",
      "protocol": "Kodiak",
      "logoURI": "https://res.cloudinary.com/duv0g402y/image/upload/c_thumb,w_200,g_face/v1742841457/reward-vaults/icons/decd0d82-b563-4f82-b9da-8b2f9e9a8101.png",
      "url": "https://app.kodiak.finance/#/liquidity/pools/0x564f011D557aAd1cA09BFC956Eb8a17C35d490e0?chain=berachain_mainnet",
      "description": "Acquired by depositing liquidity into the Infrared - WBERA-iBGT Pool on Kodiak",
      "owner": "Infrared Finance"
    },
    {
      "stakingTokenAddress": "0x93A913351CaE2D8C82C4b85f699726947eB76d32",
      "vaultAddress": "0x6B23E121C6A13c959d69493Ea5cA015A5847596A",
      "name": "Ramen - RAMEN | BERA",
      "protocol": "Kodiak",
      "logoURI": "https://res.cloudinary.com/duv0g402y/image/upload/v1743016529/tokens/civrkmzek6unskt82ssx.png",
      "url": "https://app.kodiak.finance/#/liquidity/pools/0x93A913351CaE2D8C82C4b85f699726947eB76d32?chain=berachain_mainnet",
      "description": "Acquired by depositing liquidity into the Ramen - RAMEN | BERA Pool on Kodiak",
      "owner": "Ramen Finance"
    },
    {
      "stakingTokenAddress": "0x0FD67ac75F9DF51f5d81F582417B318F44b45f5c",
      "vaultAddress": "0x193fF57dc9EFA1DeC154946c10332bA31C8e72b2",
      "name": "BM - WBERA | BM",
      "protocol": "Kodiak",
      "logoURI": "https://res.cloudinary.com/duv0g402y/image/upload/c_thumb,w_200,g_face/v1742838273/Ecosystem/hbt1hvsanbb0mgddvnjb.png",
      "url": "https://app.kodiak.finance/#/liquidity/pools/0x0FD67ac75F9DF51f5d81F582417B318F44b45f5c?chain=berachain_mainnet",
      "description": "Acquired by depositing liquidity into the BM - WBERA | BM Pool on Kodiak",
      "owner": "BM"
    },
    {
      "stakingTokenAddress": "0xEf8C3239E0D8Be9d58f145E18F5909Ddad681365",
      "vaultAddress": "0x66EB42C499372E897929eFBF6026821B0a148119",
      "name": "NAV - NAV | BERA",
      "protocol": "Kodiak",
      "logoURI": "https://res.cloudinary.com/duv0g402y/image/upload/c_thumb,w_200,g_face/v1742842382/reward-vaults/icons/314c3712-9449-4bcb-8923-da054c96a2f4.png",
      "url": "https://app.kodiak.finance/#/liquidity/pools/0xEf8C3239E0D8Be9d58f145E18F5909Ddad681365?chain=berachain_mainnet",
      "description": "Acquired by depositing liquidity into the NAV - NAV | BERA Pool on Kodiak",
      "owner": "Kodiak"
    },
    {
      "stakingTokenAddress": "0x97431F104be73FC0e6fc731cE84486DA05C48871",
      "vaultAddress": "0xcD1982B07ADFa787a88Dc1157b9fa3221d25fcaF",
      "name": "StakeStone - WETH | STONE",
      "protocol": "Kodiak",
      "logoURI": "https://res.cloudinary.com/duv0g402y/image/upload/c_thumb,w_200,g_face/v1742842397/reward-vaults/icons/06281214-e6a0-4f83-87af-9d227b2bdede.png",
      "url": "https://app.kodiak.finance/#/liquidity/pools/0x97431f104be73fc0e6fc731ce84486da05c48871?farm=0xcd1982b07adfa787a88dc1157b9fa3221d25fcaf&chain=berachain_mainnet",
      "description": "Acquired by depositing liquidity into the StakeStone - WETH | STONE Pool on Kodiak",
      "owner": "StakeStone"
    },
    {
      "stakingTokenAddress": "0x8b161685135e9FbC5475169e1adDc0F2C4b7c343",
      "vaultAddress": "0xCf77d23cFC561E34e3b6137C736EA5CB395BcDA0",
      "name": "Stride - stBGT | BERA",
      "protocol": "Kodiak",
      "logoURI": "https://res.cloudinary.com/duv0g402y/image/upload/c_thumb,w_200,g_face/v1742841479/reward-vaults/icons/1c01b24a-0ff1-41c0-b16d-5b4fd5cd1958.png",
      "url": "https://app.kodiak.finance/#/liquidity/pools/0x8b161685135e9fbc5475169e1addc0f2c4b7c343?chain=berachain_mainnet",
      "description": "Acquired by depositing liquidity into the Stride - stBGT | BERA Pool on Kodiak",
      "owner": "Stride"
    },
    {
      "stakingTokenAddress": "0x3879451f4f69F0c2d37CaD45319cFf2E7d29C596",
      "vaultAddress": "0x11Fadf69a02340A676B4BD2A27FFd952094faE99",
      "name": "SolvProtocol - SolvBTC | WBTC",
      "protocol": "Kodiak",
      "logoURI": "https://res.cloudinary.com/duv0g402y/image/upload/c_thumb,w_200,g_face/v1742842438/reward-vaults/icons/c1ee4ab9-d1cf-4850-a9a4-c73d13749afd.png",
      "url": "https://app.kodiak.finance/#/liquidity/pools/0x3879451f4f69f0c2d37cad45319cff2e7d29c596?farm=0x11fadf69a02340a676b4bd2a27ffd952094fae99&chain=berachain_mainnet",
      "description": "Acquired by depositing liquidity into the SolvProtocol - SolvBTC | WBTC Pool on Kodiak",
      "owner": "Solv Protocol"
    },
    {
      "stakingTokenAddress": "0xE8b92cd9771ebaad873A8E1b1B55404aECfDBc9d",
      "vaultAddress": "0xA6cAB22B1b64532aF6779d7227983D1Be1Bd317E",
      "name": "Beraplug - PLUG | WBERA",
      "protocol": "Kodiak",
      "logoURI": "https://res.cloudinary.com/duv0g402y/image/upload/v1743022530/tokens/hcvy0j5uaoeornxzhbft.png",
      "url": "https://v2.info.kodiak.finance/pair/0xac1d44f0284634eb04ffa56c76d47e839224b46f?chain=berachain_mainnet",
      "description": "Acquired by depositing liquidity into the Beraplug - PLUG | WBERA Pool on Kodiak",
      "owner": "Beraplug"
    },
    {
      "stakingTokenAddress": "0x43E487126c4F37D1915cF02a90B5C5295AFb1790",
      "vaultAddress": "0x3fc5cB0290C82680Afe9EF8CddE5468d74C85705",
      "name": "SolvProtocol - SolvBTC.BBN | SolvBTC",
      "protocol": "Kodiak",
      "logoURI": "https://res.cloudinary.com/duv0g402y/image/upload/c_thumb,w_200,g_face/v1742842438/reward-vaults/icons/c1ee4ab9-d1cf-4850-a9a4-c73d13749afd.png",
      "url": "https://app.kodiak.finance/#/liquidity/pools/0x43e487126c4f37d1915cf02a90b5c5295afb1790?farm=0x3fc5cb0290c82680afe9ef8cdde5468d74c85705&chain=berachain_mainnet",
      "description": "Acquired by depositing liquidity into the SolvProtocol - SolvBTC.BBN | SolvBTC Pool on Kodiak",
      "owner": "Solv Protocol"
    },
    {
      "stakingTokenAddress": "0xB67D60fc02E0870EdDca24D4fa8eA516c890152b",
      "vaultAddress": "0x8Ee2627aFF73e285f1A83b6E8bB7E9945f404A1B",
      "name": "Bedrock - WBTC | uniBTC",
      "protocol": "Kodiak",
      "logoURI": "https://res.cloudinary.com/duv0g402y/image/upload/c_thumb,w_200,g_face/v1742842539/reward-vaults/icons/df7a2ce9-3ff4-4c7c-9645-c9df78fd8a78.png",
      "url": "https://app.kodiak.finance/#/liquidity/pools/0xb67d60fc02e0870eddca24d4fa8ea516c890152b?farm=0x8ee2627aff73e285f1a83b6e8bb7e9945f404a1b&chain=berachain_mainnet",
      "description": "Acquired by depositing liquidity into the Bedrock - WBTC | uniBTC Pool on Kodiak",
      "owner": "Bedrock"
    },
    {
      "stakingTokenAddress": "0x7CeBCc76A2faecC0aE378b340815fcbb71eC1Fe0",
      "vaultAddress": "0xc196D595DECE185Ea39f8e1C3cE07a274aC31985",
      "name": "Avalon Labs - USDa | sUSDa",
      "protocol": "Kodiak",
      "logoURI": "https://res.cloudinary.com/duv0g402y/image/upload/c_thumb,w_200,g_face/v1742838273/Ecosystem/rg1yb9jyfthwpg4prrln.avif",
      "url": "https://app.kodiak.finance/#/liquidity/pools/0x7cebcc76a2faecc0ae378b340815fcbb71ec1fe0?farm=0xc196d595dece185ea39f8e1c3ce07a274ac31985&chain=berachain_mainnet",
      "description": "Acquired by depositing liquidity into the Avalon Labs - USDa | sUSDa Pool on Kodiak",
      "owner": "Avalon Labs"
    },
    {
      "stakingTokenAddress": "0x2CaFe99dB26Cf86Ae8587F5934830d25aD5C3Cb3",
      "vaultAddress": "0x524FC4F013d66E9fED424e58C5ada7d5B139761d",
      "name": "HPOS10I - WBERA | BITCOIN",
      "protocol": "Kodiak",
      "logoURI": "https://res.cloudinary.com/duv0g402y/image/upload/c_thumb,w_200,g_face/v1742838273/Ecosystem/i4paodhr59anubt8rvlj.png",
      "url": "https://app.kodiak.finance/#/liquidity/pools/0x2CaFe99dB26Cf86Ae8587F5934830d25aD5C3Cb3?chain=berachain_mainnet",
      "description": "Acquired by depositing liquidity into the HPOS10I - WBERA | BITCOIN Pool on Kodiak",
      "owner": "HarryPotterObamaSonic10inu ($BITCOIN)"
    },
    {
      "stakingTokenAddress": "0xb5D46214F4ec7f910CB433E412d32ee817986E90",
      "vaultAddress": "0x2Ee022f42564A6B23231155850Acf185DA298509",
      "name": "Bulla - BERA | HONEY",
      "protocol": "Bulla Exchange",
      "logoURI": "https://res.cloudinary.com/duv0g402y/image/upload/c_thumb,w_200,g_face/v1742842241/reward-vaults/icons/1dd1de90-7d16-412b-8682-41d573d64d0a.png",
      "url": "https://www.bulla.exchange/pools/0x901c19842e400c6a0c214dc0960f84fcfd4ee3d0",
      "description": "Acquired by depositing liquidity into the Bulla - BERA | HONEY Pool on Bulla Exchange",
      "owner": "Bulla Exchange"
    },
    {
      "stakingTokenAddress": "0x5fADc07d47D3dC1e81932eaFBE39fdEF9ba11865",
      "vaultAddress": "0xaa9C3d4aC242ab6eB9790861e1B4D6Fbd6619cf4",
      "name": "Renzo - ezETH | wETH",
      "protocol": "Kodiak",
      "logoURI": "https://res.cloudinary.com/duv0g402y/image/upload/c_thumb,w_200,g_face/v1742838273/Ecosystem/yqimvlhemawtveif7cbz.png",
      "url": "https://app.kodiak.finance/#/liquidity/pools/0x5fadc07d47d3dc1e81932eafbe39fdef9ba11865?farm=0xaa9c3d4ac242ab6eb9790861e1b4d6fbd6619cf4&chain=berachain_mainnet",
      "description": "Acquired by depositing liquidity into the Renzo - ezETH | wETH Pool on Kodiak",
      "owner": "Renzo"
    },
    {
      "stakingTokenAddress": "0x28a54EaeEc63fBb1175d13466a9ada5f3175D577",
      "vaultAddress": "0x31A484F7E09513AE9f481eaf8eeEA76153184c44",
      "name": "NOME - USDbr | HONEY",
      "protocol": "Kodiak",
      "logoURI": "https://res.cloudinary.com/duv0g402y/image/upload/c_thumb,w_200,g_face/v1742838273/Ecosystem/ksxg4louivbp0bjpzlus.png",
      "url": "https://app.kodiak.finance/#/liquidity/pools/0x28a54EaeEc63fBb1175d13466a9ada5f3175D577?chain=berachain_mainnet",
      "description": "Acquired by depositing liquidity into the NOME - USDbr | HONEY Pool on Kodiak",
      "owner": "NOME"
    },
    {
      "stakingTokenAddress": "0xc227C8639A41db8393DD1B4EAc41464a62D64Fb4",
      "vaultAddress": "0xde9D49A63FBb7C7D211B26A7d0DabDF8e0D4b4Fe",
      "name": "Olympus - OHM | wBERA",
      "protocol": "Kodiak",
      "logoURI": "https://res.cloudinary.com/duv0g402y/image/upload/c_thumb,w_200,g_face/v1742844655/reward-vaults/icons/fzhm2cubp35ezzfa1uhq.png",
      "url": "https://app.kodiak.finance/#/liquidity/pools/0xc227c8639a41db8393dd1b4eac41464a62d64fb4?farm=0x3c8e4d4324f7ab2e3238c23a2838a762ecb7051d&chain=berachain_mainnet",
      "description": "Acquired by depositing liquidity into the Olympus - OHM | wBERA Pool on Kodiak",
      "owner": "Olympus"
    },
    {
      "stakingTokenAddress": "0xD10E65A5F8cA6f835F2B1832e37cF150fb955f23",
      "vaultAddress": "0x436022B9f853bd6cbC168B45fbf12ffa50b6F79c",
      "name": "BurrBear - NECT | USDC.e | HONEY",
      "protocol": "BurrBear",
      "logoURI": "https://res.cloudinary.com/duv0g402y/image/upload/v1743429746/tokens/ejojqpuicz5nvimiyjzq.png",
      "url": "https://app.burrbear.io/#/berachain/pool/0xd10e65a5f8ca6f835f2b1832e37cf150fb955f23000000000000000000000004",
      "description": "Acquired by depositing liquidity into the NECT | USDC.e | HONEY Pool on BurrBear",
      "owner": "BurrBear"
    },
    {
      "stakingTokenAddress": "0xC95AB9Eff8fB48760703c74416764B8f898AFa1b",
      "vaultAddress": "0x4eA84882228a5C881675151E951235e45256a484",
      "name": "Wasabi - sWBERA",
      "protocol": "Wasabi",
      "logoURI": "https://res.cloudinary.com/duv0g402y/image/upload/v1744807971/tokens/mdn89ghh64yzy53lutpo.png",
      "url": "https://app.wasabi.xyz/earn?vault=sWBERA&network=berachain",
      "description": "Acquired by depositing BERA into the sWBERA Vault on Wasabi",
      "owner": "Wasabi"
    },
    {
      "stakingTokenAddress": "0xd948212F077e552533158bECbC1882c1b19c40FE",
      "vaultAddress": "0x49FCaA48e59e3d634Ae6c6953cc30ce953Dfba2c",
      "name": "Wasabi - sHONEY",
      "protocol": "Wasabi",
      "logoURI": "https://res.cloudinary.com/duv0g402y/image/upload/v1744808007/tokens/pbcs6nvxdggvydhrczyo.png",
      "url": "https://app.wasabi.xyz/earn?vault=sHONEY&network=berachain",
      "description": "Acquired by depositing BERA into the sWBERA Vault on Wasabi",
      "owner": "Wasabi"
    },
    {
      "stakingTokenAddress": "0xe454C546C8F3875e928910Abc653De5f8c432F11",
      "vaultAddress": "0xDf5C6c28479e21C5F36cEB0C44Ae15975dE844ba",
      "name": "BeraXBT - BIXBT | WBERA",
      "protocol": "Kodiak",
      "logoURI": "https://res.cloudinary.com/duv0g402y/image/upload/v1743429746/tokens/0x147c9A7F5265D7cA9a671C3817b212a0cF88856e.png",
      "url": "https://app.kodiak.finance/#/liquidity/v2/add/ETH/0x147c9A7F5265D7cA9a671C3817b212a0cF88856e?chain=berachain_mainnet",
      "description": "virtual, analytical consciousness bringing deep analysis to berachain",
      "owner": "BeraXBT"
    },
    {
      "stakingTokenAddress": "0x273c832797Bfda1C0826a786670D041282Bd6aFc",
      "vaultAddress": "0x5540E29749F6C8f5DcF49fcC17c67E97A8e7335b",
      "name": "Kuma - Trade Rewards",
      "protocol": "Kuma",
      "logoURI": "https://raw.githubusercontent.com/berachain/metadata/refs/heads/main/src/assets/tokens/0x273c832797Bfda1C0826a786670D041282Bd6aFc.png",
      "url": "https://exchange.kuma.bid/rewards/taker",
      "description": "Earned by trading on the Kuma Perps DEX",
      "owner": "Kuma"
    },
    {
      "stakingTokenAddress": "0xd9a747880393f7c33cEf1aea36909b36d421F7E5",
      "vaultAddress": "0xf10f34547f4b8659058F10D29759a89Eb790aA80",
      "name": "BakerDAO - BREAD | OHM",
      "protocol": "Kodiak",
      "logoURI": "https://res.cloudinary.com/duv0g402y/image/upload/v1743511182/tokens/uy0260lxub5dn38een6a.png",
      "url": "https://app.kodiak.finance/#/liquidity/pools/0xd9a747880393f7c33cef1aea36909b36d421f7e5?farm=0xc080b212caaa1ebbccde1434d6efe6359eda2084&chain=berachain_mainnet",
      "description": "Acquired by depositing liquidity into the BREAD | OHM Pool on Kodiak Finance",
      "owner": "BakerDAO"
    },
    {
      "stakingTokenAddress": "0x26bBc26415c6316890565f5f73017F85EE70B60c",
      "vaultAddress": "0x347106734E7b129DDe92333A0007d64a4B08E266",
      "name": "D8X - NECT | HONEY",
      "protocol": "D8X",
      "logoURI": "https://res.cloudinary.com/duv0g402y/image/upload/v1743510327/tokens/rvut4vnjcic8k9f5oaty.png",
      "url": "https://app.madhoney.fi/vault",
      "description": "Acquired by depositing liquidity into the NECT | HONEY Pool on a D8X powered DEX like MadHoney.fi",
      "owner": "D8X"
    },
    {
      "stakingTokenAddress": "0x561fd767EEC89CFd94048DF7C5402C7194eF4580",
      "vaultAddress": "0x212a9b9B9cC7a935E15F4370F29705236eF709dD",
      "name": "bro.trade - Trading Rewards",
      "protocol": "bro.trade",
      "logoURI": "https://res.cloudinary.com/duv0g402y/image/upload/v1743448666/reward-vaults/icons/pxfsjxx3qu4rzyqlk9vr.jpg",
      "url": "https://app.bro.trade",
      "description": "Acquired by trading on bro.trade",
      "owner": "bro.trade"
    },
    {
      "stakingTokenAddress": "0xEC06041013b3a97c58b9ab61eAE9079Bc594EdA3",
      "vaultAddress": "0xaf0C4454bb84C64B5c6ef9292B1527C5dFD2F8B7",
      "name": "Wasabee - WETH | WBERA",
      "protocol": "Wasabee",
      "logoURI": "https://res.cloudinary.com/duv0g402y/image/upload/v1743534776/tokens/nee2adg8gdaatapv9scu.png",
      "url": "https://wasabee.honeypotfinance.xyz/vault/0xec06041013b3a97c58b9ab61eae9079bc594eda3",
      "description": "Acquired by depositing liquidity into the WETH | WBERA Pool on Wasabee",
      "owner": "Wasabee"
    },
    {
      "stakingTokenAddress": "0xac04b1AbADF214B57f7Ade1DD905AB7aCac23a6b",
      "vaultAddress": "0x6Eb9bC8d1d8D6e94238c2D4f756F25A27FB34268",
      "name": "Wasabee - wgBERA | WBERA",
      "protocol": "Wasabee",
      "logoURI": "https://res.cloudinary.com/duv0g402y/image/upload/v1745502515/vaults/0x6Eb9bC8d1d8D6e94238c2D4f756F25A27FB34268.png",
      "url": "https://wasabee.honeypotfinance.xyz/vault/0xac04b1AbADF214B57f7Ade1DD905AB7aCac23a6b",
      "description": "Acquired by depositing liquidity into the wgBERA | WBERA Pool on Wasabee",
      "owner": "Wasabee"
    },
    {
      "stakingTokenAddress": "0xE57D868d244d2Cf2E9679eaBa2A3048E58674565",
      "vaultAddress": "0x5aB58FD0c6e74ae10A74a5FD43E5B6D26e46a18f",
      "name": "Wasabee - iBERA | WBERA",
      "protocol": "Wasabee",
      "logoURI": "https://res.cloudinary.com/duv0g402y/image/upload/v1745502515/vaults/0x5aB58FD0c6e74ae10A74a5FD43E5B6D26e46a18f.png",
      "url": "https://wasabee.honeypotfinance.xyz/vault/0xE57D868d244d2Cf2E9679eaBa2A3048E58674565",
      "description": "Acquired by depositing liquidity into the iBERA | WBERA Pool on Wasabee",
      "owner": "Wasabee"
    },
    {
      "stakingTokenAddress": "0xd538b6aeF78E4bDDe4FD4576E9E3A403704602bc",
      "vaultAddress": "0xfdDD0A98E6A3e447fE80ace97497B305A87FF716",
      "name": "Euler - EVK Vault eHONEY-1",
      "protocol": "Euler",
      "logoURI": "https://res.cloudinary.com/duv0g402y/image/upload/v1743533405/tokens/dnhhcqnluuosehi0sriv.png",
      "url": "https://app.euler.finance/vault/0xd538b6aeF78E4bDDe4FD4576E9E3A403704602bc?network=berachain",
      "description": "Acquired by depositing HONEY into the MEV Capital Berchain Cluster HONEY Vault on Euler",
      "owner": "Euler"
    },
    {
      "stakingTokenAddress": "0x89FD57175EcEEC45992e07c206e5A864Fa6aF433",
      "vaultAddress": "0x31678555425C773c93F8DC6c1297eB224456B0B0",
      "name": "Euler - EVK Vault eHONEY-2",
      "protocol": "Euler",
      "logoURI": "https://res.cloudinary.com/duv0g402y/image/upload/v1743533423/tokens/yrqz3lw0epqgdflcmhyg.png",
      "url": "https://app.euler.finance/vault/0x89FD57175EcEEC45992e07c206e5A864Fa6aF433?network=berachain",
      "description": "Acquired by depositing HONEY into the Tulipa Hive HONEY Vault on Euler",
      "owner": "Euler"
    },
    {
      "stakingTokenAddress": "0x027DcAfB223f69d41Bd413C50854017718419585",
      "vaultAddress": "0x4426220787Fb7C195677BC1753C14E84f9a7692C",
      "name": "Euler - EVK Vault eHONEY-3",
      "protocol": "Euler",
      "logoURI": "https://res.cloudinary.com/duv0g402y/image/upload/v1743533444/tokens/m989y6nbek5eajnczkik.png",
      "url": "https://app.euler.finance/vault/0x027DcAfB223f69d41Bd413C50854017718419585?network=berachain",
      "description": "Acquired by depositing HONEY into the Tulipa Hive HONEY Vault on Euler",
      "owner": "Euler"
    },
    {
      "stakingTokenAddress": "0xa2a3170f94b55c835f8483Bc2486D41Ff0c90F28",
      "vaultAddress": "0x46accbeE0248A94527c65Cb8EEF916a7e74f6D66",
      "name": "Beratardio - BERATARDIO | WBERA",
      "protocol": "Kodiak",
      "logoURI": "https://res.cloudinary.com/duv0g402y/image/upload/v1743513356/tokens/wu5gnzwstmazfyvxydea.png",
      "url": "https://app.kodiak.finance/#/liquidity/pools/0xa2a3170f94b55c835f8483Bc2486D41Ff0c90F28?chain=berachain_mainnet",
      "description": "Acquired by depositing liquidity into the Beratardio - BERATARDIO | WBERA pool on Kodiak v2",
      "owner": "Beratardio"
    },
    {
      "stakingTokenAddress": "0x597877Ccf65be938BD214C4c46907669e3E62128",
      "vaultAddress": "0x1161e6a6600C08c21cFF7Ac689e781b41Db56d85",
      "name": "sNECT",
      "protocol": "Beraborrow",
      "logoURI": "https://res.cloudinary.com/duv0g402y/image/upload/v1743510678/tokens/pnjzpr95iabxbm3x4eql.png",
      "url": "https://app.beraborrow.com/pool/deposit",
      "description": "Acquired by depositing NECT into the Liquid Stability Pool on Beraborrow",
      "owner": "Beraborrow"
    },
    {
      "stakingTokenAddress": "0x3b8B155E3C44f07f6EAd507570f4047C8B450A7F",
      "vaultAddress": "0xd62Af49eaB059144461E8D12CA1320A67d24A22A",
      "name": "IVLP",
      "logoURI": "https://res.cloudinary.com/duv0g402y/image/upload/v1743537789/tokens/gljjwxv5zw5a86lhkwjj.png",
      "protocol": "IVX Finance",
      "url": "https://ivx.fi",
      "description": "IVLP is the liquidity token for IVX's 0dte options AMM. Acquired by depositing liquidity into IVLP on IVX.",
      "owner": "IVX Finance"
    },
    {
      "stakingTokenAddress": "0x337eF1eB6c8BBeD571170Fc2b468608ab9e2Aac8",
      "vaultAddress": "0x9d65dA133391b2c055509d049C835A821d84e922",
      "name": "LBGT | WBERA KODIAK ISLAND",
      "protocol": "Kodiak",
      "logoURI": "https://res.cloudinary.com/duv0g402y/image/upload/v1744727470/tokens/yabdvrhsxkiu4cgrhatt.png",
      "url": "https://app.kodiak.finance/#/liquidity/pools/0x337ef1eb6c8bbed571170fc2b468608ab9e2aac8?chain=berachain_mainnet",
      "description": "Acquired by depositing liquidity into the LBGT | WBERA Pool on Kodiak",
      "owner": "BeraPaw"
    },
    {
      "stakingTokenAddress": "0x9B155cF7a4E5911AC35AB2173D0f58e1d39570Fd",
      "vaultAddress": "0x124ca134dd2CD67362E259fb33A2c762d8BAF961",
      "name": "Kodiak Island OOGA-WBERA-1%",
      "protocol": "Kodiak",
      "logoURI": "https://res.cloudinary.com/duv0g402y/image/upload/v1744728609/tokens/sea9bvshsrz8su6omcpl.png",
      "url": "https://app.kodiak.finance/#/liquidity/pools/0x9b155cf7a4e5911ac35ab2173d0f58e1d39570fd?chain=berachain_mainnet",
      "description": "Acquired by depositing liquidity into the OOGA | WBERA Island Pool on Kodiak",
      "owner": "Ooga Booga"
    },
    {
      "stakingTokenAddress": "0xbac7DC9Cc4142580Ac968f65eFc673183a226cdF",
      "vaultAddress": "0x127696D2e3A4eA1F4eed1AFeF608e8901cbE8965",
      "name": "LXP Rewards Vault",
      "logoURI": "https://res.cloudinary.com/duv0g402y/image/upload/v1744806398/tokens/xqq0lntwsthjkfzskg9q.png",
      "protocol": "LODE TRADE",
      "url": "https://hub.berachain.com/vaults/0x127696d2e3a4ea1f4eed1afef608e8901cbe8965/",
      "description": "LXP is acquired by using LODE (i.e. trading and completing quest campaigns). LXP is a proxy for trading rebates and rewards, it does not have liquidity nor is intended to be traded. LXP must be claimed and staked in our rewards vault (https://hub.berachain.com/vaults/0x127696d2e3a4ea1f4eed1afef608e8901cbe8965/) to be eligible for rewards. Please review our full proposal here: https://hub.forum.berachain.com/t/request-for-lxp-reward-vault-lode/316.",
      "owner": "LODE TRADE"
    },
    {
      "stakingTokenAddress": "0xfC4994e0A4780ba7536d7e79611468B6bde14CaE",
      "vaultAddress": "0x8Aa4a546D6437067faB027904EAC0b7c78857737",
      "name": "Ether.fi - WBTC | eBTC",
      "logoURI": "https://res.cloudinary.com/duv0g402y/image/upload/v1744807465/tokens/jd0vkuqzcfnthdvnyq2o.png",
      "protocol": "Kodiak",
      "url": "https://app.kodiak.finance/#/liquidity/pools/0xfc4994e0a4780ba7536d7e79611468b6bde14cae?chain=berachain_mainnet",
      "description": "Acquired by depositing liquidity into the Ether.fi - WBTC | eBTC Pool on Kodiak",
      "owner": "Ether.fi"
    },
    {
      "stakingTokenAddress": "0xA0cAbFc04Fc420b3d31BA431d18eB5bD33B3f334",
      "vaultAddress": "0x77304193647B9DC09338b5976ad4C674B350FA30",
      "name": "Ether.fi - WETH | weETH",
      "logoURI": "https://res.cloudinary.com/duv0g402y/image/upload/v1744807509/tokens/xva0mbjtpl2k8qgvixmi.png",
      "protocol": "Kodiak",
      "url": "https://app.kodiak.finance/#/liquidity/pools/0xa0cabfc04fc420b3d31ba431d18eb5bd33b3f334?chain=berachain_mainnet",
      "description": "Acquired by depositing liquidity into the Ether.fi - WETH | weETH Pool on Kodiak",
      "owner": "Ether.fi"
    },
    {
      "stakingTokenAddress": "0x54c603173CA92A42B81f8838d705fd3E0f98D5D4",
      "vaultAddress": "0x359424085D84c490a7B276E4bC72ceF90a04068B",
      "name": "BakerDAO - BREAD | LBGT",
      "protocol": "Kodiak",
      "logoURI": "https://res.cloudinary.com/duv0g402y/image/upload/v1743511182/tokens/uy0260lxub5dn38een6a.png",
      "url": "https://app.kodiak.finance/#/liquidity/pools/0x54c603173CA92A42B81f8838d705fd3E0f98D5D4?farm=0x359424085d84c490a7b276e4bc72cef90a04068b&chain=berachain_mainnet",
      "description": "Acquired by depositing liquidity into the BREAD | LBGT Pool on Kodiak Finance",
      "owner": "BakerDAO"
    },
    {
      "stakingTokenAddress": "0x1b7B061091BD2C900723107889Fe44F825d6C921",
      "vaultAddress": "0xEC54b5D168e7128bC1f06d12ef0e5aB6F4c59ed9",
      "name": "Wizzwoods - WIZZ | WBERA",
      "protocol": "HUB",
      "logoURI": "https://res.cloudinary.com/duv0g402y/image/upload/v1744809769/vaults/xoeztwkfwreatd1zfjco.png",
      "url": "https://hub.berachain.com/pools/0x1b7B061091BD2C900723107889Fe44F825d6C92100020000000000000000010c/details/",
      "description": "Acquired by depositing liquidity into the Wizzwoods - WIZZ|WBERA Pool on Hub",
      "owner": "Wizzwoods"
    },
    {
      "stakingTokenAddress": "0x55a050f76541C2554e9dfA3A0b4e665914bF92EA",
      "vaultAddress": "0x5e747644Dd7A3e58485DB8E836cA7654242dAe2a",
      "name": "webera-vault-wbera",
      "protocol": "WeBera",
      "logoURI": "https://res.cloudinary.com/duv0g402y/image/upload/v1744810383/tokens/pnaomiavy5eu8outmnol.png",
      "url": "https://app.webera.finance/vault?token=bera&type=lst",
      "description": "$weWBERA is acquired by depositing $BERA into the BERA Vault on WeBera Finance",
      "owner": "WeBera"
    },
    {
      "stakingTokenAddress": "0x396A3D0B799B1a0B1EaA17e75B4DEa412400860b",
      "vaultAddress": "0x5Ecefd0F14b0085d5ec3600Fd1A97fA1366F97D9",
      "name": "webera-vault-ibera",
      "protocol": "WeBera",
      "logoURI": "https://res.cloudinary.com/duv0g402y/image/upload/v1744810404/tokens/g6rpupgxgkouozck7bqa.png",
      "url": "https://app.webera.finance/vault?token=ibera&type=bera-lst",
      "description": "$weiBERA is acquired by depositing $IBERA into the IBERA Vault on WeBera Finance",
      "owner": "WeBera"
    },
    {
      "stakingTokenAddress": "0x56449b16ff2b1E5EE61F532ceFFDa8F408f718a1",
      "vaultAddress": "0xED0fb3170390EF82E13102F36fA7FD5047722890",
      "name": "Bedrock - BR | WBERA",
      "logoURI": "https://res.cloudinary.com/duv0g402y/image/upload/v1744808447/tokens/fudxzeljryceklkujvuw.png",
      "protocol": "Kodiak",
      "url": "https://app.kodiak.finance/#/liquidity/pools/0x56449b16ff2b1E5EE61F532ceFFDa8F408f718a1?farm=0xed0fb3170390ef82e13102f36fa7fd5047722890&chain=berachain_mainnet",
      "description": "Acquired by depositing liquidity into the Bedrock - BR | WBERA Pool on Kodiak",
      "owner": "Bedrock"
    },
    {
      "stakingTokenAddress": "0xC857F2bA47B0560E0B8fCd4Dd82b943B5ee88d2b",
      "vaultAddress": "0x8412561FADDD6C85F5a17e07E0F29428B813E69B",
      "name": "Henlo - Henlocker100M",
      "logoURI": "https://res.cloudinary.com/duv0g402y/image/upload/v1744809287/vaults/jtwci2jihaa3qsken4st.png",
      "protocol": "Beradrome",
      "url": "https://app.henlo.com/lock",
      "description": "Acquired by price-locking tokens into a henlocker and staking on Henlo or Beradrome.",
      "owner": "HENLO"
    },
    {
      "stakingTokenAddress": "0x94CA1028eE60E5B28CdA22c0e7b6743017a9B7b6",
      "vaultAddress": "0xA713816E8d190EFdf35d66b723eb63f8c8c4d5D2",
      "name": "Henlo - Henlocker330M",
      "logoURI": "https://res.cloudinary.com/duv0g402y/image/upload/v1744809304/vaults/skd0lvbdpgl8sekmsal6.png",
      "protocol": "Beradrome",
      "url": "https://app.henlo.com/lock",
      "description": "Acquired by price-locking tokens into a henlocker and staking on Henlo or Beradrome.",
      "owner": "HENLO"
    },
    {
      "stakingTokenAddress": "0x94b12404D6163c3E49ED876fb25034A946A40Dd8",
      "vaultAddress": "0x15970fcf2dbb9FfCC4e2f79c3Fd777B871540D5b",
      "name": "Henlo - Henlocker420M",
      "logoURI": "https://res.cloudinary.com/duv0g402y/image/upload/v1744809324/vaults/axl1mvuynagmkd2ijf3d.png",
      "protocol": "Beradrome",
      "url": "https://app.henlo.com/lock",
      "description": "Acquired by price-locking tokens into a henlocker and staking on Henlo or Beradrome.",
      "owner": "HENLO"
    },
    {
      "stakingTokenAddress": "0x872130cED110e2a4325693C0802B6A0112B3615B",
      "vaultAddress": "0x610b6A27A3A83Cea0574C5001F30d9EEA3699b1a",
      "name": "Henlo - Henlocker690M",
      "logoURI": "https://res.cloudinary.com/duv0g402y/image/upload/v1744809339/vaults/h1eelb9pk0lfajxqdjg7.png",
      "protocol": "Beradrome",
      "url": "https://app.henlo.com/lock",
      "description": "Acquired by price-locking tokens into a henlocker and staking on Henlo or Beradrome.",
      "owner": "HENLO"
    },
    {
      "stakingTokenAddress": "0xFb32f8c7D363790A6CCd89f8d20047612aba633B",
      "vaultAddress": "0xA6A3E6fb89FA4C6554e82D05b449639EeBfc564f",
      "name": "Henlo - Henlocker1B",
      "logoURI": "https://res.cloudinary.com/duv0g402y/image/upload/v1744809364/vaults/kxovurpaj05qh1nqnsuq.png",
      "protocol": "Beradrome",
      "url": "https://app.henlo.com/lock",
      "description": "Acquired by price-locking tokens into a henlocker and staking on Henlo or Beradrome.",
      "owner": "HENLO"
    },
    {
      "stakingTokenAddress": "0x36b933554782b108bb9962ac00c498acbceb706d",
      "vaultAddress": "0xf53ee7a9ddbcd27f2a50c45f4e7a8e8b0eec043f",
      "name": "HyperBera.USDC",
      "logoURI": "https://res.cloudinary.com/duv0g402y/image/upload/v1745430686/vaults/d18ofokdlnmjbwcpyhfn.png",
      "protocol": "D2 Finance",
      "url": "https://d2.finance/strategies/HyperBera.USDC?chainId=80094&tab=1",
      "description": "Acquired by deposited USDC.e into the HyperBera.USDC strategy vault on D2 Finance (during funding periods).",
      "owner": "D2 Finance"
    },
    {
      "stakingTokenAddress": "0xbe75c8a7e58c7901d2e128dc8d3b6de2481f1f79",
      "vaultAddress": "0x70c359d85611e9a755997cc59281ef5edb04cf1b",
      "name": "dgnBeraland",
      "logoURI": "https://res.cloudinary.com/duv0g402y/image/upload/v1745430537/vaults/p0nih8r2zehi946dab98.png",
      "protocol": "D2 Finance",
      "url": "https://d2.finance/strategies/dgnBeraland?chainId=80094&tab=2",
      "description": "Acquired by deposited USDC.e into the dgnBeraland strategy vault on D2 Finance (during funding periods).",
      "owner": "D2 Finance"
    },
    {
      "stakingTokenAddress": "0x04fD6a7B02E2e48caedaD7135420604de5f834f8",
      "vaultAddress": "0x16e8031814E58F581C8a1d6e087458b5110879Fa",
      "name": "HENLO - WBERA | HENLO ",
      "logoURI": "https://res.cloudinary.com/duv0g402y/image/upload/v1744809255/vaults/zb9g0azdtve8difxpfb7.png",
      "protocol": "Aquabera",
      "url": "https://app.aquabera.com/vault/0x04fD6a7B02E2e48caedaD7135420604de5f834f8",
      "description": "Acquired by depositing liquidity into the Aquabera - WBERA-HENLO Pool on Kodiak.",
      "owner": "HENLO"
    },
    {
      "stakingTokenAddress": "0xD6620E78B89E8fdB5dFA675D55001C7FaD424bDc",
      "vaultAddress": "0x284f8d4b98fed32f154911102053a0c1ab621fc0",
      "name": "POLLEN | WBERA Kodiak Island",
      "protocol": "Kodiak",
      "logoURI": "https://res.cloudinary.com/duv0g402y/image/upload/v1745344460/vaults/0x284f8d4b98fed32f154911102053a0c1ab621fc0.png",
      "url": "https://app.kodiak.finance/#/liquidity/pools/0xd6620e78b89e8fdb5dfa675d55001c7fad424bdc?farm=0x284f8d4b98fed32f154911102053a0c1ab621fc0&chain=berachain_mainnet",
      "description": "Acquired by depositing liquidity into  the POLLEN | WBERA Island on Kodiak",
      "owner": "Beraborrow"
    },
    {
      "stakingTokenAddress": "0xaD445256Ff81171043A5e7Cd8831e4371B000176",
      "vaultAddress": "0x15f1156f56a06af851cbdc0aceb0780bbcb913c4",
      "name": "Kodiak - OpenState - osBGT/iBERA",
      "protocol": "Kodiak",
      "logoURI": "https://res.cloudinary.com/duv0g402y/image/upload/v1745684185/vaults/0x15f1156f56a06af851cbdc0aceb0780bbcb913c4.png",
      "url": "https://app.kodiak.finance/#/liquidity/pools/0xad445256ff81171043a5e7cd8831e4371b000176?farm=0x15f1156f56a06af851cbdc0aceb0780bbcb913c4&chain=berachain_mainnet",
      "description": "Acquired by staking KODI iBERA-osBGT LP Token from Kodiak",
      "owner": "OpenState"
    },
    {
      "stakingTokenAddress": "0x7f2B60fDff1494A0E3e060532c9980d7fad0404B",
      "vaultAddress": "0x0ec12590CBb9280ab22b81F62be587c5200A9711",
      "name": "Dolomite - dHONEY",
      "protocol": "Dolomite",
      "logoURI": "https://res.cloudinary.com/duv0g402y/image/upload/v1745684794/vaults/0x0ec12590CBb9280ab22b81F62be587c5200A9711.png",
      "url": "https://app.dolomite.io/",
      "description": "Acquire dHONEY by supplying HONEY on Dolomite.io",
      "owner": "Dolomite"
    },
    {
      "stakingTokenAddress": "0xAa97D791Afc02AF30cf0B046172bb05b3c306517",
      "vaultAddress": "0x3d0D211365C8a483394426DAcd5A73b0154FEEDB",
      "name": "Dolomite - dWBERA",
      "protocol": "Dolomite",
      "logoURI": "https://res.cloudinary.com/duv0g402y/image/upload/v1745684642/vaults/0x3d0D211365C8a483394426DAcd5A73b0154FEEDB.png",
      "url": "https://app.dolomite.io/",
      "description": "Acquire dwBERA by supplying BERA  on Dolomite.io",
      "owner": "Dolomite"
    },
    {
<<<<<<< HEAD
      "stakingTokenAddress": "0x1ac0E38eE5f66F6fa46E1644BB6B73bEe598b953",
      "vaultAddress": "0x6b9ae55362e65e2a615681824a6334cc3f29e658",
      "name": "Bedrock - brBTC | uniBTC",
      "protocol": "Kodiak",
      "logoURI": "https://res.cloudinary.com/duv0g402y/image/upload/v1745989730/vaults/0x6b9ae55362e65e2a615681824a6334cc3f29e658.png",
      "url": "https://app.kodiak.finance/#/liquidity/pools/0x1ac0e38ee5f66f6fa46e1644bb6b73bee598b953?farm=0x6b9ae55362e65e2a615681824a6334cc3f29e658&chain=berachain_mainnet",
      "description": "Acquired by depositing liquidity into the Bedrock - brBTC | uniBTC Pool on Kodiak",
      "owner": "Bedrock"
=======
      "stakingTokenAddress": "0x5347e5133b22A680Ee94b7e62803E848F8d8C92e",
      "vaultAddress": "0xbD3d6db7b600B18252e2D5d21f29C5E61e1e3f05",
      "name": "BEARN - yBGT | yBERA",
      "protocol": "Kodiak",
      "logoURI": "https://res.cloudinary.com/duv0g402y/image/upload/v1745934110/vaults/0xbD3d6db7b600B18252e2D5d21f29C5E61e1e3f05.jpg",
      "url": "https://app.kodiak.finance/#/liquidity/pools/0x5347e5133b22A680Ee94b7e62803E848F8d8C92e?chain=berachain_mainnet",
      "description": "Deposit liquidity into the Kodiak yBGT/yBERA pool",
      "owner": "Bearn"
>>>>>>> 2630af03
    }
  ]
}<|MERGE_RESOLUTION|>--- conflicted
+++ resolved
@@ -123,17 +123,16 @@
       "description": "Openstate enables scalable yield infrastructure. Earn top yields and enjoy instant liquidity for BGT and more - all on Openstate."
     },
     {
-<<<<<<< HEAD
+      "name": "Bearn",
+      "logoURI": "https://res.cloudinary.com/duv0g402y/image/upload/v1745934109/protocols/Bearn.png",
+      "url": "https://bearn.sucks/",
+      "description": "BGT liquid locker and autocompounder"
+    },
+    {
       "name": "Bedrock",
       "logoURI": "https://res.cloudinary.com/duv0g402y/image/upload/v1745989729/protocols/Bedrock.png",
       "url": "https://www.bedrock.technology/",
       "description": "Bedrock is the first multi-asset liquid restaking protocol, pioneering Bitcoin staking with uniBTC."
-=======
-      "name": "Bearn",
-      "logoURI": "https://res.cloudinary.com/duv0g402y/image/upload/v1745934109/protocols/Bearn.png",
-      "url": "https://bearn.sucks/",
-      "description": "BGT liquid locker and autocompounder"
->>>>>>> 2630af03
     }
   ],
   "vaults": [
@@ -937,7 +936,16 @@
       "owner": "Dolomite"
     },
     {
-<<<<<<< HEAD
+      "stakingTokenAddress": "0x5347e5133b22A680Ee94b7e62803E848F8d8C92e",
+      "vaultAddress": "0xbD3d6db7b600B18252e2D5d21f29C5E61e1e3f05",
+      "name": "BEARN - yBGT | yBERA",
+      "protocol": "Kodiak",
+      "logoURI": "https://res.cloudinary.com/duv0g402y/image/upload/v1745934110/vaults/0xbD3d6db7b600B18252e2D5d21f29C5E61e1e3f05.jpg",
+      "url": "https://app.kodiak.finance/#/liquidity/pools/0x5347e5133b22A680Ee94b7e62803E848F8d8C92e?chain=berachain_mainnet",
+      "description": "Deposit liquidity into the Kodiak yBGT/yBERA pool",
+      "owner": "Bearn"
+    },
+    {
       "stakingTokenAddress": "0x1ac0E38eE5f66F6fa46E1644BB6B73bEe598b953",
       "vaultAddress": "0x6b9ae55362e65e2a615681824a6334cc3f29e658",
       "name": "Bedrock - brBTC | uniBTC",
@@ -946,16 +954,6 @@
       "url": "https://app.kodiak.finance/#/liquidity/pools/0x1ac0e38ee5f66f6fa46e1644bb6b73bee598b953?farm=0x6b9ae55362e65e2a615681824a6334cc3f29e658&chain=berachain_mainnet",
       "description": "Acquired by depositing liquidity into the Bedrock - brBTC | uniBTC Pool on Kodiak",
       "owner": "Bedrock"
-=======
-      "stakingTokenAddress": "0x5347e5133b22A680Ee94b7e62803E848F8d8C92e",
-      "vaultAddress": "0xbD3d6db7b600B18252e2D5d21f29C5E61e1e3f05",
-      "name": "BEARN - yBGT | yBERA",
-      "protocol": "Kodiak",
-      "logoURI": "https://res.cloudinary.com/duv0g402y/image/upload/v1745934110/vaults/0xbD3d6db7b600B18252e2D5d21f29C5E61e1e3f05.jpg",
-      "url": "https://app.kodiak.finance/#/liquidity/pools/0x5347e5133b22A680Ee94b7e62803E848F8d8C92e?chain=berachain_mainnet",
-      "description": "Deposit liquidity into the Kodiak yBGT/yBERA pool",
-      "owner": "Bearn"
->>>>>>> 2630af03
     }
   ]
 }