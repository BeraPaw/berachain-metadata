--- conflicted
+++ resolved
@@ -338,21 +338,20 @@
       "twitter": "https://x.com/luganodes"
     },
     {
-<<<<<<< HEAD
       "id": "0x88be126bfda4eee190e6c01a224272ed706424851e203791c7279aeecb6b503059901db35b1821f1efe4e6b445f5cc9f",
       "logoURI": "https://res.cloudinary.com/duv0g402y/raw/upload/src/assets/StakeLab.png",
       "name": "Infrared by StakeLab",
       "description": "Grow your assets - app.stakelab.zone/stake/berachain",
       "website": "https://www.stakelab.zone",
       "twitter": "https://x.com/StakeLab"
-=======
+    },
+    {
       "id": "0xb77084d2b92baa3e01ec5ce57fbd529d3c8e60941c637bdc7c85d9ca2cc56545c3cbea86879dcbe9402f8a55d0284e7b",
       "logoURI": "https://cdn.discordapp.com/attachments/1330919758706638848/1342692350991925381/IMG_2537.png?ex=67ba8f32&is=67b93db2&hm=e1095260a666d13a366e9f149d29792bd9ae168049af3dbb9c6d471382c40971&",
       "name": "The Empty Jar",
       "description": "The Empty Jar is used for THJ internal and experimental projects. Do not expect this validator to offer competitive incentives.",
       "website": "https://www.0xhoneyjar.xyz/",
       "twitter": "https://twitter.com/0xhoneyjar"
->>>>>>> a087dd6b
     }
   ]
 }