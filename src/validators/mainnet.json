{
  "$schema": "../../schemas/validators.schema.json",
  "name": "Berachain Mainnet Validator List",
  "validators": [
    {
      "id": "0xa3539ca28e0fd74d2a3c4c552740be77d6914cad2d8ec16583492cc57e8cfa358c62e31cc9106b1700cc169962855a6f",
      "logoURI": "https://res.cloudinary.com/duv0g402y/raw/upload/src/assets/L0vd.svg",
      "name": "L0vd",
      "description": "Professional validator, staking and infrastructure provider. More than 50 networks contributed. With L0ve.",
      "website": "https://chain-services.l0vd.com",
      "twitter": "https://x.com/L0vdstaking"
    },
    {
      "id": "0x832153bf3e09b9cab14414425a0ebaeb889e21d20872ebb990ed9a6102d7dc7f3017d4689f931a8e96d918bdeb184e1b",
      "logoURI": "https://res.cloudinary.com/duv0g402y/image/upload/v1738890946/src/validators/mainnet/u5hysssn1bjb5mkqjvgn.png",
      "name": "BGTScan",
      "description": "🐻⛓ on-chain BGT analytics, powered by Nodeinfra",
      "website": "https://bgtscan.com",
      "twitter": "https://x.com/bgtscan"
    },
    {
      "id": "0xa232a81b5e834b817db01d85ee13e36552b48413626287de511b6c89b7b8ff4a448e865713fd21c98f1467a58fe6efe5",
      "logoURI": "https://res.cloudinary.com/duv0g402y/raw/upload/src/assets/stakeus.png",
      "name": "StakeUs (lowest commission)",
      "description": "Highest APR and Best Reward Pools, TRUST US STAKE US",
      "website": "https://stakeus.xyz",
      "twitter": "https://www.twitter.com/StakeusXyz"
    },
    {
      "id": "0x84acfd38a13af12add8d82e1ef0842c4dfc1e4175fae5b8ab73770f9050cbf673cafdbf6d8ab679fe9ea13208f50b485",
      "logoURI": "https://res.cloudinary.com/duv0g402y/image/upload/v1739223283/validators/icons/vpvgcwpww2rifhogektb.jpg",
      "name": "Smilee Finance",
      "description": "Generate Awesome Yields with gBERA, the Liquid Staking Token that plays Proof of Liquidity for you.",
      "website": "https://app.smilee.finance",
      "twitter": "https://x.com/SmileeFinance"
    },
    {
      "id": "0x97266c94c490662479a9188b070c86e505df4f167016883af4114c8c1a71429e8f270c0c2f1b74375880f81828b768c0",
      "logoURI": "https://res.cloudinary.com/duv0g402y/image/upload/c_thumb,w_200,g_face/v1738875968/src/validators/mainnet/1xp_logo_symbol_black.png",
      "name": "1XP X 0base.vc",
      "description": "1XP secures the future of economic autonomy. With top-tier infrastructure and deep governance expertise, we power networks that enable true decentralization. Stake with experience. Stake with 1XP.",
      "website": "https://1xp.com",
      "twitter": "https://x.com/1XP_Inc"
    },
    {
      "id": "0x960052c5509caa280218f3ecf3da7ba5bf4ec20b97e6c52700dd93515ef4e963813aa92a8731c9e137b1027dbc77102f",
      "logoURI": "https://res.cloudinary.com/duv0g402y/raw/upload/src/assets/Lugahill_square.png",
      "name": "Luganodes",
      "description": "Swiss-Operated Institutional Grade Staking Provider",
      "website": "https://luganodes.com",
      "twitter": "https://x.com/luganodes"
    },
    {
      "id": "0x865a04fc3fb234b69595fc464b00604e8e1f387d47dc6bca2d1503a82d2e20060334ef275c764136f13b87447bd3d0a8",
      "logoURI": "https://res.cloudinary.com/duv0g402y/raw/upload/src/assets/despread.png",
      "name": "DeSpread",
      "description": "We provide refined perspective for Web3 pioneers. Founded in 2019, DeSpread is a consulting firm specializing in Web3 & blockchain. It actively contributes to Web3’s mass adoption by supporting the growth of various startups and protocols.",
      "website": "https://despread.io",
      "twitter": "https://x.com/DeSpreadLabs"
    },
    {
      "id": "0xabfb6d9eb0785e57b43ecffddd5d906375dd627e7338137a77c02788ed6d569b1a098ff2c2499a740e382930b39bce48",
      "logoURI": "https://res.cloudinary.com/duv0g402y/raw/upload/src/assets/A41.png",
      "name": "A41",
      "description": "A41 is a blockchain infrastructure company. We provide staking service on multichain. Stake your token with us now and earn rewards!",
      "website": "https://a41.io",
      "twitter": "https://x.com/a41_allforone"
    },
    {
      "id": "0x98111a6ee569f1be005551d8c76e042aabcb5bf4c491d177445a2b5fb30dedc7bf6db39e387831c6739bde4129c6ada5",
      "logoURI": "https://res.cloudinary.com/duv0g402y/raw/upload/src/assets/StakeLab.png",
      "name": "StakeLab",
      "description": "Grow your assets - app.stakelab.zone/stake/berachain",
      "website": "https://www.stakelab.zone",
      "twitter": "https://x.com/StakeLab"
    },
    {
      "id": "0xb2faa51f9cf1a8c818459034941d965445bda15b212661f74f09394f2febe40c1f8feeba0cedcafd4ad28a944afb2b2c",
      "logoURI": "https://res.cloudinary.com/duv0g402y/raw/upload/src/assets/figment.png",
      "name": "Figment",
      "description": "",
      "website": "https://figment.io/",
      "twitter": "https://twitter.com/Figment_io"
    },
    {
      "id": "0xb577aa07f35ba1651b266f7f316ed1cd10907d0064e01dbcb502ec8c39bc1fc01acde07f4755ad0d414832fa2e2b5629",
      "logoURI": "https://res.cloudinary.com/duv0g402y/raw/upload/src/assets/enigma.png",
      "name": "Enigma",
      "description": "Highly secure professional validator across 40+ chains - offering a full refund for any downtime slashing - Reach out to us at contact@enigma-validator.com",
      "website": "https://enigma-validator.com/",
      "twitter": "https://x.com/EnigmaValidator"
    },
    {
      "id": "0x964dd0632d0ed772dd0b5a269e9809be5b742df0ad4463552c7b51beef6baf6021360db60b0428ff1c4c38661c02b283",
      "logoURI": "https://res.cloudinary.com/duv0g402y/raw/upload/src/assets/Brightlystake-logo.png",
      "name": "Brightlystake",
      "description": "Stake with Confidence",
      "website": "https://www.brightlystake.com",
      "twitter": "https://twitter.com/brightlystake"
    },
    {
      "id": "0xa6194b4dc5f7c8bd00666cbe1a9490eae3306ff397c4d198395dd938100fc3828e2d072a1bf6f256299f9cdb8d2b42f0",
      "logoURI": "https://res.cloudinary.com/duv0g402y/raw/upload/src/assets/nodesguru.png",
      "name": "NodesGuru",
      "description": "Guru of non-custodial staking. Professional node running, low fees, best uptime and 24/7 customer support.",
      "website": "https://nodes.guru",
      "twitter": "https://x.com/NodesGuru"
    },
    {
      "id": "0x98b7240b6aa60283ef2733840dc0996b1a16b68b38f9cbd83e5b7dda516d47b8279449f14c5b6a3d2bd8e74816ce2cae",
      "logoURI": "https://res.cloudinary.com/duv0g402y/raw/upload/src/assets/blockscape.png",
      "name": "Blockscape",
      "description": "Blockscape Finance AG is a Swiss company that provides enterprise-grade node operations for blockchains. We are running world-class infrastructure in multiple data centers across the globe.",
      "website": "https://www.blockscape.network",
      "twitter": "https://x.com/BlockscapeLab"
    },
    {
      "id": "0xa769858cabcbe2fa239997e676e378f2037a679a1cf674679c40e410ffa9e72921781c24af7cc79969361559e88615de",
      "logoURI": "https://res.cloudinary.com/duv0g402y/image/upload/c_thumb,w_200,g_face/v1738889627/src/validators/mainnet/utguxxdytjhs7dy317qw.png",
      "name": "Coinage x DAIC",
      "description": "The official validator node from Coinage (Coinage.Media) and DAIC (https://daic.capital/telegram)",
      "website": "https://daic.capital",
      "twitter": "https://x.com/coinage_x_daic"
    },
    {
      "id": "0x8db0c2f3475fbe90310e7b2ed608546dae7aa5d0fe7f3d2775c2e18ab0e87368bc8c670de021f7740f2f82e6d54a8131",
      "logoURI": "https://res.cloudinary.com/duv0g402y/image/upload/c_thumb,w_200,g_face/v1741270208/src/validators/mainnet/skg8f4nk3qlve7ivwmyj.png",
      "name": "[NODERS]",
      "description": "Professional blockchain validator and web3 developer team",
      "website": "https://noders.team",
      "twitter": "https://x.com/NODERS_TEAM"
    },
    {
      "id": "0x89233d54cc54e67cbab9493af37bcbedaa9def92c14637694bf88f675b2ccd0a6c98a8dde009d6d80f515f11a8845517",
      "logoURI": "https://res.cloudinary.com/duv0g402y/raw/upload/src/assets/pops.png",
      "name": "P-OPS Team",
      "description": "P-OPS TEAM is a decentralized organization providing you with validation and staking services, blockchain consultation, growth acceleration and investment capital for innovative Web 3.0 projects.",
      "website": "https://pops.one",
      "twitter": "https://twitter.com/POpsTeam1"
    },
    {
      "id": "0xa3ae000f40c06c1af1c40d713370a5fbf2cc28fdd6a03b36b751a1eb28a5699eea469d7b337981081facc738c326091d",
      "logoURI": "https://res.cloudinary.com/duv0g402y/raw/upload/src/assets/b-harvest.png",
      "name": "B-Harvest",
      "description": "Provides secure validation services for dPoS networks",
      "website": "https://bharvest.io/",
      "twitter": "https://x.com/B__Harvest"
    },
    {
      "id": "0x8d0a94a5a2bb0289ebb24e73233f5ae6508d635022d8a12c69fce99791783bd76ab3fd33b6304a5fe42b85201db12f18",
      "logoURI": "https://res.cloudinary.com/duv0g402y/raw/upload/src/assets/kudasaijp.png",
      "name": "Kudasai",
      "description": "KudasaiJP/Omakase is a professional staking and validation service. We also contribute to innovative projects via marketing and development support.",
      "website": "https://kudasai.co.jp",
      "twitter": "https://x.com/kudasai_japan"
    },
    {
      "id": "0x8148ddb478a291cf6a16fb98195e3076aad319ca8821b4aef69c8d1d45c8ed49d61109a1cbc029b58f22f5bb60854fe4",
      "logoURI": "https://res.cloudinary.com/duv0g402y/image/upload/c_thumb,w_200,g_face/v1738876216/src/validators/mainnet/p4cghuslx33dgzrrswtn.png",
      "name": "Simply Staking",
      "description": "Simply Staking runs highly reliable and secure infrastructure in our own datacentre in Malta, built with the aim of supporting the growth of the blockchain ecosystem.",
      "website": "https://simplystaking.com",
      "twitter": "https://x.com/SimplyStaking"
    },
    {
      "id": "0xa9504e88e6e969bd31a194c7c81df0e44b4644d0db81ad712d55023c5c6e1ac656558f27c8f8bac65c1fe72c597e6578",
      "logoURI": "https://res.cloudinary.com/duv0g402y/raw/upload/src/assets/ContributionDAO.png",
      "name": "ContributionDAO",
      "description": "Secure Network With Institutional Grade Solution",
      "website": "https://contributiondao.com",
      "twitter": "https://x.com/contributedao"
    },
    {
      "id": "0xa247c21f73c3327f31f8ee0dbb40110ef0a830af89b83986dddf92d1bd1a68b88f9050bc6a0f1405cb75fbb457e3e83b",
      "logoURI": "https://res.cloudinary.com/duv0g402y/raw/upload/src/assets/stakecito_logo.png",
      "name": "Stakecito",
      "description": "Securing & Decentralizing PoS Networks.",
      "website": "https://www.stakecito.com",
      "twitter": "https://x.com/stakecito"
    },
    {
      "id": "0x89c7f0d4cbace56294b624f6fa1b27beaa5afc9dab7072383c5f63f636e9f78f9e868a82e6684a72068199461f1f1c15",
      "logoURI": "https://res.cloudinary.com/duv0g402y/raw/upload/src/assets/validationcloud.png",
      "name": "Validation Cloud",
      "description": "Validation Cloud is a Web3 platform that delivers elite, high-performance node and staking infrastructure.",
      "website": "https://www.validationcloud.io",
      "twitter": "https://x.com/ValidationCloud"
    },
    {
      "id": "0x8e3b35bd379652019fe8f341c5c854a60f55772016340781e8d3577e2b24e1ac0d5786d45459cd756810281eff8f729c",
      "logoURI": "https://res.cloudinary.com/duv0g402y/raw/upload/src/assets/kodiak.jpg",
      "name": "Kodiak",
      "description": "Native Liquidity Hub",
      "website": "https://www.kodiak.finance",
      "twitter": "https://twitter.com/KodiakFi"
    },
    {
      "id": "0xb38e22a9df8a095a3554c1a7deabb9e09faddbb6a801c7d3efe9d61f33f9f1a2e80a1ca8b90908b22e4e4b7a61715005",
      "logoURI": "https://res.cloudinary.com/duv0g402y/raw/upload/src/assets/kodiak.jpg",
      "name": "Kodiak",
      "description": "Native Liquidity Hub",
      "website": "https://www.kodiak.finance",
      "twitter": "https://twitter.com/KodiakFi"
    },
    {
      "id": "0x89884fc95abcb82736d768fc8ad4fdf4cb2112496974ae05440d835d0e93216643ae212b365fb6d9d2501d76d0925ef3",
      "logoURI": "https://res.cloudinary.com/duv0g402y/raw/upload/src/assets/TTT.png",
      "name": "TTT 🇻🇳",
      "description": " Vietnam's largest community validator, offering validation services, educational resources, and market penetration in the Vietnamese crypto market. ",
      "website": "https://tienthuattoan.com",
      "twitter": "https://twitter.com/TTTcapital"
    },
    {
      "id": "0xa7f3186065f3f18a4b21b661f40941b942dad39062d9df399d94a18870e0600f1ccab51ee71ca5d6f971b79c2e51d6de",
      "logoURI": "https://res.cloudinary.com/duv0g402y/image/upload/v1743020076/validators/u7xgalgnwviuq1srrakj.png",
      "name": "CoinSummer",
      "description": "Backed by crypto-native degens, CoinSummer is a trusted liquidity provider, staking validator, and AVS operator supporting the crypto and DeFi evolution.",
      "website": "https://coinsummer.io",
      "twitter": "https://twitter.com/CoinSummerLabs"
    },
    {
      "id": "0xb1580b412431ff7a1cca16045f0996740a5e52ebd1aeff6359415d99886b89a3506b36bd71af132a5dcb989e7a89b58d",
      "logoURI": "https://res.cloudinary.com/duv0g402y/raw/upload/src/assets/infstones.png",
      "name": "InfStones",
      "description": "The Ultimate Web3 Infrastructure Platform(TM) supporting over 80+ blockchain protocols. Staking, Node Management, API Gateway, and Blockwatch.",
      "website": "https://infstones.com",
      "twitter": "https://x.com/InfStones"
    },
    {
      "id": "0xab98ea73f3afab04154829f8d12a537cbf31a8b08f7f8e3870f4902001f0011234ed8f9218b40b4ed732d11d889f609d",
      "logoURI": "https://res.cloudinary.com/duv0g402y/image/upload/v1743020080/validators/we75ivvkrlwoyuurmwdz.png",
      "name": "ChorusOne",
      "description": "Secure Berachain and shape its future by delegating to Chorus One, a highly secure and stable validator. By delegating, you agree to the terms of service at: https://chorus.one/tos",
      "website": "https://chorus.one",
      "twitter": "https://twitter.com/chorusone/"
    },
    {
      "id": "0x80305831f81c688a6814ebf9d9b842e28a20b425864c480fab6f52e41541853eab39e77ca68248d096bd4d5499b24b7e",
      "logoURI": "https://res.cloudinary.com/duv0g402y/raw/upload/src/assets/ghost.png",
      "name": "GhostGraph",
      "description": "Ghost is building the next-gen blockchain indexing stack with GhostLogs and GhostGraph. GhostGraph is live on Berachain and lets developers create APIs for smart contracts. Stay in Solidity and create blazingly fast subgraphs",
      "website": "https://tryghost.xyz",
      "twitter": "https://x.com/0xGhostLogs"
    },
    {
      "id": "0xa14fa37a1d4c65326bf091d3bb0e5607fde8946471ed923e6815077fac7282d89820dd4f8765e4085ca8247fb99ecb6b",
      "logoURI": "https://res.cloudinary.com/duv0g402y/image/upload/v1739449352/validators/icons/hm89bhgw1h2eydgtrmeu.png",
      "name": "Asymmetric Research",
      "description": "",
      "website": "https://www.asymmetric.re",
      "twitter": ""
    },
    {
      "id": "0x98beef4053d097aa1527a70301021a363fd3b92754a446932f5c97e7daa9c8d0bcf2ed315e7a55775a8bbe5ebe134ffb",
      "logoURI": "https://res.cloudinary.com/duv0g402y/raw/upload/src/assets/quantnode.png",
      "name": "Quantnode",
      "description": "Safe & Easy2Use Staking Provider. Supporting networks at early stage",
      "website": "https://quantnode.tech",
      "twitter": "https://x.com/quantnodetech"
    },
    {
      "id": "0xb255e317f7e6415eab053180c8e36b5f6312c1e6ee1e884a26c490aa4121595574656ed89c83e0d6afd5e2b33c00b101",
      "logoURI": "https://res.cloudinary.com/duv0g402y/image/upload/v1742293903/validators/icons/75050da2-27ea-4485-b981-51d37b66cd24.png",
      "name": "StakeTab",
      "description": "Professional staking provider offering infrastructure solutions for the Web3 ecosystem. Our experience in developing Web3 services since 2017 enables us to create best-in-class, data-rich products for each customer.",
      "website": "https://staketab.com/",
      "twitter": "https://x.com/staketab"
    },
    {
      "id": "0xb40cc8701d344c41054a3d028bb5f5f0702f7c228b22bdc9081541808c101808d3db2c130d64359efdd7589365b8f05b",
      "logoURI": "https://res.cloudinary.com/duv0g402y/raw/upload/src/assets/manticore.jpg",
      "name": "MantiCore",
      "description": "Secure and reliable individual PoS/PoW validator. Best uptime and 24/7 support.",
      "website": "https://manticore.team",
      "twitter": "https://twitter.com/MantiCoreNodes"
    },
    {
      "id": "0x8bca787da4be8b093c0e8bb9e62311ee61459140cd616aad48dbcab233a163da85994869983e74658fa53af595432df4",
      "logoURI": "https://res.cloudinary.com/duv0g402y/raw/upload/src/assets/kysenpool.png",
      "name": "KysenPool",
      "description": "Unlock the Power of Staking with Our Trusted Blockchain Infrastructure Services",
      "website": "https://www.kysenpool.io",
      "twitter": "https://x.com/@kysenpool"
    },
    {
      "id": "0xa0c673180d97213c1c35fe3bf4e684dd3534baab235a106d1f71b9c8a37e4d37a056d47546964fd075501dff7f76aeaf",
      "logoURI": "https://res.cloudinary.com/duv0g402y/raw/upload/src/assets/thj.jpg",
      "name": "The Honey Jar",
      "description": "THJ is the Berachain-native creative venture studio. We're the creators of Honeycomb, Henlo, ApDAO, and more.",
      "website": "https://www.0xhoneyjar.xyz/",
      "twitter": "https://twitter.com/0xhoneyjar"
    },
    {
      "id": "0x93012bdcf6baa87c1737df03c5fac7c8bb447282fbca5d2de42726ec67f237d66a2f867853e32ebd295010f075f22e95",
      "logoURI": "https://res.cloudinary.com/duv0g402y/image/upload/c_thumb,w_200,g_face/v1738875950/src/validators/mainnet/rhino_logo_filled.png",
      "name": "RHINO 🦏",
      "description": "Leading validator, relayer, and infrastructure-as-a-service provider, safeguarding over $400M in TVL across 30+ blockchains. We support teams building on 🐻⛓️ at https://berachain-apis.com",
      "website": "https://rhinostake.com",
      "twitter": "https://x.com/rhinostake"
    },
    {
      "id": "0xa47aa6bd157dfa6ab6f411384a662c3d4d4f8745217ea8198470d6f3135bd71958fd824256fdbf16b21494ec3080b7ee",
      "logoURI": "https://res.cloudinary.com/duv0g402y/image/upload/v1739449352/validators/icons/hm89bhgw1h2eydgtrmeu.png",
      "name": "BitGo",
      "description": "",
      "website": "https://www.bitgo.com",
      "twitter": "https://x.com/BitGo"
    },
    {
      "id": "0x89543c3e50251ae355835484faf7cb38dacfca943b97fef9c9ee1e47248258a7198da417bf8fc6771fa7ef16a8adec0f",
      "logoURI": "https://res.cloudinary.com/duv0g402y/image/upload/v1739449352/validators/icons/hm89bhgw1h2eydgtrmeu.png",
      "name": "UFN",
      "description": "",
      "website": "",
      "twitter": ""
    },
    {
      "id": "0x83fd53710b75c2115bd0aac128b739eb9fa9e262603dacdf834030abb1bf4c8a6c00bb72b314c123d77f4ff40cd4d49a",
      "logoURI": "https://res.cloudinary.com/duv0g402y/image/upload/v1739449352/validators/icons/hm89bhgw1h2eydgtrmeu.png",
      "name": "BicroStrategy",
      "description": "",
      "website": "",
      "twitter": ""
    },
    {
      "id": "0x83d0f90cdedaac1450c8dc08cfa644ae02f5918572041c2fca7df8b55336682cb5edbccadd6e77129de425844e147d02",
      "logoURI": "https://res.cloudinary.com/duv0g402y/image/upload/v1739449352/validators/icons/hm89bhgw1h2eydgtrmeu.png",
      "name": "wallahi",
      "description": "",
      "website": "",
      "twitter": ""
    },
    {
      "id": "0xa1147c6c5938ba7f34423f9dd473bf7b1bb8836ed47ed3ff258146c94d6f10aed73cba3b4668adbe32ca0b53a99034f3",
      "logoURI": "https://res.cloudinary.com/duv0g402y/image/upload/c_thumb,w_200,g_face/v1739377904/src/validators/mainnet/lnyqzheabe7kseicovus.jpg",
      "name": "Frequency",
      "description": "",
      "website": "",
      "twitter": ""
    },
    {
      "id": "0x83199315cf36ebcf6a50bab572800d79324835fae832a3da9238f399c39feceb62de41339eab4cc8f79a6d4e6bcb825c",
      "logoURI": "https://res.cloudinary.com/duv0g402y/image/upload/v1739449352/validators/icons/hm89bhgw1h2eydgtrmeu.png",
      "name": "Falcon Nest",
      "description": "",
      "website": "",
      "twitter": ""
    },
    {
      "id": "0x928d6f66bfd9cb1ef18da6843ad9db6c1b6ec7e3093705c95224e8f20232f243e7a627d09144360d4c1775d8fafdb0e7",
      "logoURI": "https://res.cloudinary.com/duv0g402y/image/upload/v1743020374/validators/sj9gkkwfh2ccvw6z8fpv.png",
      "name": "Infrared by Luganodes",
      "description": "Swiss-operated, non-custodial, institutional staking provider with $3Bn+ in assets, supporting 50+ PoS networks. This validator node is operated with Infrared Finance.",
      "website": "https://luganodes.com",
      "twitter": "https://x.com/luganodes"
    },
    {
      "id": "0x88be126bfda4eee190e6c01a224272ed706424851e203791c7279aeecb6b503059901db35b1821f1efe4e6b445f5cc9f",
      "logoURI": "https://res.cloudinary.com/duv0g402y/image/upload/v1743020675/validators/jrc9cwxnihoh1dh4axa2.png",
      "name": "Infrared by StakeLab",
      "description": "Grow your assets - app.stakelab.zone/stake/berachain",
      "website": "https://stakelab.zone",
      "twitter": "https://x.com/StakeLab"
    },
    {
      "id": "0xb77084d2b92baa3e01ec5ce57fbd529d3c8e60941c637bdc7c85d9ca2cc56545c3cbea86879dcbe9402f8a55d0284e7b",
      "logoURI": "https://res.cloudinary.com/duv0g402y/image/upload/c_thumb,w_200,g_face/v1740538962/src/validators/mainnet/ollxsvawywocamy0p8lu.png",
      "name": "The Empty Jar",
      "description": "The Empty Jar is used for THJ internal and experimental projects. Do not expect this validator to offer competitive incentives.",
      "website": "https://www.0xhoneyjar.xyz/",
      "twitter": "https://twitter.com/0xhoneyjar"
    },
    {
      "id": "0x89cbd542c737cca4bc33f1ea5084a857a7620042fe37fd326ecf5aeb61f2ce096043cd0ed57ba44693cf606978b566ba",
      "logoURI": "https://res.cloudinary.com/duv0g402y/image/upload/c_thumb,w_200,g_face/v1741180084/src/validators/mainnet/iveonwrot3u4wjbaqjcy.png",
      "name": "Beradrome X ApDAO",
      "description": "Joint validator of Beradrome and Apiology DAO. Powered by fatBERA",
      "website": "https://beradrome.com/",
      "twitter": "https://twitter.com/beradrome"
    },
    {
      "id": "0xb82a791d7c3d72efa6759e0250785346266d6c70ed881424ec63ad4d060904983bc57903fa133a9bc00c2d6f9b12964d",
      "logoURI": "https://res.cloudinary.com/duv0g402y/image/upload/c_thumb,w_200,g_face/v1741180088/src/validators/mainnet/rmzwnuyzpwn0eyjxlasw.png",
      "name": "Berabaddies",
      "description": "Validator for the girlies",
      "website": "https://x.com/berabaddies",
      "twitter": "https://x.com/berabaddies"
    },
    {
      "id": "0x96652bba2f2f3b6b4fcfdfe9847f6a5604965d0ebac37c1f0c3774da0866140ab69734feec0eb0761f8e08d809c9e12b",
      "logoURI": "https://res.cloudinary.com/duv0g402y/image/upload/c_thumb,w_200,g_face/v1741706187/src/validators/mainnet/jldsbhu8izidlqdk2py3.png",
      "name": "SNZPool",
      "description": "SNZPool is a professional technology service provider for PoS Nodes",
      "website": "https://snzholding.com",
      "twitter": "https://x.com/snzholding"
    },
    {
      "id": "0x892e8d2225cebeed25e54a59f4167610704fc507170a7b6532584ffa7f66c1dda20c83a2f148fb5f7ec614f340edba60",
      "logoURI": "https://res.cloudinary.com/duv0g402y/image/upload/c_thumb,w_200,g_face/v1742396594/src/validators/mainnet/rdjsybn1acmkycqauvfo.png",
      "name": "P2P.org",
      "description": "P2P.org is a leading non-custodial institutional staking provider. Stake with us for a secure, reliable and simple service.",
      "website": "https://www.p2p.org",
      "twitter": "https://x.com/P2Pvalidator"
    },
    {
      "id": "0x86888df491e8ccdc5bb940b9dda51fa7449518593820c9e4e9033a7b87f5e9f8debbba6a4f68218711896906ad40ce71",
      "logoURI": "https://res.cloudinary.com/duv0g402y/image/upload/c_thumb,w_200,g_face/v1742835080/src/validators/mainnet/rexllant1goj9swhdoxi.png",
      "name": "Infrared by Cephalopod Equipment",
      "description": "Cephalopod Equipment - infrastructure for decentralized intelligence.",
      "website": "",
      "twitter": ""
    },
    {
      "id": "0x875aaf00241b14ccd86176e4baed170df6735529afd0f38f01ecfe881cbb613058922a0372814b967e3ae9e880d88658",
      "logoURI": "https://res.cloudinary.com/duv0g402y/image/upload/c_thumb,w_200,g_face/v1742397042/src/validators/mainnet/lvm30zmhbwwjavy8wofu.png",
      "name": "Infrared by Pier Two",
      "description": "This Pier Two validator is operated Infrared. Pier Two is an Australian-based, APAC-focused institutional staking provider. Operating highly performant hybrid cloud and bare metal infrastructure, with zonal redundancy. Our spirit bears are Koala Bears.",
      "website": "https://piertwo.com/",
      "twitter": "https://x.com/piertwo_com"
    },
    {
      "id": "0x998adf736d60eecdfd3ab5136a779aa23235c44bb6de08def2069f73e946de963b35a68d5a66d611d3a7cd45035dca8f",
      "logoURI": "https://res.cloudinary.com/duv0g402y/raw/upload/src/assets/coinsummer.png",
      "name": "Infrared by CoinSummer Labs",
      "description": "Backed by crypto-native degens, CoinSummer is a trusted liquidity provider, staking validator, and AVS operator supporting the crypto and DeFi evolution.",
      "website": "https://coinsummer.io",
      "twitter": "https://twitter.com/CoinSummerLabs"
    },
    {
<<<<<<< HEAD
      "id": "0x90d64ab2a8ab9b5faace9225d205d47dc0b8155592b354b860134928f7f39f15f54d909dad7897868aba6dc7e7eef6c8",
      "logoURI": "https://res.cloudinary.com/duv0g402y/raw/upload/src/assets/0x90d64ab2a8ab9b5faace9225d205d47dc0b8155592b354b860134928f7f39f15f54d909dad7897868aba6dc7e7eef6c8.png",
      "name": "Infrared by A41",
      "description": "A41 is a blockchain infrastructure company based in Seoul, managing $2 billion in staked assets and supports 20+ blockchain protocols. This validator node is operated with Infrared Finance.",
      "website": "https://www.a41.io/",
      "twitter": "https://x.com/a41_allforone"
=======
      "id": "0x8ccaba10bddc33a4f8d2acdd78593879a84c7466f641f1d9b4238b20ee2d0706894b3e55b0744098c50b9b4821da3207",
      "logoURI": "https://res.cloudinary.com/duv0g402y/raw/upload/src/assets/0x8ccaba10bddc33a4f8d2acdd78593879a84c7466f641f1d9b4238b20ee2d0706894b3e55b0744098c50b9b4821da3207.png",
      "name": "Infrared by RockawayX",
      "description": "Bare-metal, non-custodial, institutional infrastructure operator for PoS blockchains. This validator node is operated in cooperation with Hack VC and Infrared Finance.",
      "website": "https://www.rockawayx.com",
      "twitter": "https://x.com/Rockaway_X"
>>>>>>> c493ff92
    }
  ]
}<|MERGE_RESOLUTION|>--- conflicted
+++ resolved
@@ -427,21 +427,20 @@
       "twitter": "https://twitter.com/CoinSummerLabs"
     },
     {
-<<<<<<< HEAD
       "id": "0x90d64ab2a8ab9b5faace9225d205d47dc0b8155592b354b860134928f7f39f15f54d909dad7897868aba6dc7e7eef6c8",
       "logoURI": "https://res.cloudinary.com/duv0g402y/raw/upload/src/assets/0x90d64ab2a8ab9b5faace9225d205d47dc0b8155592b354b860134928f7f39f15f54d909dad7897868aba6dc7e7eef6c8.png",
       "name": "Infrared by A41",
       "description": "A41 is a blockchain infrastructure company based in Seoul, managing $2 billion in staked assets and supports 20+ blockchain protocols. This validator node is operated with Infrared Finance.",
       "website": "https://www.a41.io/",
       "twitter": "https://x.com/a41_allforone"
-=======
+    },
+    {
       "id": "0x8ccaba10bddc33a4f8d2acdd78593879a84c7466f641f1d9b4238b20ee2d0706894b3e55b0744098c50b9b4821da3207",
       "logoURI": "https://res.cloudinary.com/duv0g402y/raw/upload/src/assets/0x8ccaba10bddc33a4f8d2acdd78593879a84c7466f641f1d9b4238b20ee2d0706894b3e55b0744098c50b9b4821da3207.png",
       "name": "Infrared by RockawayX",
       "description": "Bare-metal, non-custodial, institutional infrastructure operator for PoS blockchains. This validator node is operated in cooperation with Hack VC and Infrared Finance.",
       "website": "https://www.rockawayx.com",
       "twitter": "https://x.com/Rockaway_X"
->>>>>>> c493ff92
     }
   ]
 }