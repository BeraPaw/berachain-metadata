{
  "$schema": "../../schemas/validators.schema.json",
  "name": "Berachain Mainnet Validator List",
  "validators": [
    {
      "id": "0xa3539ca28e0fd74d2a3c4c552740be77d6914cad2d8ec16583492cc57e8cfa358c62e31cc9106b1700cc169962855a6f",
      "logoURI": "https://res.cloudinary.com/duv0g402y/raw/upload/src/assets/L0vd.svg",
      "name": "L0vd",
      "description": "Professional validator, staking and infrastructure provider. More than 50 networks contributed. With L0ve.",
      "website": "https://chain-services.l0vd.com",
      "twitter": "https://x.com/L0vdstaking"
    },
    {
      "id": "0x832153bf3e09b9cab14414425a0ebaeb889e21d20872ebb990ed9a6102d7dc7f3017d4689f931a8e96d918bdeb184e1b",
      "logoURI": "https://res.cloudinary.com/duv0g402y/image/upload/v1738890946/src/validators/mainnet/u5hysssn1bjb5mkqjvgn.png",
      "name": "BGTScan",
      "description": "🐻⛓ on-chain BGT analytics, powered by Nodeinfra",
      "website": "https://bgtscan.com",
      "twitter": "https://x.com/bgtscan"
    },
    {
      "id": "0xa232a81b5e834b817db01d85ee13e36552b48413626287de511b6c89b7b8ff4a448e865713fd21c98f1467a58fe6efe5",
      "logoURI": "https://res.cloudinary.com/duv0g402y/raw/upload/src/assets/stakeus.png",
      "name": "StakeUs (lowest commission)",
      "description": "Highest APR and Best Reward Pools, TRUST US STAKE US",
      "website": "https://stakeus.xyz",
      "twitter": "https://www.twitter.com/StakeusXyz"
    },
    {
      "id": "0x84acfd38a13af12add8d82e1ef0842c4dfc1e4175fae5b8ab73770f9050cbf673cafdbf6d8ab679fe9ea13208f50b485",
      "logoURI": "https://res.cloudinary.com/duv0g402y/image/upload/v1739223283/validators/icons/vpvgcwpww2rifhogektb.jpg",
      "name": "Smilee Finance",
      "description": "Generate Awesome Yields with gBERA, the Liquid Staking Token that plays Proof of Liquidity for you.",
      "website": "https://app.smilee.finance",
      "twitter": "https://x.com/SmileeFinance"
    },
    {
      "id": "0x97266c94c490662479a9188b070c86e505df4f167016883af4114c8c1a71429e8f270c0c2f1b74375880f81828b768c0",
      "logoURI": "https://res.cloudinary.com/duv0g402y/image/upload/c_thumb,w_200,g_face/v1738875968/src/validators/mainnet/1xp_logo_symbol_black.png",
      "name": "1XP X 0base.vc",
      "description": "1XP secures the future of economic autonomy. With top-tier infrastructure and deep governance expertise, we power networks that enable true decentralization. Stake with experience. Stake with 1XP.",
      "website": "https://1xp.com",
      "twitter": "https://x.com/1XP_Inc"
    },
    {
      "id": "0x960052c5509caa280218f3ecf3da7ba5bf4ec20b97e6c52700dd93515ef4e963813aa92a8731c9e137b1027dbc77102f",
      "logoURI": "https://res.cloudinary.com/duv0g402y/raw/upload/src/assets/Lugahill_square.png",
      "name": "Luganodes",
      "description": "Swiss-Operated Institutional Grade Staking Provider",
      "website": "https://luganodes.com",
      "twitter": "https://x.com/luganodes"
    },
    {
      "id": "0x865a04fc3fb234b69595fc464b00604e8e1f387d47dc6bca2d1503a82d2e20060334ef275c764136f13b87447bd3d0a8",
      "logoURI": "https://res.cloudinary.com/duv0g402y/raw/upload/src/assets/despread.png",
      "name": "DeSpread",
      "description": "We provide refined perspective for Web3 pioneers. Founded in 2019, DeSpread is a consulting firm specializing in Web3 & blockchain. It actively contributes to Web3’s mass adoption by supporting the growth of various startups and protocols.",
      "website": "https://despread.io",
      "twitter": "https://x.com/DeSpreadLabs"
    },
    {
      "id": "0xabfb6d9eb0785e57b43ecffddd5d906375dd627e7338137a77c02788ed6d569b1a098ff2c2499a740e382930b39bce48",
      "logoURI": "https://res.cloudinary.com/duv0g402y/raw/upload/src/assets/A41.png",
      "name": "A41",
      "description": "A41 is a blockchain infrastructure company. We provide staking service on multichain. Stake your token with us now and earn rewards!",
      "website": "https://a41.io",
      "twitter": "https://x.com/a41_allforone"
    },
    {
      "id": "0x98111a6ee569f1be005551d8c76e042aabcb5bf4c491d177445a2b5fb30dedc7bf6db39e387831c6739bde4129c6ada5",
      "logoURI": "https://res.cloudinary.com/duv0g402y/raw/upload/src/assets/StakeLab.png",
      "name": "StakeLab",
      "description": "Grow your assets - app.stakelab.zone/stake/berachain",
      "website": "https://www.stakelab.zone",
      "twitter": "https://x.com/StakeLab"
    },
    {
      "id": "0xb2faa51f9cf1a8c818459034941d965445bda15b212661f74f09394f2febe40c1f8feeba0cedcafd4ad28a944afb2b2c",
      "logoURI": "https://res.cloudinary.com/duv0g402y/raw/upload/src/assets/figment.png",
      "name": "Figment",
      "description": "",
      "website": "https://figment.io/",
      "twitter": "https://twitter.com/Figment_io"
    },
    {
      "id": "0xb577aa07f35ba1651b266f7f316ed1cd10907d0064e01dbcb502ec8c39bc1fc01acde07f4755ad0d414832fa2e2b5629",
      "logoURI": "https://res.cloudinary.com/duv0g402y/raw/upload/src/assets/enigma.png",
      "name": "Enigma",
      "description": "Highly secure professional validator across 40+ chains - offering a full refund for any downtime slashing - Reach out to us at contact@enigma-validator.com",
      "website": "https://enigma-validator.com/",
      "twitter": "https://x.com/EnigmaValidator"
    },
    {
      "id": "0x964dd0632d0ed772dd0b5a269e9809be5b742df0ad4463552c7b51beef6baf6021360db60b0428ff1c4c38661c02b283",
      "logoURI": "https://res.cloudinary.com/duv0g402y/raw/upload/src/assets/Brightlystake-logo.png",
      "name": "Brightlystake",
      "description": "Stake with Confidence",
      "website": "https://www.brightlystake.com",
      "twitter": "https://twitter.com/brightlystake"
    },
    {
      "id": "0xa6194b4dc5f7c8bd00666cbe1a9490eae3306ff397c4d198395dd938100fc3828e2d072a1bf6f256299f9cdb8d2b42f0",
      "logoURI": "https://res.cloudinary.com/duv0g402y/raw/upload/src/assets/nodesguru.png",
      "name": "NodesGuru",
      "description": "Guru of non-custodial staking. Professional node running, low fees, best uptime and 24/7 customer support.",
      "website": "https://nodes.guru",
      "twitter": "https://x.com/NodesGuru"
    },
    {
      "id": "0x98b7240b6aa60283ef2733840dc0996b1a16b68b38f9cbd83e5b7dda516d47b8279449f14c5b6a3d2bd8e74816ce2cae",
      "logoURI": "https://res.cloudinary.com/duv0g402y/raw/upload/src/assets/blockscape.png",
      "name": "Blockscape",
      "description": "Blockscape Finance AG is a Swiss company that provides enterprise-grade node operations for blockchains. We are running world-class infrastructure in multiple data centers across the globe.",
      "website": "https://www.blockscape.network",
      "twitter": "https://x.com/BlockscapeLab"
    },
    {
      "id": "0xa769858cabcbe2fa239997e676e378f2037a679a1cf674679c40e410ffa9e72921781c24af7cc79969361559e88615de",
      "logoURI": "https://res.cloudinary.com/duv0g402y/image/upload/c_thumb,w_200,g_face/v1738889627/src/validators/mainnet/utguxxdytjhs7dy317qw.png",
      "name": "Coinage x DAIC",
      "description": "The official validator node from Coinage (Coinage.Media) and DAIC (https://daic.capital/telegram)",
      "website": "https://daic.capital",
      "twitter": "https://x.com/coinage_x_daic"
    },
    {
      "id": "0x8db0c2f3475fbe90310e7b2ed608546dae7aa5d0fe7f3d2775c2e18ab0e87368bc8c670de021f7740f2f82e6d54a8131",
      "logoURI": "https://res.cloudinary.com/duv0g402y/image/upload/c_thumb,w_200,g_face/v1741270208/src/validators/mainnet/skg8f4nk3qlve7ivwmyj.png",
      "name": "[NODERS]",
      "description": "Professional blockchain validator and web3 developer team",
      "website": "https://noders.team",
      "twitter": "https://x.com/NODERS_TEAM"
    },
    {
      "id": "0x89233d54cc54e67cbab9493af37bcbedaa9def92c14637694bf88f675b2ccd0a6c98a8dde009d6d80f515f11a8845517",
      "logoURI": "https://res.cloudinary.com/duv0g402y/raw/upload/src/assets/pops.png",
      "name": "P-OPS Team",
      "description": "P-OPS TEAM is a decentralized organization providing you with validation and staking services, blockchain consultation, growth acceleration and investment capital for innovative Web 3.0 projects.",
      "website": "https://pops.one",
      "twitter": "https://twitter.com/POpsTeam1"
    },
    {
      "id": "0xa3ae000f40c06c1af1c40d713370a5fbf2cc28fdd6a03b36b751a1eb28a5699eea469d7b337981081facc738c326091d",
      "logoURI": "https://res.cloudinary.com/duv0g402y/raw/upload/src/assets/b-harvest.png",
      "name": "B-Harvest",
      "description": "Provides secure validation services for dPoS networks",
      "website": "https://bharvest.io/",
      "twitter": "https://x.com/B__Harvest"
    },
    {
      "id": "0x8d0a94a5a2bb0289ebb24e73233f5ae6508d635022d8a12c69fce99791783bd76ab3fd33b6304a5fe42b85201db12f18",
      "logoURI": "https://res.cloudinary.com/duv0g402y/raw/upload/src/assets/kudasaijp.png",
      "name": "Kudasai",
      "description": "KudasaiJP/Omakase is a professional staking and validation service. We also contribute to innovative projects via marketing and development support.",
      "website": "https://kudasai.co.jp",
      "twitter": "https://x.com/kudasai_japan"
    },
    {
      "id": "0x8148ddb478a291cf6a16fb98195e3076aad319ca8821b4aef69c8d1d45c8ed49d61109a1cbc029b58f22f5bb60854fe4",
      "logoURI": "https://res.cloudinary.com/duv0g402y/image/upload/c_thumb,w_200,g_face/v1738876216/src/validators/mainnet/p4cghuslx33dgzrrswtn.png",
      "name": "Simply Staking",
      "description": "Simply Staking runs highly reliable and secure infrastructure in our own datacentre in Malta, built with the aim of supporting the growth of the blockchain ecosystem.",
      "website": "https://simplystaking.com",
      "twitter": "https://x.com/SimplyStaking"
    },
    {
      "id": "0xa9504e88e6e969bd31a194c7c81df0e44b4644d0db81ad712d55023c5c6e1ac656558f27c8f8bac65c1fe72c597e6578",
      "logoURI": "https://res.cloudinary.com/duv0g402y/raw/upload/src/assets/ContributionDAO.png",
      "name": "ContributionDAO",
      "description": "Secure Network With Institutional Grade Solution",
      "website": "https://contributiondao.com",
      "twitter": "https://x.com/contributedao"
    },
    {
      "id": "0xa247c21f73c3327f31f8ee0dbb40110ef0a830af89b83986dddf92d1bd1a68b88f9050bc6a0f1405cb75fbb457e3e83b",
      "logoURI": "https://res.cloudinary.com/duv0g402y/raw/upload/src/assets/stakecito_logo.png",
      "name": "Stakecito",
      "description": "Securing & Decentralizing PoS Networks.",
      "website": "https://www.stakecito.com",
      "twitter": "https://x.com/stakecito"
    },
    {
      "id": "0x89c7f0d4cbace56294b624f6fa1b27beaa5afc9dab7072383c5f63f636e9f78f9e868a82e6684a72068199461f1f1c15",
      "logoURI": "https://res.cloudinary.com/duv0g402y/raw/upload/src/assets/validationcloud.png",
      "name": "Validation Cloud",
      "description": "Validation Cloud is a Web3 platform that delivers elite, high-performance node and staking infrastructure.",
      "website": "https://www.validationcloud.io",
      "twitter": "https://x.com/ValidationCloud"
    },
    {
      "id": "0x8e3b35bd379652019fe8f341c5c854a60f55772016340781e8d3577e2b24e1ac0d5786d45459cd756810281eff8f729c",
      "logoURI": "https://res.cloudinary.com/duv0g402y/raw/upload/src/assets/kodiak.jpg",
      "name": "Kodiak",
      "description": "Native Liquidity Hub",
      "website": "https://www.kodiak.finance",
      "twitter": "https://twitter.com/KodiakFi"
    },
    {
      "id": "0xb38e22a9df8a095a3554c1a7deabb9e09faddbb6a801c7d3efe9d61f33f9f1a2e80a1ca8b90908b22e4e4b7a61715005",
      "logoURI": "https://res.cloudinary.com/duv0g402y/raw/upload/src/assets/kodiak.jpg",
      "name": "Kodiak",
      "description": "Native Liquidity Hub",
      "website": "https://www.kodiak.finance",
      "twitter": "https://twitter.com/KodiakFi"
    },
    {
      "id": "0x89884fc95abcb82736d768fc8ad4fdf4cb2112496974ae05440d835d0e93216643ae212b365fb6d9d2501d76d0925ef3",
      "logoURI": "https://res.cloudinary.com/duv0g402y/raw/upload/src/assets/TTT.png",
      "name": "TTT 🇻🇳",
      "description": " Vietnam's largest community validator, offering validation services, educational resources, and market penetration in the Vietnamese crypto market. ",
      "website": "https://tienthuattoan.com",
      "twitter": "https://twitter.com/TTTcapital"
    },
    {
      "id": "0xa7f3186065f3f18a4b21b661f40941b942dad39062d9df399d94a18870e0600f1ccab51ee71ca5d6f971b79c2e51d6de",
      "logoURI": "https://res.cloudinary.com/duv0g402y/image/upload/v1743020076/validators/u7xgalgnwviuq1srrakj.png",
      "name": "CoinSummer",
      "description": "Backed by crypto-native degens, CoinSummer is a trusted liquidity provider, staking validator, and AVS operator supporting the crypto and DeFi evolution.",
      "website": "https://coinsummer.io",
      "twitter": "https://twitter.com/CoinSummerLabs"
    },
    {
      "id": "0xb1580b412431ff7a1cca16045f0996740a5e52ebd1aeff6359415d99886b89a3506b36bd71af132a5dcb989e7a89b58d",
      "logoURI": "https://res.cloudinary.com/duv0g402y/raw/upload/src/assets/infstones.png",
      "name": "InfStones",
      "description": "The Ultimate Web3 Infrastructure Platform(TM) supporting over 80+ blockchain protocols. Staking, Node Management, API Gateway, and Blockwatch.",
      "website": "https://infstones.com",
      "twitter": "https://x.com/InfStones"
    },
    {
      "id": "0xab98ea73f3afab04154829f8d12a537cbf31a8b08f7f8e3870f4902001f0011234ed8f9218b40b4ed732d11d889f609d",
      "logoURI": "https://res.cloudinary.com/duv0g402y/image/upload/v1743020080/validators/we75ivvkrlwoyuurmwdz.png",
      "name": "ChorusOne",
      "description": "Secure Berachain and shape its future by delegating to Chorus One, a highly secure and stable validator. By delegating, you agree to the terms of service at: https://chorus.one/tos",
      "website": "https://chorus.one",
      "twitter": "https://twitter.com/chorusone/"
    },
    {
      "id": "0x80305831f81c688a6814ebf9d9b842e28a20b425864c480fab6f52e41541853eab39e77ca68248d096bd4d5499b24b7e",
      "logoURI": "https://res.cloudinary.com/duv0g402y/raw/upload/src/assets/ghost.png",
      "name": "GhostGraph",
      "description": "Ghost is building the next-gen blockchain indexing stack with GhostLogs and GhostGraph. GhostGraph is live on Berachain and lets developers create APIs for smart contracts. Stay in Solidity and create blazingly fast subgraphs",
      "website": "https://tryghost.xyz",
      "twitter": "https://x.com/0xGhostLogs"
    },
    {
      "id": "0xa14fa37a1d4c65326bf091d3bb0e5607fde8946471ed923e6815077fac7282d89820dd4f8765e4085ca8247fb99ecb6b",
      "logoURI": "https://res.cloudinary.com/duv0g402y/image/upload/v1739449352/validators/icons/hm89bhgw1h2eydgtrmeu.png",
      "name": "Asymmetric Research",
      "description": "",
      "website": "https://www.asymmetric.re",
      "twitter": ""
    },
    {
      "id": "0x98beef4053d097aa1527a70301021a363fd3b92754a446932f5c97e7daa9c8d0bcf2ed315e7a55775a8bbe5ebe134ffb",
      "logoURI": "https://res.cloudinary.com/duv0g402y/raw/upload/src/assets/quantnode.png",
      "name": "Quantnode",
      "description": "Safe & Easy2Use Staking Provider. Supporting networks at early stage",
      "website": "https://quantnode.tech",
      "twitter": "https://x.com/quantnodetech"
    },
    {
      "id": "0xb255e317f7e6415eab053180c8e36b5f6312c1e6ee1e884a26c490aa4121595574656ed89c83e0d6afd5e2b33c00b101",
      "logoURI": "https://res.cloudinary.com/duv0g402y/image/upload/v1742293903/validators/icons/75050da2-27ea-4485-b981-51d37b66cd24.png",
      "name": "StakeTab",
      "description": "Professional staking provider offering infrastructure solutions for the Web3 ecosystem. Our experience in developing Web3 services since 2017 enables us to create best-in-class, data-rich products for each customer.",
      "website": "https://staketab.com/",
      "twitter": "https://x.com/staketab"
    },
    {
      "id": "0xb40cc8701d344c41054a3d028bb5f5f0702f7c228b22bdc9081541808c101808d3db2c130d64359efdd7589365b8f05b",
      "logoURI": "https://res.cloudinary.com/duv0g402y/raw/upload/src/assets/manticore.jpg",
      "name": "MantiCore",
      "description": "Secure and reliable individual PoS/PoW validator. Best uptime and 24/7 support.",
      "website": "https://manticore.team",
      "twitter": "https://twitter.com/MantiCoreNodes"
    },
    {
      "id": "0x8bca787da4be8b093c0e8bb9e62311ee61459140cd616aad48dbcab233a163da85994869983e74658fa53af595432df4",
      "logoURI": "https://res.cloudinary.com/duv0g402y/raw/upload/src/assets/kysenpool.png",
      "name": "KysenPool",
      "description": "Unlock the Power of Staking with Our Trusted Blockchain Infrastructure Services",
      "website": "https://www.kysenpool.io",
      "twitter": "https://x.com/@kysenpool"
    },
    {
      "id": "0xa0c673180d97213c1c35fe3bf4e684dd3534baab235a106d1f71b9c8a37e4d37a056d47546964fd075501dff7f76aeaf",
      "logoURI": "https://res.cloudinary.com/duv0g402y/raw/upload/src/assets/thj.jpg",
      "name": "The Honey Jar",
      "description": "THJ is the Berachain-native creative venture studio. We're the creators of Honeycomb, Henlo, ApDAO, and more.",
      "website": "https://www.0xhoneyjar.xyz/",
      "twitter": "https://twitter.com/0xhoneyjar"
    },
    {
      "id": "0x93012bdcf6baa87c1737df03c5fac7c8bb447282fbca5d2de42726ec67f237d66a2f867853e32ebd295010f075f22e95",
      "logoURI": "https://res.cloudinary.com/duv0g402y/image/upload/c_thumb,w_200,g_face/v1738875950/src/validators/mainnet/rhino_logo_filled.png",
      "name": "RHINO 🦏",
      "description": "Leading validator, relayer, and infrastructure-as-a-service provider, safeguarding over $400M in TVL across 30+ blockchains. We support teams building on 🐻⛓️ at https://berachain-apis.com",
      "website": "https://rhinostake.com",
      "twitter": "https://x.com/rhinostake"
    },
    {
      "id": "0xa47aa6bd157dfa6ab6f411384a662c3d4d4f8745217ea8198470d6f3135bd71958fd824256fdbf16b21494ec3080b7ee",
      "logoURI": "https://res.cloudinary.com/duv0g402y/image/upload/v1739449352/validators/icons/hm89bhgw1h2eydgtrmeu.png",
      "name": "BitGo",
      "description": "",
      "website": "https://www.bitgo.com",
      "twitter": "https://x.com/BitGo"
    },
    {
      "id": "0x89543c3e50251ae355835484faf7cb38dacfca943b97fef9c9ee1e47248258a7198da417bf8fc6771fa7ef16a8adec0f",
      "logoURI": "https://res.cloudinary.com/duv0g402y/image/upload/v1739449352/validators/icons/hm89bhgw1h2eydgtrmeu.png",
      "name": "UFN",
      "description": "",
      "website": "",
      "twitter": ""
    },
    {
      "id": "0x83fd53710b75c2115bd0aac128b739eb9fa9e262603dacdf834030abb1bf4c8a6c00bb72b314c123d77f4ff40cd4d49a",
      "logoURI": "https://res.cloudinary.com/duv0g402y/image/upload/v1739449352/validators/icons/hm89bhgw1h2eydgtrmeu.png",
      "name": "BicroStrategy",
      "description": "",
      "website": "",
      "twitter": ""
    },
    {
      "id": "0x83d0f90cdedaac1450c8dc08cfa644ae02f5918572041c2fca7df8b55336682cb5edbccadd6e77129de425844e147d02",
      "logoURI": "https://res.cloudinary.com/duv0g402y/image/upload/v1739449352/validators/icons/hm89bhgw1h2eydgtrmeu.png",
      "name": "wallahi",
      "description": "",
      "website": "",
      "twitter": ""
    },
    {
      "id": "0xa1147c6c5938ba7f34423f9dd473bf7b1bb8836ed47ed3ff258146c94d6f10aed73cba3b4668adbe32ca0b53a99034f3",
      "logoURI": "https://res.cloudinary.com/duv0g402y/image/upload/c_thumb,w_200,g_face/v1739377904/src/validators/mainnet/lnyqzheabe7kseicovus.jpg",
      "name": "Frequency",
      "description": "",
      "website": "",
      "twitter": ""
    },
    {
      "id": "0x83199315cf36ebcf6a50bab572800d79324835fae832a3da9238f399c39feceb62de41339eab4cc8f79a6d4e6bcb825c",
      "logoURI": "https://res.cloudinary.com/duv0g402y/image/upload/v1739449352/validators/icons/hm89bhgw1h2eydgtrmeu.png",
      "name": "Falcon Nest",
      "description": "",
      "website": "",
      "twitter": ""
    },
    {
      "id": "0x928d6f66bfd9cb1ef18da6843ad9db6c1b6ec7e3093705c95224e8f20232f243e7a627d09144360d4c1775d8fafdb0e7",
      "logoURI": "https://res.cloudinary.com/duv0g402y/image/upload/v1743020374/validators/sj9gkkwfh2ccvw6z8fpv.png",
      "name": "Infrared by Luganodes",
      "description": "Swiss-operated, non-custodial, institutional staking provider with $3Bn+ in assets, supporting 50+ PoS networks. This validator node is operated with Infrared Finance.",
      "website": "https://luganodes.com",
      "twitter": "https://x.com/luganodes"
    },
    {
      "id": "0x88be126bfda4eee190e6c01a224272ed706424851e203791c7279aeecb6b503059901db35b1821f1efe4e6b445f5cc9f",
      "logoURI": "https://res.cloudinary.com/duv0g402y/image/upload/v1743020675/validators/jrc9cwxnihoh1dh4axa2.png",
      "name": "Infrared by StakeLab",
      "description": "Grow your assets - app.stakelab.zone/stake/berachain",
      "website": "https://stakelab.zone",
      "twitter": "https://x.com/StakeLab"
    },
    {
      "id": "0xb77084d2b92baa3e01ec5ce57fbd529d3c8e60941c637bdc7c85d9ca2cc56545c3cbea86879dcbe9402f8a55d0284e7b",
      "logoURI": "https://res.cloudinary.com/duv0g402y/image/upload/c_thumb,w_200,g_face/v1740538962/src/validators/mainnet/ollxsvawywocamy0p8lu.png",
      "name": "The Empty Jar",
      "description": "The Empty Jar is used for THJ internal and experimental projects. Do not expect this validator to offer competitive incentives.",
      "website": "https://www.0xhoneyjar.xyz/",
      "twitter": "https://twitter.com/0xhoneyjar"
    },
    {
      "id": "0x89cbd542c737cca4bc33f1ea5084a857a7620042fe37fd326ecf5aeb61f2ce096043cd0ed57ba44693cf606978b566ba",
      "logoURI": "https://res.cloudinary.com/duv0g402y/image/upload/c_thumb,w_200,g_face/v1741180084/src/validators/mainnet/iveonwrot3u4wjbaqjcy.png",
      "name": "Beradrome X ApDAO",
      "description": "Joint validator of Beradrome and Apiology DAO. Powered by fatBERA",
      "website": "https://beradrome.com/",
      "twitter": "https://twitter.com/beradrome"
    },
    {
      "id": "0xb82a791d7c3d72efa6759e0250785346266d6c70ed881424ec63ad4d060904983bc57903fa133a9bc00c2d6f9b12964d",
      "logoURI": "https://res.cloudinary.com/duv0g402y/image/upload/c_thumb,w_200,g_face/v1741180088/src/validators/mainnet/rmzwnuyzpwn0eyjxlasw.png",
      "name": "Berabaddies",
      "description": "Validator for the girlies",
      "website": "https://x.com/berabaddies",
      "twitter": "https://x.com/berabaddies"
    },
    {
      "id": "0x96652bba2f2f3b6b4fcfdfe9847f6a5604965d0ebac37c1f0c3774da0866140ab69734feec0eb0761f8e08d809c9e12b",
      "logoURI": "https://res.cloudinary.com/duv0g402y/image/upload/c_thumb,w_200,g_face/v1741706187/src/validators/mainnet/jldsbhu8izidlqdk2py3.png",
      "name": "SNZPool",
      "description": "SNZPool is a professional technology service provider for PoS Nodes",
      "website": "https://snzholding.com",
      "twitter": "https://x.com/snzholding"
    },
    {
      "id": "0x892e8d2225cebeed25e54a59f4167610704fc507170a7b6532584ffa7f66c1dda20c83a2f148fb5f7ec614f340edba60",
      "logoURI": "https://res.cloudinary.com/duv0g402y/image/upload/c_thumb,w_200,g_face/v1742396594/src/validators/mainnet/rdjsybn1acmkycqauvfo.png",
      "name": "P2P.org",
      "description": "P2P.org is a leading non-custodial institutional staking provider. Stake with us for a secure, reliable and simple service.",
      "website": "https://www.p2p.org",
      "twitter": "https://x.com/P2Pvalidator"
    },
    {
      "id": "0x86888df491e8ccdc5bb940b9dda51fa7449518593820c9e4e9033a7b87f5e9f8debbba6a4f68218711896906ad40ce71",
      "logoURI": "https://res.cloudinary.com/duv0g402y/image/upload/c_thumb,w_200,g_face/v1742835080/src/validators/mainnet/rexllant1goj9swhdoxi.png",
      "name": "Infrared by Cephalopod Equipment",
      "description": "Cephalopod Equipment - infrastructure for decentralized intelligence.",
      "website": "",
      "twitter": ""
    },
    {
      "id": "0x875aaf00241b14ccd86176e4baed170df6735529afd0f38f01ecfe881cbb613058922a0372814b967e3ae9e880d88658",
      "logoURI": "https://res.cloudinary.com/duv0g402y/image/upload/c_thumb,w_200,g_face/v1742397042/src/validators/mainnet/lvm30zmhbwwjavy8wofu.png",
      "name": "Infrared by Pier Two",
      "description": "This Pier Two validator is operated Infrared. Pier Two is an Australian-based, APAC-focused institutional staking provider. Operating highly performant hybrid cloud and bare metal infrastructure, with zonal redundancy. Our spirit bears are Koala Bears.",
      "website": "https://piertwo.com/",
      "twitter": "https://x.com/piertwo_com"
    },
    {
      "id": "0x998adf736d60eecdfd3ab5136a779aa23235c44bb6de08def2069f73e946de963b35a68d5a66d611d3a7cd45035dca8f",
      "logoURI": "https://res.cloudinary.com/duv0g402y/raw/upload/src/assets/coinsummer.png",
      "name": "Infrared by CoinSummer Labs",
      "description": "Backed by crypto-native degens, CoinSummer is a trusted liquidity provider, staking validator, and AVS operator supporting the crypto and DeFi evolution.",
      "website": "https://coinsummer.io",
      "twitter": "https://twitter.com/CoinSummerLabs"
    },
    {
      "id": "0x90d64ab2a8ab9b5faace9225d205d47dc0b8155592b354b860134928f7f39f15f54d909dad7897868aba6dc7e7eef6c8",
      "logoURI": "https://res.cloudinary.com/duv0g402y/image/upload/v1743532829/validators/z4nv4vkaucm6caaoto7w.png",
      "name": "Infrared by A41",
      "description": "A41 is a blockchain infrastructure company based in Seoul, managing $2 billion in staked assets and supports 20+ blockchain protocols. This validator node is operated with Infrared Finance.",
      "website": "https://www.a41.io/",
      "twitter": "https://x.com/a41_allforone"
    },
    {
      "id": "0x8ccaba10bddc33a4f8d2acdd78593879a84c7466f641f1d9b4238b20ee2d0706894b3e55b0744098c50b9b4821da3207",
      "logoURI": "https://res.cloudinary.com/duv0g402y/raw/upload/src/assets/0x8ccaba10bddc33a4f8d2acdd78593879a84c7466f641f1d9b4238b20ee2d0706894b3e55b0744098c50b9b4821da3207.png",
      "name": "Infrared by RockawayX",
      "description": "Bare-metal, non-custodial, institutional infrastructure operator for PoS blockchains. This validator node is operated in cooperation with Hack VC and Infrared Finance.",
      "website": "https://www.rockawayx.com",
      "twitter": "https://x.com/Rockaway_X"
    },
    {
<<<<<<< HEAD
      "id": "0xaddc88b5a74211b80ed2b8c5169b85380b7428a8b0a3381a4470d52203eb230f136b423370308783082866f716b06651",
      "logoURI": "https://res.cloudinary.com/duv0g402y/image/upload/v1743533918/validators/mcusroc1wjdbi8wjqybc.png",
      "name": "Infrared by Nodeinfra",
      "description": "Korean validator focused on reliability and security",
      "website": "https://nodeinfra.com",
      "twitter": "https://x.com/nodeinfra"
=======
      "id": "0x967fb9134794ac697aadf15782b6f03da5494a094eb588045ac209bc80315d3c33b4cbf78db90400428c92011d6fde58",
      "logoURI": "https://res.cloudinary.com/duv0g402y/image/upload/v1743772244/validators/twbqhha3sct4rnonrouk.png",
      "name": "Infrared by Kingnodes 👑",
      "description": "Enterprise web3 infrastructure provider. TG: t.me/kingnodes",
      "website": "https://kingnodes.com",
      "twitter": "https://x.com/kingnodes"
>>>>>>> 4e70c618
    }
  ]
}<|MERGE_RESOLUTION|>--- conflicted
+++ resolved
@@ -443,21 +443,20 @@
       "twitter": "https://x.com/Rockaway_X"
     },
     {
-<<<<<<< HEAD
+      "id": "0x967fb9134794ac697aadf15782b6f03da5494a094eb588045ac209bc80315d3c33b4cbf78db90400428c92011d6fde58",
+      "logoURI": "https://res.cloudinary.com/duv0g402y/image/upload/v1743772244/validators/twbqhha3sct4rnonrouk.png",
+      "name": "Infrared by Kingnodes 👑",
+      "description": "Enterprise web3 infrastructure provider. TG: t.me/kingnodes",
+      "website": "https://kingnodes.com",
+      "twitter": "https://x.com/kingnodes"
+    },
+    {
       "id": "0xaddc88b5a74211b80ed2b8c5169b85380b7428a8b0a3381a4470d52203eb230f136b423370308783082866f716b06651",
       "logoURI": "https://res.cloudinary.com/duv0g402y/image/upload/v1743533918/validators/mcusroc1wjdbi8wjqybc.png",
       "name": "Infrared by Nodeinfra",
       "description": "Korean validator focused on reliability and security",
       "website": "https://nodeinfra.com",
       "twitter": "https://x.com/nodeinfra"
-=======
-      "id": "0x967fb9134794ac697aadf15782b6f03da5494a094eb588045ac209bc80315d3c33b4cbf78db90400428c92011d6fde58",
-      "logoURI": "https://res.cloudinary.com/duv0g402y/image/upload/v1743772244/validators/twbqhha3sct4rnonrouk.png",
-      "name": "Infrared by Kingnodes 👑",
-      "description": "Enterprise web3 infrastructure provider. TG: t.me/kingnodes",
-      "website": "https://kingnodes.com",
-      "twitter": "https://x.com/kingnodes"
->>>>>>> 4e70c618
     }
   ]
 }